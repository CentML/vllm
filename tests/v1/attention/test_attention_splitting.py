--- conflicted
+++ resolved
@@ -9,13 +9,9 @@
 from vllm.v1.attention.backends.utils import (UBatchSlice,
                                               _make_metadata_with_slice,
                                               slice_query_start_locs,
-<<<<<<< HEAD
                                               split_attn_metadata,
                                               split_decodes_and_prefills)
-=======
-                                              split_attn_metadata)
 from vllm.v1.worker.ubatch_utils import create_ubatch_slices
->>>>>>> 2357480b
 
 
 @pytest.fixture
@@ -163,7 +159,6 @@
     assert torch.equal(results[1].seq_lens, torch.tensor([2048] * mid_point))
 
 
-<<<<<<< HEAD
 def apply_split_decodes_and_prefills(query_lens: list[int],
                                      decode_threshold: int,
                                      require_uniform: bool):
@@ -268,7 +263,8 @@
     assert num_prefills == 7  # 1, 2, 4, 5, 6, 7, 8 are all > 4 or non-uniform
     assert num_decode_tokens == 2  # only the first 2
     assert num_prefill_tokens == (sum(query_lens) - 2)  # rest of the tokens
-=======
+
+
 @pytest.mark.parametrize(
     "seq_lens,query_lens,split_point,expected_first_reqs,expected_second_reqs",
     [
@@ -346,5 +342,4 @@
     for j in range(1, second_meta.num_reqs):
         # Map to original request index
         orig_idx = split_req_idx + j
-        assert int(second_meta.seq_lens[j]) == seq_lens[orig_idx]
->>>>>>> 2357480b
+        assert int(second_meta.seq_lens[j]) == seq_lens[orig_idx]