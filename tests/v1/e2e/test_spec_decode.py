--- conflicted
+++ resolved
@@ -1,12 +1,8 @@
 # SPDX-License-Identifier: Apache-2.0
 # SPDX-FileCopyrightText: Copyright contributors to the vLLM project
 import random
-<<<<<<< HEAD
 from dataclasses import dataclass
-from typing import Any, Union
-=======
 from typing import Any
->>>>>>> 767c3ab8
 
 import pytest
 import torch
