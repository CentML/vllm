# SPDX-License-Identifier: Apache-2.0
# SPDX-FileCopyrightText: Copyright contributors to the vLLM project

# yapf: disable
import argparse
import copy
import dataclasses
import functools
import json
import sys
from dataclasses import MISSING, dataclass, fields, is_dataclass
from itertools import permutations
from typing import (TYPE_CHECKING, Annotated, Any, Callable, Dict, List,
                    Literal, Optional, Type, TypeVar, Union, cast, get_args,
                    get_origin)

import huggingface_hub
import regex as re
import torch
from pydantic import TypeAdapter, ValidationError
from typing_extensions import TypeIs, deprecated

import vllm.envs as envs
from vllm.config import (BlockSize, CacheConfig, CacheDType, CompilationConfig,
                         ConfigType, ConvertOption, DecodingConfig,
                         DetailedTraceModules, Device, DeviceConfig,
                         DistributedExecutorBackend, EPLBConfig,
                         GuidedDecodingBackend, HfOverrides, KVEventsConfig,
                         KVTransferConfig, LoadConfig, LogprobsMode,
                         LoRAConfig, MambaDType, MMEncoderTPMode, ModelConfig,
                         ModelDType, ModelImpl, ObservabilityConfig,
                         ParallelConfig, PoolerConfig, PrefixCachingHashAlgo,
                         RunnerOption, SchedulerConfig, SchedulerPolicy,
                         SpeculativeConfig, TaskOption, TokenizerMode,
                         VllmConfig, get_attr_docs)
from vllm.config.multimodal import MMCacheType, MultiModalConfig
from vllm.config.parallel import ExpertPlacementStrategy
from vllm.config.utils import get_field
from vllm.logger import init_logger
from vllm.platforms import CpuArchEnum, current_platform
from vllm.plugins import load_general_plugins
from vllm.ray.lazy_utils import is_ray_initialized
from vllm.reasoning import ReasoningParserManager
from vllm.test_utils import MODEL_WEIGHTS_S3_BUCKET, MODELS_ON_S3
from vllm.transformers_utils.config import get_model_path, is_interleaved
from vllm.transformers_utils.utils import check_gguf_file
from vllm.utils import (STR_DUAL_CHUNK_FLASH_ATTN_VAL, FlexibleArgumentParser,
                        GiB_bytes, get_ip, is_in_ray_actor)
from vllm.v1.sample.logits_processor import LogitsProcessor

# yapf: enable

if TYPE_CHECKING:
    from vllm.executor.executor_base import ExecutorBase
    from vllm.model_executor.layers.quantization import QuantizationMethods
    from vllm.model_executor.model_loader import LoadFormats
    from vllm.usage.usage_lib import UsageContext
else:
    ExecutorBase = Any
    QuantizationMethods = Any
    LoadFormats = Any
    UsageContext = Any

logger = init_logger(__name__)

# object is used to allow for special typing forms
T = TypeVar("T")
TypeHint = Union[type[Any], object]
TypeHintT = Union[type[T], object]


def parse_type(return_type: Callable[[str], T]) -> Callable[[str], T]:

    def _parse_type(val: str) -> T:
        try:
            return return_type(val)
        except ValueError as e:
            raise argparse.ArgumentTypeError(
                f"Value {val} cannot be converted to {return_type}.") from e

    return _parse_type


def optional_type(
        return_type: Callable[[str], T]) -> Callable[[str], Optional[T]]:

    def _optional_type(val: str) -> Optional[T]:
        if val == "" or val == "None":
            return None
        return parse_type(return_type)(val)

    return _optional_type


def union_dict_and_str(val: str) -> Optional[Union[str, dict[str, str]]]:
    if not re.match(r"(?s)^\s*{.*}\s*$", val):
        return str(val)
    return optional_type(json.loads)(val)


def is_type(type_hint: TypeHint, type: TypeHintT) -> TypeIs[TypeHintT]:
    """Check if the type hint is a specific type."""
    return type_hint is type or get_origin(type_hint) is type


def contains_type(type_hints: set[TypeHint], type: TypeHintT) -> bool:
    """Check if the type hints contain a specific type."""
    return any(is_type(type_hint, type) for type_hint in type_hints)


def get_type(type_hints: set[TypeHint], type: TypeHintT) -> TypeHintT:
    """Get the specific type from the type hints."""
    return next((th for th in type_hints if is_type(th, type)), None)


def literal_to_kwargs(type_hints: set[TypeHint]) -> dict[str, Any]:
    """Get the `type` and `choices` from a `Literal` type hint in `type_hints`.

    If `type_hints` also contains `str`, we use `metavar` instead of `choices`.
    """
    type_hint = get_type(type_hints, Literal)
    options = get_args(type_hint)
    option_type = type(options[0])
    if not all(isinstance(option, option_type) for option in options):
        raise ValueError(
            "All options must be of the same type. "
            f"Got {options} with types {[type(c) for c in options]}")
    kwarg = "metavar" if contains_type(type_hints, str) else "choices"
    return {"type": option_type, kwarg: sorted(options)}


def is_not_builtin(type_hint: TypeHint) -> bool:
    """Check if the class is not a built-in type."""
    return type_hint.__module__ != "builtins"


def get_type_hints(type_hint: TypeHint) -> set[TypeHint]:
    """Extract type hints from Annotated or Union type hints."""
    type_hints: set[TypeHint] = set()
    origin = get_origin(type_hint)
    args = get_args(type_hint)

    if origin is Annotated:
        type_hints.update(get_type_hints(args[0]))
    elif origin is Union:
        for arg in args:
            type_hints.update(get_type_hints(arg))
    else:
        type_hints.add(type_hint)

    return type_hints


def is_online_quantization(quantization: Any) -> bool:
    return quantization in ["inc"]


NEEDS_HELP = (
    "--help" in (argv := sys.argv)  # vllm SUBCOMMAND --help
    or (argv0 := argv[0]).endswith("mkdocs")  # mkdocs SUBCOMMAND
    or argv0.endswith("mkdocs/__main__.py")  # python -m mkdocs SUBCOMMAND
)


@functools.lru_cache(maxsize=30)
def _compute_kwargs(cls: ConfigType) -> dict[str, Any]:
    # Save time only getting attr docs if we're generating help text
    cls_docs = get_attr_docs(cls) if NEEDS_HELP else {}
    kwargs = {}
    for field in fields(cls):
        # Get the set of possible types for the field
        type_hints: set[TypeHint] = get_type_hints(field.type)

        # If the field is a dataclass, we can use the model_validate_json
        generator = (th for th in type_hints if is_dataclass(th))
        dataclass_cls = next(generator, None)

        # Get the default value of the field
        if field.default is not MISSING:
            default = field.default
        elif field.default_factory is not MISSING:
            default = field.default_factory()

        # Get the help text for the field
        name = field.name
        help = cls_docs.get(name, "").strip()
        # Escape % for argparse
        help = help.replace("%", "%%")

        # Initialise the kwargs dictionary for the field
        kwargs[name] = {"default": default, "help": help}

        # Set other kwargs based on the type hints
        json_tip = ("Should either be a valid JSON string or JSON keys passed "
                    "individually.")
        if dataclass_cls is not None:

            def parse_dataclass(val: str, cls=dataclass_cls) -> Any:
                try:
                    return TypeAdapter(cls).validate_json(val)
                except ValidationError as e:
                    raise argparse.ArgumentTypeError(repr(e)) from e

            kwargs[name]["type"] = parse_dataclass
            kwargs[name]["help"] += f"\n\n{json_tip}"
        elif contains_type(type_hints, bool):
            # Creates --no-<name> and --<name> flags
            kwargs[name]["action"] = argparse.BooleanOptionalAction
        elif contains_type(type_hints, Literal):
            kwargs[name].update(literal_to_kwargs(type_hints))
        elif contains_type(type_hints, tuple):
            type_hint = get_type(type_hints, tuple)
            types = get_args(type_hint)
            tuple_type = types[0]
            assert all(t is tuple_type for t in types if t is not Ellipsis), (
                "All non-Ellipsis tuple elements must be of the same "
                f"type. Got {types}.")
            kwargs[name]["type"] = tuple_type
            kwargs[name]["nargs"] = "+" if Ellipsis in types else len(types)
        elif contains_type(type_hints, list):
            type_hint = get_type(type_hints, list)
            types = get_args(type_hint)
            list_type = types[0]
            if get_origin(list_type) is Union:
                msg = "List type must contain str if it is a Union."
                assert str in get_args(list_type), msg
                list_type = str
            kwargs[name]["type"] = list_type
            kwargs[name]["nargs"] = "+"
        elif contains_type(type_hints, int):
            kwargs[name]["type"] = int
            # Special case for large integers
            human_readable_ints = {
                "max_model_len",
                "max_num_batched_tokens",
                "kv_cache_memory_bytes",
            }
            if name in human_readable_ints:
                kwargs[name]["type"] = human_readable_int
                kwargs[name]["help"] += f"\n\n{human_readable_int.__doc__}"
        elif contains_type(type_hints, float):
            kwargs[name]["type"] = float
        elif (contains_type(type_hints, dict)
              and (contains_type(type_hints, str)
                   or any(is_not_builtin(th) for th in type_hints))):
            kwargs[name]["type"] = union_dict_and_str
        elif contains_type(type_hints, dict):
            kwargs[name]["type"] = parse_type(json.loads)
            kwargs[name]["help"] += f"\n\n{json_tip}"
        elif (contains_type(type_hints, str)
              or any(is_not_builtin(th) for th in type_hints)):
            kwargs[name]["type"] = str
        else:
            raise ValueError(
                f"Unsupported type {type_hints} for argument {name}.")

        # If the type hint was a sequence of literals, use the helper function
        # to update the type and choices
        if get_origin(kwargs[name].get("type")) is Literal:
            kwargs[name].update(literal_to_kwargs({kwargs[name]["type"]}))

        # If None is in type_hints, make the argument optional.
        # But not if it's a bool, argparse will handle this better.
        if type(None) in type_hints and not contains_type(type_hints, bool):
            kwargs[name]["type"] = optional_type(kwargs[name]["type"])
            if kwargs[name].get("choices"):
                kwargs[name]["choices"].append("None")
    return kwargs


def get_kwargs(cls: ConfigType) -> dict[str, Any]:
    """Return argparse kwargs for the given Config dataclass.

    If `--help` or `mkdocs` are not present in the command line command, the
    attribute documentation will not be included in the help output.

    The heavy computation is cached via functools.lru_cache, and a deep copy
    is returned so callers can mutate the dictionary without affecting the
    cached version.
    """
    return copy.deepcopy(_compute_kwargs(cls))


@dataclass
class EngineArgs:
    """Arguments for vLLM engine."""
    model: str = ModelConfig.model
    served_model_name: Optional[Union[
        str, List[str]]] = ModelConfig.served_model_name
    tokenizer: Optional[str] = ModelConfig.tokenizer
    hf_config_path: Optional[str] = ModelConfig.hf_config_path
    runner: RunnerOption = ModelConfig.runner
    convert: ConvertOption = ModelConfig.convert
    task: Optional[TaskOption] = ModelConfig.task
    skip_tokenizer_init: bool = ModelConfig.skip_tokenizer_init
    enable_prompt_embeds: bool = ModelConfig.enable_prompt_embeds
    tokenizer_mode: TokenizerMode = ModelConfig.tokenizer_mode
    trust_remote_code: bool = ModelConfig.trust_remote_code
    allowed_local_media_path: str = ModelConfig.allowed_local_media_path
    download_dir: Optional[str] = LoadConfig.download_dir
    safetensors_load_strategy: str = LoadConfig.safetensors_load_strategy
    load_format: Union[str, LoadFormats] = LoadConfig.load_format
    config_format: str = ModelConfig.config_format
    dtype: ModelDType = ModelConfig.dtype
    kv_cache_dtype: CacheDType = CacheConfig.cache_dtype
    seed: Optional[int] = ModelConfig.seed
    max_model_len: Optional[int] = ModelConfig.max_model_len
    cuda_graph_sizes: list[int] = get_field(SchedulerConfig,
                                            "cuda_graph_sizes")
    # Note: Specifying a custom executor backend by passing a class
    # is intended for expert use only. The API may change without
    # notice.
    distributed_executor_backend: Optional[Union[
        str, DistributedExecutorBackend,
        Type[ExecutorBase]]] = ParallelConfig.distributed_executor_backend
    # number of P/D disaggregation (or other disaggregation) workers
    pipeline_parallel_size: int = ParallelConfig.pipeline_parallel_size
    tensor_parallel_size: int = ParallelConfig.tensor_parallel_size
    decode_context_parallel_size: int = \
        ParallelConfig.decode_context_parallel_size
    data_parallel_size: int = ParallelConfig.data_parallel_size
    data_parallel_rank: Optional[int] = None
    data_parallel_start_rank: Optional[int] = None
    data_parallel_size_local: Optional[int] = None
    data_parallel_address: Optional[str] = None
    data_parallel_rpc_port: Optional[int] = None
    data_parallel_hybrid_lb: bool = False
    data_parallel_backend: str = ParallelConfig.data_parallel_backend
    enable_expert_parallel: bool = ParallelConfig.enable_expert_parallel
    enable_dbo: bool = ParallelConfig.enable_dbo
    dbo_decode_token_threshold: int = \
        ParallelConfig.dbo_decode_token_threshold
    eplb_config: EPLBConfig = get_field(ParallelConfig, "eplb_config")
    enable_eplb: bool = ParallelConfig.enable_eplb
    expert_placement_strategy: ExpertPlacementStrategy = \
        ParallelConfig.expert_placement_strategy
    num_redundant_experts: int = EPLBConfig.num_redundant_experts
    eplb_window_size: int = EPLBConfig.window_size
    eplb_step_interval: int = EPLBConfig.step_interval
    eplb_log_balancedness: bool = EPLBConfig.log_balancedness
    max_parallel_loading_workers: Optional[
        int] = ParallelConfig.max_parallel_loading_workers
    block_size: Optional[BlockSize] = CacheConfig.block_size
    enable_prefix_caching: Optional[bool] = CacheConfig.enable_prefix_caching
    prefix_caching_hash_algo: PrefixCachingHashAlgo = \
        CacheConfig.prefix_caching_hash_algo
    disable_sliding_window: bool = ModelConfig.disable_sliding_window
    disable_cascade_attn: bool = ModelConfig.disable_cascade_attn
    swap_space: float = CacheConfig.swap_space
    cpu_offload_gb: float = CacheConfig.cpu_offload_gb
    gpu_memory_utilization: float = CacheConfig.gpu_memory_utilization
    kv_cache_memory_bytes: Optional[int] = CacheConfig.kv_cache_memory_bytes
    max_num_batched_tokens: Optional[
        int] = SchedulerConfig.max_num_batched_tokens
    max_num_partial_prefills: int = SchedulerConfig.max_num_partial_prefills
    max_long_partial_prefills: int = SchedulerConfig.max_long_partial_prefills
    long_prefill_token_threshold: int = \
        SchedulerConfig.long_prefill_token_threshold
    max_num_seqs: Optional[int] = SchedulerConfig.max_num_seqs
    max_logprobs: int = ModelConfig.max_logprobs
    logprobs_mode: LogprobsMode = ModelConfig.logprobs_mode
    disable_log_stats: bool = False
    revision: Optional[str] = ModelConfig.revision
    code_revision: Optional[str] = ModelConfig.code_revision
    rope_scaling: dict[str, Any] = get_field(ModelConfig, "rope_scaling")
    rope_theta: Optional[float] = ModelConfig.rope_theta
    hf_token: Optional[Union[bool, str]] = ModelConfig.hf_token
    hf_overrides: HfOverrides = get_field(ModelConfig, "hf_overrides")
    tokenizer_revision: Optional[str] = ModelConfig.tokenizer_revision
    quantization: Optional[QuantizationMethods] = ModelConfig.quantization
    enforce_eager: bool = ModelConfig.enforce_eager
    max_seq_len_to_capture: int = ModelConfig.max_seq_len_to_capture
    disable_custom_all_reduce: bool = ParallelConfig.disable_custom_all_reduce
    limit_mm_per_prompt: dict[str, int] = \
        get_field(MultiModalConfig, "limit_per_prompt")
    interleave_mm_strings: bool = MultiModalConfig.interleave_mm_strings
    media_io_kwargs: dict[str, dict[str,
                                    Any]] = get_field(MultiModalConfig,
                                                      "media_io_kwargs")
    mm_processor_kwargs: Optional[Dict[str, Any]] = \
        MultiModalConfig.mm_processor_kwargs
    disable_mm_preprocessor_cache: bool = False  # DEPRECATED
    mm_processor_cache_gb: float = MultiModalConfig.mm_processor_cache_gb
    mm_processor_cache_type: Optional[MMCacheType] = \
        MultiModalConfig.mm_processor_cache_type
    mm_shm_cache_max_object_size_mb: int = \
        MultiModalConfig.mm_shm_cache_max_object_size_mb
    mm_encoder_tp_mode: MMEncoderTPMode = MultiModalConfig.mm_encoder_tp_mode
    io_processor_plugin: Optional[str] = None
    skip_mm_profiling: bool = MultiModalConfig.skip_mm_profiling
    # LoRA fields
    enable_lora: bool = False
    enable_lora_bias: bool = LoRAConfig.bias_enabled
    max_loras: int = LoRAConfig.max_loras
    max_lora_rank: int = LoRAConfig.max_lora_rank
    default_mm_loras: Optional[Dict[str, str]] = \
        LoRAConfig.default_mm_loras
    fully_sharded_loras: bool = LoRAConfig.fully_sharded_loras
    max_cpu_loras: Optional[int] = LoRAConfig.max_cpu_loras
    lora_dtype: Optional[Union[str, torch.dtype]] = LoRAConfig.lora_dtype
    lora_extra_vocab_size: int = LoRAConfig.lora_extra_vocab_size

    ray_workers_use_nsight: bool = ParallelConfig.ray_workers_use_nsight
    num_gpu_blocks_override: Optional[
        int] = CacheConfig.num_gpu_blocks_override
    num_lookahead_slots: int = SchedulerConfig.num_lookahead_slots
    model_loader_extra_config: dict = \
        get_field(LoadConfig, "model_loader_extra_config")
    ignore_patterns: Optional[Union[str,
                                    List[str]]] = LoadConfig.ignore_patterns
    preemption_mode: Optional[str] = SchedulerConfig.preemption_mode

    scheduler_delay_factor: float = SchedulerConfig.delay_factor
    enable_chunked_prefill: Optional[
        bool] = SchedulerConfig.enable_chunked_prefill
    disable_chunked_mm_input: bool = SchedulerConfig.disable_chunked_mm_input

    disable_hybrid_kv_cache_manager: bool = (
        SchedulerConfig.disable_hybrid_kv_cache_manager)

    guided_decoding_backend: GuidedDecodingBackend = DecodingConfig.backend
    guided_decoding_disable_fallback: bool = DecodingConfig.disable_fallback
    guided_decoding_disable_any_whitespace: bool = \
        DecodingConfig.disable_any_whitespace
    guided_decoding_disable_additional_properties: bool = \
        DecodingConfig.disable_additional_properties
    logits_processor_pattern: Optional[
        str] = ModelConfig.logits_processor_pattern

    speculative_config: Optional[Dict[str, Any]] = None

    show_hidden_metrics_for_version: Optional[str] = \
        ObservabilityConfig.show_hidden_metrics_for_version
    otlp_traces_endpoint: Optional[str] = \
        ObservabilityConfig.otlp_traces_endpoint
    collect_detailed_traces: Optional[list[DetailedTraceModules]] = \
        ObservabilityConfig.collect_detailed_traces
    disable_async_output_proc: bool = not ModelConfig.use_async_output_proc
    scheduling_policy: SchedulerPolicy = SchedulerConfig.policy
    scheduler_cls: Union[str, Type[object]] = SchedulerConfig.scheduler_cls

    override_pooler_config: Optional[Union[dict, PoolerConfig]] = \
        ModelConfig.override_pooler_config
    compilation_config: CompilationConfig = \
        get_field(VllmConfig, "compilation_config")
    worker_cls: str = ParallelConfig.worker_cls
    worker_extension_cls: str = ParallelConfig.worker_extension_cls

    kv_transfer_config: Optional[KVTransferConfig] = None
    kv_events_config: Optional[KVEventsConfig] = None

    generation_config: str = ModelConfig.generation_config
    enable_sleep_mode: bool = ModelConfig.enable_sleep_mode
    override_generation_config: dict[str, Any] = \
        get_field(ModelConfig, "override_generation_config")
    model_impl: str = ModelConfig.model_impl
    override_attention_dtype: str = ModelConfig.override_attention_dtype

    calculate_kv_scales: bool = CacheConfig.calculate_kv_scales
    mamba_cache_dtype: MambaDType = CacheConfig.mamba_cache_dtype
    mamba_ssm_cache_dtype: MambaDType = CacheConfig.mamba_ssm_cache_dtype

    additional_config: dict[str, Any] = \
        get_field(VllmConfig, "additional_config")
    reasoning_parser: str = DecodingConfig.reasoning_backend

    use_tqdm_on_load: bool = LoadConfig.use_tqdm_on_load
    pt_load_map_location: str = LoadConfig.pt_load_map_location

    # DEPRECATED
    enable_multimodal_encoder_data_parallel: bool = False

    logits_processors: Optional[list[Union[
        str, type[LogitsProcessor]]]] = ModelConfig.logits_processors
    """Custom logitproc types"""

    async_scheduling: bool = SchedulerConfig.async_scheduling

    kv_sharing_fast_prefill: bool = \
        CacheConfig.kv_sharing_fast_prefill

    def __post_init__(self):
        # support `EngineArgs(compilation_config={...})`
        # without having to manually construct a
        # CompilationConfig object
        if isinstance(self.compilation_config, dict):
            self.compilation_config = CompilationConfig(
                **self.compilation_config)
        if isinstance(self.eplb_config, dict):
            self.eplb_config = EPLBConfig(**self.eplb_config)
        # Setup plugins
        from vllm.plugins import load_general_plugins
        load_general_plugins()
        # when use hf offline,replace model id to local model path
        if huggingface_hub.constants.HF_HUB_OFFLINE:
            model_id = self.model
            self.model = get_model_path(self.model, self.revision)
            logger.info(
                "HF_HUB_OFFLINE is True, replace model_id [%s] " \
                "to model_path [%s]",model_id, self.model)

    @staticmethod
    def add_cli_args(parser: FlexibleArgumentParser) -> FlexibleArgumentParser:
        """Shared CLI arguments for vLLM engine."""

        # Model arguments
        model_kwargs = get_kwargs(ModelConfig)
        model_group = parser.add_argument_group(
            title="ModelConfig",
            description=ModelConfig.__doc__,
        )
        if not ('serve' in sys.argv[1:] and '--help' in sys.argv[1:]):
            model_group.add_argument("--model", **model_kwargs["model"])
        model_group.add_argument("--runner", **model_kwargs["runner"])
        model_group.add_argument("--convert", **model_kwargs["convert"])
        model_group.add_argument("--task",
                                 **model_kwargs["task"],
                                 deprecated=True)
        model_group.add_argument("--tokenizer", **model_kwargs["tokenizer"])
        model_group.add_argument("--tokenizer-mode",
                                 **model_kwargs["tokenizer_mode"])
        model_group.add_argument("--trust-remote-code",
                                 **model_kwargs["trust_remote_code"])
        model_group.add_argument("--dtype", **model_kwargs["dtype"])
        model_group.add_argument("--seed", **model_kwargs["seed"])
        model_group.add_argument("--hf-config-path",
                                 **model_kwargs["hf_config_path"])
        model_group.add_argument("--allowed-local-media-path",
                                 **model_kwargs["allowed_local_media_path"])
        model_group.add_argument("--revision", **model_kwargs["revision"])
        model_group.add_argument("--code-revision",
                                 **model_kwargs["code_revision"])
        model_group.add_argument("--rope-scaling",
                                 **model_kwargs["rope_scaling"])
        model_group.add_argument("--rope-theta", **model_kwargs["rope_theta"])
        model_group.add_argument("--tokenizer-revision",
                                 **model_kwargs["tokenizer_revision"])
        model_group.add_argument("--max-model-len",
                                 **model_kwargs["max_model_len"])
        model_group.add_argument("--quantization", "-q",
                                 **model_kwargs["quantization"])
        model_group.add_argument("--enforce-eager",
                                 **model_kwargs["enforce_eager"])
        model_group.add_argument("--max-seq-len-to-capture",
                                 **model_kwargs["max_seq_len_to_capture"])
        model_group.add_argument("--max-logprobs",
                                 **model_kwargs["max_logprobs"])
        model_group.add_argument("--logprobs-mode",
                                 choices=[f.value for f in LogprobsMode],
                                 **model_kwargs["logprobs_mode"])
        model_group.add_argument("--disable-sliding-window",
                                 **model_kwargs["disable_sliding_window"])
        model_group.add_argument("--disable-cascade-attn",
                                 **model_kwargs["disable_cascade_attn"])
        model_group.add_argument("--skip-tokenizer-init",
                                 **model_kwargs["skip_tokenizer_init"])
        model_group.add_argument("--enable-prompt-embeds",
                                 **model_kwargs["enable_prompt_embeds"])
        model_group.add_argument("--served-model-name",
                                 **model_kwargs["served_model_name"])
        # This one is a special case because it is the
        # opposite of ModelConfig.use_async_output_proc
        model_group.add_argument(
            "--disable-async-output-proc",
            action="store_true",
            default=EngineArgs.disable_async_output_proc,
            help="Disable async output processing. This may result in "
            "lower performance.")
        model_group.add_argument("--config-format",
                                 **model_kwargs["config_format"])
        # This one is a special case because it can bool
        # or str. TODO: Handle this in get_kwargs
        model_group.add_argument("--hf-token",
                                 type=str,
                                 nargs="?",
                                 const=True,
                                 default=model_kwargs["hf_token"]["default"],
                                 help=model_kwargs["hf_token"]["help"])
        model_group.add_argument("--hf-overrides",
                                 **model_kwargs["hf_overrides"])
        model_group.add_argument("--override-pooler-config",
                                 **model_kwargs["override_pooler_config"])
        model_group.add_argument("--logits-processor-pattern",
                                 **model_kwargs["logits_processor_pattern"])
        model_group.add_argument("--generation-config",
                                 **model_kwargs["generation_config"])
        model_group.add_argument("--override-generation-config",
                                 **model_kwargs["override_generation_config"])
        model_group.add_argument("--enable-sleep-mode",
                                 **model_kwargs["enable_sleep_mode"])
        model_group.add_argument("--model-impl",
                                 choices=[f.value for f in ModelImpl],
                                 **model_kwargs["model_impl"])
        model_group.add_argument("--override-attention-dtype",
                                 **model_kwargs["override_attention_dtype"])
        model_group.add_argument("--logits-processors",
                                 **model_kwargs["logits_processors"])
        model_group.add_argument("--io-processor-plugin",
                                 **model_kwargs["io_processor_plugin"])

        # Model loading arguments
        load_kwargs = get_kwargs(LoadConfig)
        load_group = parser.add_argument_group(
            title="LoadConfig",
            description=LoadConfig.__doc__,
        )
        load_group.add_argument("--load-format", **load_kwargs["load_format"])
        load_group.add_argument("--download-dir",
                                **load_kwargs["download_dir"])
        load_group.add_argument("--safetensors-load-strategy",
                                **load_kwargs["safetensors_load_strategy"])
        load_group.add_argument("--model-loader-extra-config",
                                **load_kwargs["model_loader_extra_config"])
        load_group.add_argument("--ignore-patterns",
                                **load_kwargs["ignore_patterns"])
        load_group.add_argument("--use-tqdm-on-load",
                                **load_kwargs["use_tqdm_on_load"])
        load_group.add_argument('--pt-load-map-location',
                                **load_kwargs["pt_load_map_location"])

        # Guided decoding arguments
        guided_decoding_kwargs = get_kwargs(DecodingConfig)
        guided_decoding_group = parser.add_argument_group(
            title="DecodingConfig",
            description=DecodingConfig.__doc__,
        )
        guided_decoding_group.add_argument("--guided-decoding-backend",
                                           **guided_decoding_kwargs["backend"])
        guided_decoding_group.add_argument(
            "--guided-decoding-disable-fallback",
            **guided_decoding_kwargs["disable_fallback"])
        guided_decoding_group.add_argument(
            "--guided-decoding-disable-any-whitespace",
            **guided_decoding_kwargs["disable_any_whitespace"])
        guided_decoding_group.add_argument(
            "--guided-decoding-disable-additional-properties",
            **guided_decoding_kwargs["disable_additional_properties"])
        guided_decoding_group.add_argument(
            "--reasoning-parser",
            # This choice is a special case because it's not static
            choices=list(ReasoningParserManager.reasoning_parsers),
            **guided_decoding_kwargs["reasoning_backend"])

        # Parallel arguments
        parallel_kwargs = get_kwargs(ParallelConfig)
        parallel_group = parser.add_argument_group(
            title="ParallelConfig",
            description=ParallelConfig.__doc__,
        )
        parallel_group.add_argument(
            "--distributed-executor-backend",
            **parallel_kwargs["distributed_executor_backend"])
        parallel_group.add_argument(
            "--pipeline-parallel-size", "-pp",
            **parallel_kwargs["pipeline_parallel_size"])
        parallel_group.add_argument("--tensor-parallel-size", "-tp",
                                    **parallel_kwargs["tensor_parallel_size"])
        parallel_group.add_argument(
            "--decode-context-parallel-size", "-dcp",
            **parallel_kwargs["decode_context_parallel_size"])
        parallel_group.add_argument("--data-parallel-size", "-dp",
                                    **parallel_kwargs["data_parallel_size"])
        parallel_group.add_argument(
            '--data-parallel-rank',
            '-dpn',
            type=int,
            help='Data parallel rank of this instance. '
            'When set, enables external load balancer mode.')
        parallel_group.add_argument('--data-parallel-start-rank',
                                    '-dpr',
                                    type=int,
                                    help='Starting data parallel rank '
                                    'for secondary nodes.')
        parallel_group.add_argument('--data-parallel-size-local',
                                    '-dpl',
                                    type=int,
                                    help='Number of data parallel replicas '
                                    'to run on this node.')
        parallel_group.add_argument('--data-parallel-address',
                                    '-dpa',
                                    type=str,
                                    help='Address of data parallel cluster '
                                    'head-node.')
        parallel_group.add_argument('--data-parallel-rpc-port',
                                    '-dpp',
                                    type=int,
                                    help='Port for data parallel RPC '
                                    'communication.')
        parallel_group.add_argument('--data-parallel-backend',
                                    '-dpb',
                                    type=str,
                                    default='mp',
                                    help='Backend for data parallel, either '
                                    '"mp" or "ray".')
        parallel_group.add_argument(
            "--data-parallel-hybrid-lb",
            **parallel_kwargs["data_parallel_hybrid_lb"])
        parallel_group.add_argument(
            "--enable-expert-parallel",
            **parallel_kwargs["enable_expert_parallel"])
        parallel_group.add_argument("--enable-dbo",
                                    **parallel_kwargs["enable_dbo"])
        parallel_group.add_argument(
            "--dbo-decode-token-threshold",
            **parallel_kwargs["dbo_decode_token_threshold"])
        parallel_group.add_argument("--enable-eplb",
                                    **parallel_kwargs["enable_eplb"])
        parallel_group.add_argument("--eplb-config",
                                    **parallel_kwargs["eplb_config"])
        parallel_group.add_argument(
            "--expert-placement-strategy",
            **parallel_kwargs["expert_placement_strategy"])
        parallel_group.add_argument(
            "--num-redundant-experts",
            type=int,
            help=
            "[DEPRECATED] --num-redundant-experts will be removed in v0.12.0.",
            deprecated=True)
        parallel_group.add_argument(
            "--eplb-window-size",
            type=int,
            help="[DEPRECATED] --eplb-window-size will be removed in v0.12.0.",
            deprecated=True)
        parallel_group.add_argument(
            "--eplb-step-interval",
            type=int,
            help=
            "[DEPRECATED] --eplb-step-interval will be removed in v0.12.0.",
            deprecated=True)
        parallel_group.add_argument(
            "--eplb-log-balancedness",
            action=argparse.BooleanOptionalAction,
            help=
            "[DEPRECATED] --eplb-log-balancedness will be removed in v0.12.0.",
            deprecated=True)

        parallel_group.add_argument(
            "--max-parallel-loading-workers",
            **parallel_kwargs["max_parallel_loading_workers"])
        parallel_group.add_argument(
            "--ray-workers-use-nsight",
            **parallel_kwargs["ray_workers_use_nsight"])
        parallel_group.add_argument(
            "--disable-custom-all-reduce",
            **parallel_kwargs["disable_custom_all_reduce"])
        parallel_group.add_argument("--worker-cls",
                                    **parallel_kwargs["worker_cls"])
        parallel_group.add_argument("--worker-extension-cls",
                                    **parallel_kwargs["worker_extension_cls"])
        parallel_group.add_argument(
            "--enable-multimodal-encoder-data-parallel",
            action="store_true",
            deprecated=True)

        # KV cache arguments
        cache_kwargs = get_kwargs(CacheConfig)
        cache_group = parser.add_argument_group(
            title="CacheConfig",
            description=CacheConfig.__doc__,
        )
        cache_group.add_argument("--block-size", **cache_kwargs["block_size"])
        cache_group.add_argument("--gpu-memory-utilization",
                                 **cache_kwargs["gpu_memory_utilization"])
        cache_group.add_argument("--kv-cache-memory-bytes",
                                 **cache_kwargs["kv_cache_memory_bytes"])
        cache_group.add_argument("--swap-space", **cache_kwargs["swap_space"])
        cache_group.add_argument("--kv-cache-dtype",
                                 **cache_kwargs["cache_dtype"])
        cache_group.add_argument("--num-gpu-blocks-override",
                                 **cache_kwargs["num_gpu_blocks_override"])
        cache_group.add_argument("--enable-prefix-caching",
                                 **cache_kwargs["enable_prefix_caching"])
        cache_group.add_argument("--prefix-caching-hash-algo",
                                 **cache_kwargs["prefix_caching_hash_algo"])
        cache_group.add_argument("--cpu-offload-gb",
                                 **cache_kwargs["cpu_offload_gb"])
        cache_group.add_argument("--calculate-kv-scales",
                                 **cache_kwargs["calculate_kv_scales"])
        cache_group.add_argument("--kv-sharing-fast-prefill",
                                 **cache_kwargs["kv_sharing_fast_prefill"])
        cache_group.add_argument("--mamba-cache-dtype",
                                 **cache_kwargs["mamba_cache_dtype"])
        cache_group.add_argument("--mamba-ssm-cache-dtype",
                                 **cache_kwargs["mamba_ssm_cache_dtype"])

        # Multimodal related configs
        multimodal_kwargs = get_kwargs(MultiModalConfig)
        multimodal_group = parser.add_argument_group(
            title="MultiModalConfig",
            description=MultiModalConfig.__doc__,
        )
        multimodal_group.add_argument("--limit-mm-per-prompt",
                                      **multimodal_kwargs["limit_per_prompt"])
        multimodal_group.add_argument("--media-io-kwargs",
                                      **multimodal_kwargs["media_io_kwargs"])
        multimodal_group.add_argument(
            "--mm-processor-kwargs",
            **multimodal_kwargs["mm_processor_kwargs"])
        multimodal_group.add_argument(
            "--mm-processor-cache-gb",
            **multimodal_kwargs["mm_processor_cache_gb"])
        multimodal_group.add_argument("--disable-mm-preprocessor-cache",
                                      action="store_true",
                                      deprecated=True)
        multimodal_group.add_argument(
            "--mm-processor-cache-type",
            **multimodal_kwargs["mm_processor_cache_type"])
        multimodal_group.add_argument(
            "--mm-shm-cache-max-object-size-mb",
            **multimodal_kwargs["mm_shm_cache_max_object_size_mb"])
        multimodal_group.add_argument(
            "--mm-encoder-tp-mode", **multimodal_kwargs["mm_encoder_tp_mode"])
        multimodal_group.add_argument(
            "--interleave-mm-strings",
            **multimodal_kwargs["interleave_mm_strings"])
        multimodal_group.add_argument("--skip-mm-profiling",
                                      **multimodal_kwargs["skip_mm_profiling"])

        # LoRA related configs
        lora_kwargs = get_kwargs(LoRAConfig)
        lora_group = parser.add_argument_group(
            title="LoRAConfig",
            description=LoRAConfig.__doc__,
        )
        lora_group.add_argument(
            "--enable-lora",
            action=argparse.BooleanOptionalAction,
            help="If True, enable handling of LoRA adapters.")
        lora_group.add_argument("--enable-lora-bias",
                                **lora_kwargs["bias_enabled"])
        lora_group.add_argument("--max-loras", **lora_kwargs["max_loras"])
        lora_group.add_argument("--max-lora-rank",
                                **lora_kwargs["max_lora_rank"])
        lora_group.add_argument("--lora-extra-vocab-size",
                                **lora_kwargs["lora_extra_vocab_size"])
        lora_group.add_argument(
            "--lora-dtype",
            **lora_kwargs["lora_dtype"],
        )
        lora_group.add_argument("--max-cpu-loras",
                                **lora_kwargs["max_cpu_loras"])
        lora_group.add_argument("--fully-sharded-loras",
                                **lora_kwargs["fully_sharded_loras"])
        lora_group.add_argument("--default-mm-loras",
                                **lora_kwargs["default_mm_loras"])

        # Observability arguments
        observability_kwargs = get_kwargs(ObservabilityConfig)
        observability_group = parser.add_argument_group(
            title="ObservabilityConfig",
            description=ObservabilityConfig.__doc__,
        )
        observability_group.add_argument(
            "--show-hidden-metrics-for-version",
            **observability_kwargs["show_hidden_metrics_for_version"])
        observability_group.add_argument(
            "--otlp-traces-endpoint",
            **observability_kwargs["otlp_traces_endpoint"])
        # TODO: generalise this special case
        choices = observability_kwargs["collect_detailed_traces"]["choices"]
        metavar = f"{{{','.join(choices)}}}"
        observability_kwargs["collect_detailed_traces"]["metavar"] = metavar
        observability_kwargs["collect_detailed_traces"]["choices"] += [
            ",".join(p)
            for p in permutations(get_args(DetailedTraceModules), r=2)
        ]
        observability_group.add_argument(
            "--collect-detailed-traces",
            **observability_kwargs["collect_detailed_traces"])

        # Scheduler arguments
        scheduler_kwargs = get_kwargs(SchedulerConfig)
        scheduler_group = parser.add_argument_group(
            title="SchedulerConfig",
            description=SchedulerConfig.__doc__,
        )
        scheduler_group.add_argument(
            "--max-num-batched-tokens",
            **scheduler_kwargs["max_num_batched_tokens"])
        scheduler_group.add_argument("--max-num-seqs",
                                     **scheduler_kwargs["max_num_seqs"])
        scheduler_group.add_argument(
            "--max-num-partial-prefills",
            **scheduler_kwargs["max_num_partial_prefills"])
        scheduler_group.add_argument(
            "--max-long-partial-prefills",
            **scheduler_kwargs["max_long_partial_prefills"])
        scheduler_group.add_argument('--cuda-graph-sizes',
                                     **scheduler_kwargs["cuda_graph_sizes"])
        scheduler_group.add_argument(
            "--long-prefill-token-threshold",
            **scheduler_kwargs["long_prefill_token_threshold"])
        scheduler_group.add_argument("--num-lookahead-slots",
                                     **scheduler_kwargs["num_lookahead_slots"])
        scheduler_group.add_argument("--scheduler-delay-factor",
                                     **scheduler_kwargs["delay_factor"])
        scheduler_group.add_argument("--preemption-mode",
                                     **scheduler_kwargs["preemption_mode"])
        # multi-step scheduling has been removed; corresponding arguments
        # are no longer supported.
        scheduler_group.add_argument("--scheduling-policy",
                                     **scheduler_kwargs["policy"])
        scheduler_group.add_argument(
            "--enable-chunked-prefill",
            **scheduler_kwargs["enable_chunked_prefill"])
        scheduler_group.add_argument(
            "--disable-chunked-mm-input",
            **scheduler_kwargs["disable_chunked_mm_input"])
        scheduler_group.add_argument("--scheduler-cls",
                                     **scheduler_kwargs["scheduler_cls"])
        scheduler_group.add_argument(
            "--disable-hybrid-kv-cache-manager",
            **scheduler_kwargs["disable_hybrid_kv_cache_manager"])
        scheduler_group.add_argument("--async-scheduling",
                                     **scheduler_kwargs["async_scheduling"])

        # vLLM arguments
        vllm_kwargs = get_kwargs(VllmConfig)
        vllm_group = parser.add_argument_group(
            title="VllmConfig",
            description=VllmConfig.__doc__,
        )
        # We construct SpeculativeConfig using fields from other configs in
        # create_engine_config. So we set the type to a JSON string here to
        # delay the Pydantic validation that comes with SpeculativeConfig.
        vllm_kwargs["speculative_config"]["type"] = optional_type(json.loads)
        vllm_group.add_argument("--speculative-config",
                                **vllm_kwargs["speculative_config"])
        vllm_group.add_argument("--kv-transfer-config",
                                **vllm_kwargs["kv_transfer_config"])
        vllm_group.add_argument('--kv-events-config',
                                **vllm_kwargs["kv_events_config"])
        vllm_group.add_argument("--compilation-config", "-O",
                                **vllm_kwargs["compilation_config"])
        vllm_group.add_argument("--additional-config",
                                **vllm_kwargs["additional_config"])

        # Other arguments
        parser.add_argument('--disable-log-stats',
                            action='store_true',
                            help='Disable logging statistics.')

        return parser

    @classmethod
    def from_cli_args(cls, args: argparse.Namespace):
        # Get the list of attributes of this dataclass.
        attrs = [attr.name for attr in dataclasses.fields(cls)]
        # Set the attributes from the parsed arguments.
        engine_args = cls(**{attr: getattr(args, attr) for attr in attrs})
        return engine_args

    def create_model_config(self) -> ModelConfig:
        # gguf file needs a specific model loader and doesn't use hf_repo
        if check_gguf_file(self.model):
            self.quantization = self.load_format = "gguf"

        # NOTE: This is to allow model loading from S3 in CI
        if (not isinstance(self, AsyncEngineArgs) and envs.VLLM_CI_USE_S3
                and self.model in MODELS_ON_S3 and self.load_format == "auto"):
            self.model = f"{MODEL_WEIGHTS_S3_BUCKET}/{self.model}"
            self.load_format = "runai_streamer"

        if self.disable_mm_preprocessor_cache:
            logger.warning(
                "`--disable-mm-preprocessor-cache` is deprecated "
                "and will be removed in v0.13. "
                "Please use `--mm-processor-cache-gb 0` instead.", )

            self.mm_processor_cache_gb = 0
        elif envs.VLLM_MM_INPUT_CACHE_GIB != 4:
            logger.warning(
                "VLLM_MM_INPUT_CACHE_GIB` is deprecated "
                "and will be removed in v0.13. "
                "Please use `--mm-processor-cache-gb %d` instead.",
                envs.VLLM_MM_INPUT_CACHE_GIB,
            )

            self.mm_processor_cache_gb = envs.VLLM_MM_INPUT_CACHE_GIB

        if self.enable_multimodal_encoder_data_parallel:
            logger.warning(
                "--enable-multimodal-encoder-data-parallel` is deprecated "
                "and will be removed in v0.13. "
                "Please use `--mm-encoder-tp-mode data` instead.")

            self.mm_encoder_tp_mode = "data"

        return ModelConfig(
            model=self.model,
            hf_config_path=self.hf_config_path,
            runner=self.runner,
            convert=self.convert,
            task=self.task,
            tokenizer=self.tokenizer,
            tokenizer_mode=self.tokenizer_mode,
            trust_remote_code=self.trust_remote_code,
            allowed_local_media_path=self.allowed_local_media_path,
            dtype=self.dtype,
            seed=self.seed,
            revision=self.revision,
            code_revision=self.code_revision,
            rope_scaling=self.rope_scaling,
            rope_theta=self.rope_theta,
            hf_token=self.hf_token,
            hf_overrides=self.hf_overrides,
            tokenizer_revision=self.tokenizer_revision,
            max_model_len=self.max_model_len,
            quantization=self.quantization,
            enforce_eager=self.enforce_eager,
            max_seq_len_to_capture=self.max_seq_len_to_capture,
            max_logprobs=self.max_logprobs,
            logprobs_mode=self.logprobs_mode,
            disable_sliding_window=self.disable_sliding_window,
            disable_cascade_attn=self.disable_cascade_attn,
            skip_tokenizer_init=self.skip_tokenizer_init,
            enable_prompt_embeds=self.enable_prompt_embeds,
            served_model_name=self.served_model_name,
            limit_mm_per_prompt=self.limit_mm_per_prompt,
            interleave_mm_strings=self.interleave_mm_strings,
            media_io_kwargs=self.media_io_kwargs,
            skip_mm_profiling=self.skip_mm_profiling,
            use_async_output_proc=not self.disable_async_output_proc,
            config_format=self.config_format,
            mm_processor_kwargs=self.mm_processor_kwargs,
            mm_processor_cache_gb=self.mm_processor_cache_gb,
            mm_processor_cache_type=self.mm_processor_cache_type,
            mm_shm_cache_max_object_size_mb=self.
            mm_shm_cache_max_object_size_mb,
            mm_encoder_tp_mode=self.mm_encoder_tp_mode,
            override_pooler_config=self.override_pooler_config,
            logits_processor_pattern=self.logits_processor_pattern,
            generation_config=self.generation_config,
            override_generation_config=self.override_generation_config,
            enable_sleep_mode=self.enable_sleep_mode,
            model_impl=self.model_impl,
            override_attention_dtype=self.override_attention_dtype,
            logits_processors=self.logits_processors,
            io_processor_plugin=self.io_processor_plugin,
        )

    def validate_tensorizer_args(self):
        from vllm.model_executor.model_loader.tensorizer import (
            TensorizerConfig)
        for key in self.model_loader_extra_config:
            if key in TensorizerConfig._fields:
                self.model_loader_extra_config["tensorizer_config"][
                    key] = self.model_loader_extra_config[key]

    def create_load_config(self) -> LoadConfig:

        if self.quantization == "bitsandbytes":
            self.load_format = "bitsandbytes"

        if self.load_format == "tensorizer":
            if hasattr(self.model_loader_extra_config, "to_serializable"):
                self.model_loader_extra_config = (
                    self.model_loader_extra_config.to_serializable())
            self.model_loader_extra_config["tensorizer_config"] = {}
            self.model_loader_extra_config["tensorizer_config"][
                "tensorizer_dir"] = self.model
            self.validate_tensorizer_args()

        return LoadConfig(
            load_format=self.load_format,
            download_dir=self.download_dir,
            safetensors_load_strategy=self.safetensors_load_strategy,
            device="cpu"
            if is_online_quantization(self.quantization) else None,
            model_loader_extra_config=self.model_loader_extra_config,
            ignore_patterns=self.ignore_patterns,
            use_tqdm_on_load=self.use_tqdm_on_load,
            pt_load_map_location=self.pt_load_map_location,
        )

    def create_speculative_config(
        self,
        target_model_config: ModelConfig,
        target_parallel_config: ParallelConfig,
        enable_chunked_prefill: bool,
        disable_log_stats: bool,
    ) -> Optional["SpeculativeConfig"]:
        """Initializes and returns a SpeculativeConfig object based on
        `speculative_config`.

        This function utilizes `speculative_config` to create a
        SpeculativeConfig object. The `speculative_config` can either be
        provided as a JSON string input via CLI arguments or directly as a
        dictionary from the engine.
        """

        from vllm.transformers_utils.config import get_config
        from vllm.transformers_utils.configs.speculators.base import (
            SpeculatorsConfig)

        if self.speculative_config is None:
            hf_config = get_config(
                self.hf_config_path or target_model_config.model,
                self.trust_remote_code, self.revision, self.code_revision,
                self.config_format)

            # if loading a SpeculatorsConfig, load the speculative_config
            # details from the config directly
            # no user input required / expected
            if isinstance(hf_config, SpeculatorsConfig):
                # We create one since we don't create one
                self.speculative_config = {}
                self.speculative_config[
                    "num_speculative_tokens"] = hf_config.num_lookahead_tokens
                self.speculative_config["model"] = target_model_config.model
                self.speculative_config["method"] = hf_config.method
            else:
                return None

        # Note(Shangming): These parameters are not obtained from the cli arg
        # '--speculative-config' and must be passed in when creating the engine
        # config.
        self.speculative_config.update({
            "target_model_config": target_model_config,
            "target_parallel_config": target_parallel_config,
            "enable_chunked_prefill": enable_chunked_prefill,
            "disable_log_stats": disable_log_stats,
        })
        return SpeculativeConfig(**self.speculative_config)

    def create_engine_config(
        self,
        usage_context: Optional[UsageContext] = None,
        headless: bool = False,
    ) -> VllmConfig:
        """
        Create the VllmConfig.

        NOTE: for autoselection of V0 vs V1 engine, we need to
        create the ModelConfig first, since ModelConfig's attrs
        (e.g. the model arch) are needed to make the decision.

        This function set VLLM_USE_V1=X if VLLM_USE_V1 is
        unspecified by the user.

        If VLLM_USE_V1 is specified by the user but the VllmConfig
        is incompatible, we raise an error.
        """
        current_platform.pre_register_and_update()

        device_config = DeviceConfig(
            device=cast(Device, current_platform.device_type))
        model_config = self.create_model_config()

        # * If VLLM_USE_V1 is unset, we enable V1 for "supported features"
        #   and fall back to V0 for experimental or unsupported features.
        # * If VLLM_USE_V1=1, we enable V1 for supported + experimental
        #   features and raise error for unsupported features.
        # * If VLLM_USE_V1=0, we disable V1.
        use_v1 = False
        try_v1 = envs.VLLM_USE_V1 or not envs.is_set("VLLM_USE_V1")
        if try_v1 and self._is_v1_supported_oracle(model_config):
            use_v1 = True

        # If user explicitly set VLLM_USE_V1, sanity check we respect it.
        if envs.is_set("VLLM_USE_V1"):
            assert use_v1 == envs.VLLM_USE_V1
        # Otherwise, set the VLLM_USE_V1 variable globally.
        else:
            envs.set_vllm_use_v1(use_v1)

        # Set default arguments for V0 or V1 Engine.
        if use_v1:
            self._set_default_args_v1(usage_context, model_config)
            # Disable chunked prefill for POWER (ppc64le)/ARM/s390x CPUs in V1
            if current_platform.is_cpu(
            ) and current_platform.get_cpu_architecture() in (
                    CpuArchEnum.POWERPC, CpuArchEnum.S390X, CpuArchEnum.ARM):
                logger.info(
                    "Chunked prefill is not supported for ARM and POWER "
                    "and S390X CPUs; "
                    "disabling it for V1 backend.")
                self.enable_chunked_prefill = False
        else:
            self._set_default_args_v0(model_config)
        assert self.enable_chunked_prefill is not None

        if envs.VLLM_ATTENTION_BACKEND in [STR_DUAL_CHUNK_FLASH_ATTN_VAL]:
            assert self.enforce_eager, (
                "Cuda graph is not supported with DualChunkFlashAttention. "
                "To run the model in eager mode, set 'enforce_eager=True' "
                "or use '--enforce-eager' in the CLI.")
            assert current_platform.is_cuda(), (
                "DualChunkFlashAttention is only supported on CUDA platform.")
            assert not use_v1, (
                "DualChunkFlashAttention is not supported on V1 engine. "
                "To run the model in V0 engine, try set 'VLLM_USE_V1=0'")

        sliding_window: Optional[int] = None
        if not is_interleaved(model_config.hf_text_config):
            # Only set CacheConfig.sliding_window if the model is all sliding
            # window. Otherwise CacheConfig.sliding_window will override the
            # global layers in interleaved sliding window models.
            sliding_window = model_config.get_sliding_window()

        # Note(hc): In the current implementation of decode context
        # parallel(DCP), tp_size needs to be divisible by dcp_size,
        # because the world size does not change by dcp, it simply
        # reuses the GPUs of TP group, and split one TP group into
        # tp_size//dcp_size DCP groups.
        assert self.tensor_parallel_size % self.decode_context_parallel_size \
            == 0, (
            f"tp_size={self.tensor_parallel_size} must be divisible by"
            f"dcp_size={self.decode_context_parallel_size}."
        )

        cache_config = CacheConfig(
            block_size=self.block_size,
            gpu_memory_utilization=self.gpu_memory_utilization,
            kv_cache_memory_bytes=self.kv_cache_memory_bytes,
            swap_space=self.swap_space,
            cache_dtype=self.kv_cache_dtype,
            is_attention_free=model_config.is_attention_free,
            num_gpu_blocks_override=self.num_gpu_blocks_override,
            sliding_window=sliding_window,
            enable_prefix_caching=self.enable_prefix_caching,
            prefix_caching_hash_algo=self.prefix_caching_hash_algo,
            cpu_offload_gb=self.cpu_offload_gb,
            calculate_kv_scales=self.calculate_kv_scales,
            kv_sharing_fast_prefill=self.kv_sharing_fast_prefill,
            mamba_cache_dtype=self.mamba_cache_dtype,
            mamba_ssm_cache_dtype=self.mamba_ssm_cache_dtype,
        )

        ray_runtime_env = None
        if is_ray_initialized():
            # Ray Serve LLM calls `create_engine_config` in the context
            # of a Ray task, therefore we check is_ray_initialized()
            # as opposed to is_in_ray_actor().
            import ray
            ray_runtime_env = ray.get_runtime_context().runtime_env
            logger.info("Using ray runtime env: %s", ray_runtime_env)

        # Get the current placement group if Ray is initialized and
        # we are in a Ray actor. If so, then the placement group will be
        # passed to spawned processes.
        placement_group = None
        if is_in_ray_actor():
            import ray

            # This call initializes Ray automatically if it is not initialized,
            # but we should not do this here.
            placement_group = ray.util.get_current_placement_group()

        assert not headless or not self.data_parallel_hybrid_lb, (
            "data_parallel_hybrid_lb is not applicable in "
            "headless mode")

        data_parallel_external_lb = self.data_parallel_rank is not None
        # Local DP rank = 1, use pure-external LB.
        if data_parallel_external_lb:
            assert self.data_parallel_size_local in (1, None), (
                "data_parallel_size_local must be 1 when data_parallel_rank "
                "is set")
            data_parallel_size_local = 1
            # Use full external lb if we have local_size of 1.
            self.data_parallel_hybrid_lb = False
        elif self.data_parallel_size_local is not None:
            data_parallel_size_local = self.data_parallel_size_local

            if self.data_parallel_start_rank and not headless:
                # Infer hybrid LB mode.
                self.data_parallel_hybrid_lb = True

            if self.data_parallel_hybrid_lb and data_parallel_size_local == 1:
                # Use full external lb if we have local_size of 1.
                data_parallel_external_lb = True
                self.data_parallel_hybrid_lb = False

            if data_parallel_size_local == self.data_parallel_size:
                # Disable hybrid LB mode if set for a single node
                self.data_parallel_hybrid_lb = False

            self.data_parallel_rank = self.data_parallel_start_rank or 0
        else:
            assert not self.data_parallel_hybrid_lb, (
                "data_parallel_size_local must be set to use "
                "data_parallel_hybrid_lb.")

            # Local DP size defaults to global DP size if not set.
            data_parallel_size_local = self.data_parallel_size

        # DP address, used in multi-node case for torch distributed group
        # and ZMQ sockets.
        if self.data_parallel_address is None:
            if self.data_parallel_backend == "ray":
                host_ip = get_ip()
                logger.info(
                    "Using host IP %s as ray-based data parallel address",
                    host_ip)
                data_parallel_address = host_ip
            else:
                assert self.data_parallel_backend == "mp", (
                    "data_parallel_backend can only be ray or mp, got %s",
                    self.data_parallel_backend)
                data_parallel_address = ParallelConfig.data_parallel_master_ip
        else:
            data_parallel_address = self.data_parallel_address

        # This port is only used when there are remote data parallel engines,
        # otherwise the local IPC transport is used.
        data_parallel_rpc_port = self.data_parallel_rpc_port if (
            self.data_parallel_rpc_port
            is not None) else ParallelConfig.data_parallel_rpc_port

        if self.async_scheduling:
            # Async scheduling does not work with the uniprocess backend.
            if self.distributed_executor_backend is None:
                self.distributed_executor_backend = "mp"
                logger.info("Defaulting to mp-based distributed executor "
                            "backend for async scheduling.")
            if self.pipeline_parallel_size > 1:
                raise ValueError("Async scheduling is not supported with "
                                 "pipeline-parallel-size > 1.")

            # Currently, async scheduling does not support speculative decoding.
            # TODO(woosuk): Support it.
            if self.speculative_config is not None:
                raise ValueError(
                    "Currently, speculative decoding is not supported with "
                    "async scheduling.")

        # Forward the deprecated CLI args to the EPLB config.
        if self.num_redundant_experts is not None:
            self.eplb_config.num_redundant_experts = self.num_redundant_experts
        if self.eplb_window_size is not None:
            self.eplb_config.window_size = self.eplb_window_size
        if self.eplb_step_interval is not None:
            self.eplb_config.step_interval = self.eplb_step_interval
        if self.eplb_log_balancedness is not None:
            self.eplb_config.log_balancedness = self.eplb_log_balancedness

        parallel_config = ParallelConfig(
            pipeline_parallel_size=self.pipeline_parallel_size,
            tensor_parallel_size=self.tensor_parallel_size,
            data_parallel_size=self.data_parallel_size,
            data_parallel_rank=self.data_parallel_rank or 0,
            data_parallel_external_lb=data_parallel_external_lb,
            data_parallel_size_local=data_parallel_size_local,
            data_parallel_master_ip=data_parallel_address,
            data_parallel_rpc_port=data_parallel_rpc_port,
            data_parallel_backend=self.data_parallel_backend,
            data_parallel_hybrid_lb=self.data_parallel_hybrid_lb,
            enable_expert_parallel=self.enable_expert_parallel,
            enable_dbo=self.enable_dbo,
            dbo_decode_token_threshold=self.dbo_decode_token_threshold,
            enable_eplb=self.enable_eplb,
            eplb_config=self.eplb_config,
            expert_placement_strategy=self.expert_placement_strategy,
            max_parallel_loading_workers=self.max_parallel_loading_workers,
            disable_custom_all_reduce=self.disable_custom_all_reduce,
            ray_workers_use_nsight=self.ray_workers_use_nsight,
            ray_runtime_env=ray_runtime_env,
            placement_group=placement_group,
            distributed_executor_backend=self.distributed_executor_backend,
            worker_cls=self.worker_cls,
            worker_extension_cls=self.worker_extension_cls,
            decode_context_parallel_size=self.decode_context_parallel_size,
        )

        speculative_config = self.create_speculative_config(
            target_model_config=model_config,
            target_parallel_config=parallel_config,
            enable_chunked_prefill=self.enable_chunked_prefill,
            disable_log_stats=self.disable_log_stats,
        )

        # make sure num_lookahead_slots is set appropriately depending on
        # whether speculative decoding is enabled
        num_lookahead_slots = self.num_lookahead_slots
        if speculative_config is not None:
            num_lookahead_slots = speculative_config.num_lookahead_slots

        scheduler_config = SchedulerConfig(
            runner_type=model_config.runner_type,
            max_num_batched_tokens=self.max_num_batched_tokens,
            max_num_seqs=self.max_num_seqs,
            max_model_len=model_config.max_model_len,
            cuda_graph_sizes=self.cuda_graph_sizes,
            num_lookahead_slots=num_lookahead_slots,
            delay_factor=self.scheduler_delay_factor,
            enable_chunked_prefill=self.enable_chunked_prefill,
            disable_chunked_mm_input=self.disable_chunked_mm_input,
            is_multimodal_model=model_config.is_multimodal_model,
            preemption_mode=self.preemption_mode,
            send_delta_data=(envs.VLLM_USE_RAY_SPMD_WORKER
                             and parallel_config.use_ray),
            policy=self.scheduling_policy,
            scheduler_cls=self.scheduler_cls,
            max_num_partial_prefills=self.max_num_partial_prefills,
            max_long_partial_prefills=self.max_long_partial_prefills,
            long_prefill_token_threshold=self.long_prefill_token_threshold,
            disable_hybrid_kv_cache_manager=self.
            disable_hybrid_kv_cache_manager,
            async_scheduling=self.async_scheduling,
        )

        if not model_config.is_multimodal_model and self.default_mm_loras:
            raise ValueError(
                "Default modality-specific LoRA(s) were provided for a "
                "non multimodal model")

        lora_config = LoRAConfig(
            bias_enabled=self.enable_lora_bias,
            max_lora_rank=self.max_lora_rank,
            max_loras=self.max_loras,
            default_mm_loras=self.default_mm_loras,
            fully_sharded_loras=self.fully_sharded_loras,
            lora_extra_vocab_size=self.lora_extra_vocab_size,
            lora_dtype=self.lora_dtype,
            max_cpu_loras=self.max_cpu_loras if self.max_cpu_loras
            and self.max_cpu_loras > 0 else None) if self.enable_lora else None

        # bitsandbytes pre-quantized model need a specific model loader
        if model_config.quantization == "bitsandbytes":
            self.quantization = self.load_format = "bitsandbytes"

        load_config = self.create_load_config()

        decoding_config = DecodingConfig(
            backend=self.guided_decoding_backend,
            disable_fallback=self.guided_decoding_disable_fallback,
            disable_any_whitespace=self.guided_decoding_disable_any_whitespace,
            disable_additional_properties=\
                self.guided_decoding_disable_additional_properties,
            reasoning_backend=self.reasoning_parser
        )

        observability_config = ObservabilityConfig(
            show_hidden_metrics_for_version=(
                self.show_hidden_metrics_for_version),
            otlp_traces_endpoint=self.otlp_traces_endpoint,
            collect_detailed_traces=self.collect_detailed_traces,
        )

        config = VllmConfig(
            model_config=model_config,
            cache_config=cache_config,
            parallel_config=parallel_config,
            scheduler_config=scheduler_config,
            device_config=device_config,
            lora_config=lora_config,
            speculative_config=speculative_config,
            load_config=load_config,
            decoding_config=decoding_config,
            observability_config=observability_config,
            compilation_config=self.compilation_config,
            kv_transfer_config=self.kv_transfer_config,
            kv_events_config=self.kv_events_config,
            additional_config=self.additional_config,
        )

        return config

    def _is_v1_supported_oracle(self, model_config: ModelConfig) -> bool:
        """Oracle for whether to use V0 or V1 Engine by default."""

        #############################################################
        # Unsupported Feature Flags on V1.

        if self.load_format == "sharded_state":
            _raise_or_fallback(
                feature_name=f"--load_format {self.load_format}",
                recommend_to_remove=False)
            return False

        if (self.logits_processor_pattern
                != EngineArgs.logits_processor_pattern):
            _raise_or_fallback(feature_name="--logits-processor-pattern",
                               recommend_to_remove=False)
            return False

        if self.preemption_mode != SchedulerConfig.preemption_mode:
            _raise_or_fallback(feature_name="--preemption-mode",
                               recommend_to_remove=True)
            return False

        if (self.disable_async_output_proc
                != EngineArgs.disable_async_output_proc):
            _raise_or_fallback(feature_name="--disable-async-output-proc",
                               recommend_to_remove=True)
            return False

        if self.scheduler_delay_factor != SchedulerConfig.delay_factor:
            _raise_or_fallback(feature_name="--scheduler-delay-factor",
                               recommend_to_remove=True)
            return False

        if self.kv_cache_dtype != "auto":
            supported = current_platform.is_kv_cache_dtype_supported(
                self.kv_cache_dtype, model_config)
            if not supported:
                _raise_or_fallback(feature_name="--kv-cache-dtype",
                                   recommend_to_remove=False)
                return False

        # No text embedding inputs so far.
        if self.enable_prompt_embeds:
            _raise_or_fallback(feature_name="--enable-prompt-embeds",
                               recommend_to_remove=False)
            return False

        # No Mamba or Encoder-Decoder so far.
        if not model_config.is_v1_compatible:
            _raise_or_fallback(feature_name=model_config.architectures,
                               recommend_to_remove=False)
            return False

        # No Concurrent Partial Prefills so far.
        if (self.max_num_partial_prefills
                != SchedulerConfig.max_num_partial_prefills
                or self.max_long_partial_prefills
                != SchedulerConfig.max_long_partial_prefills):
            _raise_or_fallback(feature_name="Concurrent Partial Prefill",
                               recommend_to_remove=False)
            return False

<<<<<<< HEAD
        # No OTLP observability so far.
        if (self.otlp_traces_endpoint or self.collect_detailed_traces):
            _raise_or_fallback(feature_name="--otlp-traces-endpoint",
                               recommend_to_remove=False)
            return False
=======
        # V1 supports N-gram, Medusa, and Eagle speculative decoding.
        if (self.speculative_config is not None
                and self.speculative_config.get("method") == "draft_model"):
            raise NotImplementedError(
                "Speculative decoding with draft model is not supported yet. "
                "Please consider using other speculative decoding methods "
                "such as ngram, medusa, eagle, or deepseek_mtp.")
>>>>>>> dd39baf7

        V1_BACKENDS = [
            "FLASH_ATTN_VLLM_V1",
            "FLASH_ATTN",
            "PALLAS",
            "PALLAS_VLLM_V1",
            "TRITON_ATTN_VLLM_V1",
            "TRITON_MLA",
            "CUTLASS_MLA",
            "FLASHMLA",
            "FLASHMLA_VLLM_V1",
            "FLASH_ATTN_MLA",
            "FLASHINFER",
            "FLASHINFER_VLLM_V1",
            "FLASHINFER_MLA",
            "ROCM_AITER_MLA",
            "TORCH_SDPA_VLLM_V1",
            "FLEX_ATTENTION",
            "TREE_ATTN",
            "XFORMERS_VLLM_V1",
        ]
        if (envs.is_set("VLLM_ATTENTION_BACKEND")
                and envs.VLLM_ATTENTION_BACKEND not in V1_BACKENDS):
            name = f"VLLM_ATTENTION_BACKEND={envs.VLLM_ATTENTION_BACKEND}"
            _raise_or_fallback(feature_name=name, recommend_to_remove=True)
            return False

        # Platforms must decide if they can support v1 for this model
        if not current_platform.supports_v1(model_config=model_config):
            _raise_or_fallback(
                feature_name=f"device type={current_platform.device_type}",
                recommend_to_remove=False)
            return False
        #############################################################
        # Experimental Features - allow users to opt in.

        if self.pipeline_parallel_size > 1:
            supports_pp = getattr(self.distributed_executor_backend,
                                  'supports_pp', False)
            if not supports_pp and self.distributed_executor_backend not in (
                    ParallelConfig.distributed_executor_backend, "ray", "mp",
                    "external_launcher"):
                name = "Pipeline Parallelism without Ray distributed " \
                        "executor or multiprocessing executor or external " \
                        "launcher"
                _raise_or_fallback(feature_name=name,
                                   recommend_to_remove=False)
                return False

        # The platform may be supported on V1, but off by default for now.
        if not current_platform.default_v1(  # noqa: SIM103
                model_config=model_config) and _warn_or_fallback(
                    current_platform.device_name):
            return False

        if (current_platform.is_cpu()
                and model_config.get_sliding_window() is not None):
            _raise_or_fallback(feature_name="sliding window (CPU backend)",
                               recommend_to_remove=False)
            return False

        #############################################################

        return True

    def _set_default_args_v0(self, model_config: ModelConfig) -> None:
        """Set Default Arguments for V0 Engine."""

        max_model_len = model_config.max_model_len
        use_long_context = max_model_len > 32768
        if self.enable_chunked_prefill is None:
            # Chunked prefill not supported for Multimodal or MLA in V0.
            if model_config.is_multimodal_model or model_config.use_mla:
                self.enable_chunked_prefill = False

            # Enable chunked prefill by default for long context (> 32K)
            # models to avoid OOM errors in initial memory profiling phase.
            elif use_long_context:
                is_gpu = current_platform.is_cuda()
                use_sliding_window = (model_config.get_sliding_window()
                                      is not None)
                use_spec_decode = self.speculative_config is not None

                if (is_gpu and not use_sliding_window and not use_spec_decode
                        and not self.enable_lora):
                    self.enable_chunked_prefill = True
                    logger.warning(
                        "Chunked prefill is enabled by default for models "
                        "with max_model_len > 32K. Chunked prefill might "
                        "not work with some features or models. If you "
                        "encounter any issues, please disable by launching "
                        "with --enable-chunked-prefill=False.")

            if self.enable_chunked_prefill is None:
                self.enable_chunked_prefill = False

        if not self.enable_chunked_prefill and use_long_context:
            logger.warning(
                "The model has a long context length (%s). This may cause"
                "OOM during the initial memory profiling phase, or result "
                "in low performance due to small KV cache size. Consider "
                "setting --max-model-len to a smaller value.", max_model_len)

        # Disable prefix caching for multimodal models for VLLM_V0.
        if self.enable_prefix_caching and model_config.is_multimodal_model:
            logger.warning(
                "--enable-prefix-caching is not supported for multimodal "
                "models in V0 and has been disabled.")
            self.enable_prefix_caching = False

        # Set max_num_seqs to 256 for VLLM_V0.
        if self.max_num_seqs is None:
            self.max_num_seqs = 256

    def _set_default_args_v1(self, usage_context: UsageContext,
                             model_config: ModelConfig) -> None:
        """Set Default Arguments for V1 Engine."""

        # V1 always uses chunked prefills and prefix caching
        # for non-pooling tasks.
        # For pooling tasks the default is False
        if model_config.runner_type != "pooling":
            self.enable_chunked_prefill = True
            if self.enable_prefix_caching is None:
                self.enable_prefix_caching = True
        else:

            pooling_type = model_config.pooler_config.pooling_type
            is_causal = getattr(model_config.hf_config, "is_causal", True)
            incremental_prefill_supported = (pooling_type is not None
                                             and pooling_type.lower() == "last"
                                             and is_causal)

            action = "Enabling" if \
                incremental_prefill_supported else "Disabling"

            if self.enable_chunked_prefill is None:
                self.enable_chunked_prefill = incremental_prefill_supported
                logger.info("(%s) chunked prefill by default", action)
            if self.enable_prefix_caching is None:
                self.enable_prefix_caching = incremental_prefill_supported
                logger.info("(%s) prefix caching by default", action)

        # V1 should use the new scheduler by default.
        # Swap it only if this arg is set to the original V0 default
        if self.scheduler_cls == EngineArgs.scheduler_cls:
            self.scheduler_cls = "vllm.v1.core.sched.scheduler.Scheduler"

        # When no user override, set the default values based on the usage
        # context.
        # Use different default values for different hardware.

        # Try to query the device name on the current platform. If it fails,
        # it may be because the platform that imports vLLM is not the same
        # as the platform that vLLM is running on (e.g. the case of scaling
        # vLLM with Ray) and has no GPUs. In this case we use the default
        # values for non-H100/H200 GPUs.
        try:
            device_memory = current_platform.get_device_total_memory()
            device_name = current_platform.get_device_name().lower()
        except Exception:
            # This is only used to set default_max_num_batched_tokens
            device_memory = 0

        # NOTE(Kuntai): Setting large `max_num_batched_tokens` for A100 reduces
        # throughput, see PR #17885 for more details.
        # So here we do an extra device name check to prevent such regression.
        from vllm.usage.usage_lib import UsageContext
        if device_memory >= 70 * GiB_bytes and "a100" not in device_name:
            # For GPUs like H100 and MI300x, use larger default values.
            default_max_num_batched_tokens = {
                UsageContext.LLM_CLASS: 16384,
                UsageContext.OPENAI_API_SERVER: 8192,
            }
            default_max_num_seqs = {
                UsageContext.LLM_CLASS: 1024,
                UsageContext.OPENAI_API_SERVER: 1024,
            }
        else:
            # TODO(woosuk): Tune the default values for other hardware.
            default_max_num_batched_tokens = {
                UsageContext.LLM_CLASS: 8192,
                UsageContext.OPENAI_API_SERVER: 2048,
            }
            default_max_num_seqs = {
                UsageContext.LLM_CLASS: 256,
                UsageContext.OPENAI_API_SERVER: 256,
            }

        # tpu specific default values.
        if current_platform.is_tpu():
            default_max_num_batched_tokens_tpu = {
                UsageContext.LLM_CLASS: {
                    'V6E': 2048,
                    'V5E': 1024,
                    'V5P': 512,
                },
                UsageContext.OPENAI_API_SERVER: {
                    'V6E': 1024,
                    'V5E': 512,
                    'V5P': 256,
                }
            }

        # cpu specific default values.
        if current_platform.is_cpu():
            world_size = self.pipeline_parallel_size * self.tensor_parallel_size
            default_max_num_batched_tokens = {
                UsageContext.LLM_CLASS: 4096 * world_size,
                UsageContext.OPENAI_API_SERVER: 2048 * world_size,
            }
            default_max_num_seqs = {
                UsageContext.LLM_CLASS: 256 * world_size,
                UsageContext.OPENAI_API_SERVER: 128 * world_size,
            }

        use_context_value = usage_context.value if usage_context else None
        if (self.max_num_batched_tokens is None
                and usage_context in default_max_num_batched_tokens):
            if current_platform.is_tpu():
                chip_name = current_platform.get_device_name()
                if chip_name in default_max_num_batched_tokens_tpu[
                        usage_context]:
                    self.max_num_batched_tokens = \
                        default_max_num_batched_tokens_tpu[
                            usage_context][chip_name]
                else:
                    self.max_num_batched_tokens = \
                        default_max_num_batched_tokens[usage_context]
            else:
                if not self.enable_chunked_prefill:
                    self.max_num_batched_tokens = model_config.max_model_len
                else:
                    self.max_num_batched_tokens = \
                        default_max_num_batched_tokens[usage_context]
            logger.debug(
                "Setting max_num_batched_tokens to %d for %s usage context.",
                self.max_num_batched_tokens, use_context_value)

        if (self.max_num_seqs is None
                and usage_context in default_max_num_seqs):
            self.max_num_seqs = min(default_max_num_seqs[usage_context],
                                    self.max_num_batched_tokens or sys.maxsize)

            logger.debug("Setting max_num_seqs to %d for %s usage context.",
                         self.max_num_seqs, use_context_value)


@dataclass
class AsyncEngineArgs(EngineArgs):
    """Arguments for asynchronous vLLM engine."""
    enable_log_requests: bool = False

    @property
    @deprecated(
        "`disable_log_requests` is deprecated and has been replaced with "
        "`enable_log_requests`. This will be removed in v0.12.0. Please use "
        "`enable_log_requests` instead.")
    def disable_log_requests(self) -> bool:
        return not self.enable_log_requests

    @disable_log_requests.setter
    @deprecated(
        "`disable_log_requests` is deprecated and has been replaced with "
        "`enable_log_requests`. This will be removed in v0.12.0. Please use "
        "`enable_log_requests` instead.")
    def disable_log_requests(self, value: bool):
        self.enable_log_requests = not value

    @staticmethod
    def add_cli_args(parser: FlexibleArgumentParser,
                     async_args_only: bool = False) -> FlexibleArgumentParser:
        # Initialize plugin to update the parser, for example, The plugin may
        # add a new kind of quantization method to --quantization argument or
        # a new device to --device argument.
        load_general_plugins()
        if not async_args_only:
            parser = EngineArgs.add_cli_args(parser)
        parser.add_argument('--enable-log-requests',
                            action=argparse.BooleanOptionalAction,
                            default=AsyncEngineArgs.enable_log_requests,
                            help='Enable logging requests.')
        parser.add_argument('--disable-log-requests',
                            action=argparse.BooleanOptionalAction,
                            default=not AsyncEngineArgs.enable_log_requests,
                            help='[DEPRECATED] Disable logging requests.',
                            deprecated=True)
        current_platform.pre_register_and_update(parser)
        return parser


def _raise_or_fallback(feature_name: str, recommend_to_remove: bool):
    if envs.is_set("VLLM_USE_V1") and envs.VLLM_USE_V1:
        raise NotImplementedError(
            f"VLLM_USE_V1=1 is not supported with {feature_name}.")
    msg = f"{feature_name} is not supported by the V1 Engine. "
    msg += "Falling back to V0. "
    if recommend_to_remove:
        msg += f"We recommend to remove {feature_name} from your config "
        msg += "in favor of the V1 Engine."
    logger.warning(msg)


def _warn_or_fallback(feature_name: str) -> bool:
    if envs.is_set("VLLM_USE_V1") and envs.VLLM_USE_V1:
        logger.warning(
            "Detected VLLM_USE_V1=1 with %s. Usage should "
            "be considered experimental. Please report any "
            "issues on Github.", feature_name)
        should_exit = False
    else:
        logger.info(
            "%s is experimental on VLLM_USE_V1=1. "
            "Falling back to V0 Engine.", feature_name)
        should_exit = True
    return should_exit


def human_readable_int(value):
    """Parse human-readable integers like '1k', '2M', etc.
    Including decimal values with decimal multipliers.

    Examples:
    - '1k' -> 1,000
    - '1K' -> 1,024
    - '25.6k' -> 25,600
    """
    value = value.strip()
    match = re.fullmatch(r'(\d+(?:\.\d+)?)([kKmMgGtT])', value)
    if match:
        decimal_multiplier = {
            'k': 10**3,
            'm': 10**6,
            'g': 10**9,
        }
        binary_multiplier = {
            'K': 2**10,
            'M': 2**20,
            'G': 2**30,
        }

        number, suffix = match.groups()
        if suffix in decimal_multiplier:
            mult = decimal_multiplier[suffix]
            return int(float(number) * mult)
        elif suffix in binary_multiplier:
            mult = binary_multiplier[suffix]
            # Do not allow decimals with binary multipliers
            try:
                return int(number) * mult
            except ValueError as e:
                raise argparse.ArgumentTypeError("Decimals are not allowed " \
                f"with binary suffixes like {suffix}. Did you mean to use " \
                f"{number}{suffix.lower()} instead?") from e

    # Regular plain number.
    return int(value)<|MERGE_RESOLUTION|>--- conflicted
+++ resolved
@@ -1520,21 +1520,11 @@
                                recommend_to_remove=False)
             return False
 
-<<<<<<< HEAD
         # No OTLP observability so far.
         if (self.otlp_traces_endpoint or self.collect_detailed_traces):
             _raise_or_fallback(feature_name="--otlp-traces-endpoint",
                                recommend_to_remove=False)
             return False
-=======
-        # V1 supports N-gram, Medusa, and Eagle speculative decoding.
-        if (self.speculative_config is not None
-                and self.speculative_config.get("method") == "draft_model"):
-            raise NotImplementedError(
-                "Speculative decoding with draft model is not supported yet. "
-                "Please consider using other speculative decoding methods "
-                "such as ngram, medusa, eagle, or deepseek_mtp.")
->>>>>>> dd39baf7
 
         V1_BACKENDS = [
             "FLASH_ATTN_VLLM_V1",
