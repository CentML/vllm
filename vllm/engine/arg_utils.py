--- conflicted
+++ resolved
@@ -1465,11 +1465,7 @@
             "FLASHMLA",
             "FLASHINFER",
             "FLASHINFER_VLLM_V1",
-<<<<<<< HEAD
-            "FLASHINFER_MLA_VLLM_V1",
-=======
             "FLASHINFER_MLA",
->>>>>>> 1106bff2
             "ROCM_AITER_MLA",
             "TORCH_SDPA_VLLM_V1",
             "FLEX_ATTENTION",
