# SPDX-License-Identifier: Apache-2.0
# SPDX-FileCopyrightText: Copyright contributors to the vLLM project

# yapf: disable
import argparse
import copy
import dataclasses
import functools
import json
import sys
from dataclasses import MISSING, dataclass, fields, is_dataclass
from itertools import permutations
from typing import (TYPE_CHECKING, Annotated, Any, Callable, Dict, List,
                    Literal, Optional, Type, TypeVar, Union, cast, get_args,
                    get_origin)

import huggingface_hub
import regex as re
import torch
from pydantic import TypeAdapter, ValidationError
from typing_extensions import TypeIs, deprecated

import vllm.envs as envs
from vllm.config import (BlockSize, CacheConfig, CacheDType, CompilationConfig,
                         ConfigType, ConvertOption, DetailedTraceModules,
                         Device, DeviceConfig, DistributedExecutorBackend,
                         EPLBConfig, HfOverrides, KVEventsConfig,
                         KVTransferConfig, LoadConfig, LogprobsMode,
                         LoRAConfig, MambaDType, MMEncoderTPMode, ModelConfig,
                         ModelDType, ObservabilityConfig, ParallelConfig,
                         PoolerConfig, PrefixCachingHashAlgo, RunnerOption,
                         SchedulerConfig, SchedulerPolicy, SpeculativeConfig,
                         StructuredOutputsConfig, TaskOption, TokenizerMode,
                         VllmConfig, get_attr_docs)
from vllm.config.multimodal import MMCacheType, MultiModalConfig
from vllm.config.parallel import ExpertPlacementStrategy
from vllm.config.utils import get_field
from vllm.logger import init_logger
from vllm.platforms import CpuArchEnum, current_platform
from vllm.plugins import load_general_plugins
from vllm.ray.lazy_utils import is_ray_initialized
from vllm.reasoning import ReasoningParserManager
from vllm.test_utils import MODEL_WEIGHTS_S3_BUCKET, MODELS_ON_S3
from vllm.transformers_utils.config import (get_model_path, is_interleaved,
                                            maybe_override_with_speculators)
from vllm.transformers_utils.utils import check_gguf_file
from vllm.utils import (FlexibleArgumentParser, GiB_bytes, get_ip,
                        is_in_ray_actor)
from vllm.v1.sample.logits_processor import LogitsProcessor

# yapf: enable

if TYPE_CHECKING:
    from vllm.executor.executor_base import ExecutorBase
    from vllm.model_executor.layers.quantization import QuantizationMethods
    from vllm.model_executor.model_loader import LoadFormats
    from vllm.usage.usage_lib import UsageContext
else:
    ExecutorBase = Any
    QuantizationMethods = Any
    LoadFormats = Any
    UsageContext = Any

logger = init_logger(__name__)

# object is used to allow for special typing forms
T = TypeVar("T")
TypeHint = Union[type[Any], object]
TypeHintT = Union[type[T], object]


def parse_type(return_type: Callable[[str], T]) -> Callable[[str], T]:

    def _parse_type(val: str) -> T:
        try:
            return return_type(val)
        except ValueError as e:
            raise argparse.ArgumentTypeError(
                f"Value {val} cannot be converted to {return_type}.") from e

    return _parse_type


def optional_type(
        return_type: Callable[[str], T]) -> Callable[[str], Optional[T]]:

    def _optional_type(val: str) -> Optional[T]:
        if val == "" or val == "None":
            return None
        return parse_type(return_type)(val)

    return _optional_type


def union_dict_and_str(val: str) -> Optional[Union[str, dict[str, str]]]:
    if not re.match(r"(?s)^\s*{.*}\s*$", val):
        return str(val)
    return optional_type(json.loads)(val)


def is_type(type_hint: TypeHint, type: TypeHintT) -> TypeIs[TypeHintT]:
    """Check if the type hint is a specific type."""
    return type_hint is type or get_origin(type_hint) is type


def contains_type(type_hints: set[TypeHint], type: TypeHintT) -> bool:
    """Check if the type hints contain a specific type."""
    return any(is_type(type_hint, type) for type_hint in type_hints)


def get_type(type_hints: set[TypeHint], type: TypeHintT) -> TypeHintT:
    """Get the specific type from the type hints."""
    return next((th for th in type_hints if is_type(th, type)), None)


def literal_to_kwargs(type_hints: set[TypeHint]) -> dict[str, Any]:
    """Get the `type` and `choices` from a `Literal` type hint in `type_hints`.

    If `type_hints` also contains `str`, we use `metavar` instead of `choices`.
    """
    type_hint = get_type(type_hints, Literal)
    options = get_args(type_hint)
    option_type = type(options[0])
    if not all(isinstance(option, option_type) for option in options):
        raise ValueError(
            "All options must be of the same type. "
            f"Got {options} with types {[type(c) for c in options]}")
    kwarg = "metavar" if contains_type(type_hints, str) else "choices"
    return {"type": option_type, kwarg: sorted(options)}


def is_not_builtin(type_hint: TypeHint) -> bool:
    """Check if the class is not a built-in type."""
    return type_hint.__module__ != "builtins"


def get_type_hints(type_hint: TypeHint) -> set[TypeHint]:
    """Extract type hints from Annotated or Union type hints."""
    type_hints: set[TypeHint] = set()
    origin = get_origin(type_hint)
    args = get_args(type_hint)

    if origin is Annotated:
        type_hints.update(get_type_hints(args[0]))
    elif origin is Union:
        for arg in args:
            type_hints.update(get_type_hints(arg))
    else:
        type_hints.add(type_hint)

    return type_hints


def is_online_quantization(quantization: Any) -> bool:
    return quantization in ["inc"]


NEEDS_HELP = (
    any("--help" in arg for arg in sys.argv)  # vllm SUBCOMMAND --help
    or (argv0 := sys.argv[0]).endswith("mkdocs")  # mkdocs SUBCOMMAND
    or argv0.endswith("mkdocs/__main__.py")  # python -m mkdocs SUBCOMMAND
)


@functools.lru_cache(maxsize=30)
def _compute_kwargs(cls: ConfigType) -> dict[str, Any]:
    # Save time only getting attr docs if we're generating help text
    cls_docs = get_attr_docs(cls) if NEEDS_HELP else {}
    kwargs = {}
    for field in fields(cls):
        # Get the set of possible types for the field
        type_hints: set[TypeHint] = get_type_hints(field.type)

        # If the field is a dataclass, we can use the model_validate_json
        generator = (th for th in type_hints if is_dataclass(th))
        dataclass_cls = next(generator, None)

        # Get the default value of the field
        if field.default is not MISSING:
            default = field.default
        elif field.default_factory is not MISSING:
            default = field.default_factory()

        # Get the help text for the field
        name = field.name
        help = cls_docs.get(name, "").strip()
        # Escape % for argparse
        help = help.replace("%", "%%")

        # Initialise the kwargs dictionary for the field
        kwargs[name] = {"default": default, "help": help}

        # Set other kwargs based on the type hints
        json_tip = ("Should either be a valid JSON string or JSON keys passed "
                    "individually.")
        if dataclass_cls is not None:

            def parse_dataclass(val: str, cls=dataclass_cls) -> Any:
                try:
                    return TypeAdapter(cls).validate_json(val)
                except ValidationError as e:
                    raise argparse.ArgumentTypeError(repr(e)) from e

            kwargs[name]["type"] = parse_dataclass
            kwargs[name]["help"] += f"\n\n{json_tip}"
        elif contains_type(type_hints, bool):
            # Creates --no-<name> and --<name> flags
            kwargs[name]["action"] = argparse.BooleanOptionalAction
        elif contains_type(type_hints, Literal):
            kwargs[name].update(literal_to_kwargs(type_hints))
        elif contains_type(type_hints, tuple):
            type_hint = get_type(type_hints, tuple)
            types = get_args(type_hint)
            tuple_type = types[0]
            assert all(t is tuple_type for t in types if t is not Ellipsis), (
                "All non-Ellipsis tuple elements must be of the same "
                f"type. Got {types}.")
            kwargs[name]["type"] = tuple_type
            kwargs[name]["nargs"] = "+" if Ellipsis in types else len(types)
        elif contains_type(type_hints, list):
            type_hint = get_type(type_hints, list)
            types = get_args(type_hint)
            list_type = types[0]
            if get_origin(list_type) is Union:
                msg = "List type must contain str if it is a Union."
                assert str in get_args(list_type), msg
                list_type = str
            kwargs[name]["type"] = list_type
            kwargs[name]["nargs"] = "+"
        elif contains_type(type_hints, int):
            kwargs[name]["type"] = int
            # Special case for large integers
            human_readable_ints = {
                "max_model_len",
                "max_num_batched_tokens",
                "kv_cache_memory_bytes",
            }
            if name in human_readable_ints:
                kwargs[name]["type"] = human_readable_int
                kwargs[name]["help"] += f"\n\n{human_readable_int.__doc__}"
        elif contains_type(type_hints, float):
            kwargs[name]["type"] = float
        elif (contains_type(type_hints, dict)
              and (contains_type(type_hints, str)
                   or any(is_not_builtin(th) for th in type_hints))):
            kwargs[name]["type"] = union_dict_and_str
        elif contains_type(type_hints, dict):
            kwargs[name]["type"] = parse_type(json.loads)
            kwargs[name]["help"] += f"\n\n{json_tip}"
        elif (contains_type(type_hints, str)
              or any(is_not_builtin(th) for th in type_hints)):
            kwargs[name]["type"] = str
        else:
            raise ValueError(
                f"Unsupported type {type_hints} for argument {name}.")

        # If the type hint was a sequence of literals, use the helper function
        # to update the type and choices
        if get_origin(kwargs[name].get("type")) is Literal:
            kwargs[name].update(literal_to_kwargs({kwargs[name]["type"]}))

        # If None is in type_hints, make the argument optional.
        # But not if it's a bool, argparse will handle this better.
        if type(None) in type_hints and not contains_type(type_hints, bool):
            kwargs[name]["type"] = optional_type(kwargs[name]["type"])
            if kwargs[name].get("choices"):
                kwargs[name]["choices"].append("None")
    return kwargs


def get_kwargs(cls: ConfigType) -> dict[str, Any]:
    """Return argparse kwargs for the given Config dataclass.

    If `--help` or `mkdocs` are not present in the command line command, the
    attribute documentation will not be included in the help output.

    The heavy computation is cached via functools.lru_cache, and a deep copy
    is returned so callers can mutate the dictionary without affecting the
    cached version.
    """
    return copy.deepcopy(_compute_kwargs(cls))


@dataclass
class EngineArgs:
    """Arguments for vLLM engine."""
    model: str = ModelConfig.model
    served_model_name: Optional[Union[
        str, List[str]]] = ModelConfig.served_model_name
    tokenizer: Optional[str] = ModelConfig.tokenizer
    hf_config_path: Optional[str] = ModelConfig.hf_config_path
    runner: RunnerOption = ModelConfig.runner
    convert: ConvertOption = ModelConfig.convert
    task: Optional[TaskOption] = ModelConfig.task
    skip_tokenizer_init: bool = ModelConfig.skip_tokenizer_init
    enable_prompt_embeds: bool = ModelConfig.enable_prompt_embeds
    tokenizer_mode: TokenizerMode = ModelConfig.tokenizer_mode
    trust_remote_code: bool = ModelConfig.trust_remote_code
    allowed_local_media_path: str = ModelConfig.allowed_local_media_path
    allowed_media_domains: Optional[
        list[str]] = ModelConfig.allowed_media_domains
    download_dir: Optional[str] = LoadConfig.download_dir
    safetensors_load_strategy: str = LoadConfig.safetensors_load_strategy
    load_format: Union[str, LoadFormats] = LoadConfig.load_format
    config_format: str = ModelConfig.config_format
    dtype: ModelDType = ModelConfig.dtype
    kv_cache_dtype: CacheDType = CacheConfig.cache_dtype
    seed: Optional[int] = ModelConfig.seed
    max_model_len: Optional[int] = ModelConfig.max_model_len
    cuda_graph_sizes: list[int] = get_field(SchedulerConfig,
                                            "cuda_graph_sizes")
    # Note: Specifying a custom executor backend by passing a class
    # is intended for expert use only. The API may change without
    # notice.
    distributed_executor_backend: Optional[Union[
        str, DistributedExecutorBackend,
        Type[ExecutorBase]]] = ParallelConfig.distributed_executor_backend
    # number of P/D disaggregation (or other disaggregation) workers
    pipeline_parallel_size: int = ParallelConfig.pipeline_parallel_size
    tensor_parallel_size: int = ParallelConfig.tensor_parallel_size
    decode_context_parallel_size: int = \
        ParallelConfig.decode_context_parallel_size
    data_parallel_size: int = ParallelConfig.data_parallel_size
    data_parallel_rank: Optional[int] = None
    data_parallel_start_rank: Optional[int] = None
    data_parallel_size_local: Optional[int] = None
    data_parallel_address: Optional[str] = None
    data_parallel_rpc_port: Optional[int] = None
    data_parallel_hybrid_lb: bool = False
    data_parallel_backend: str = ParallelConfig.data_parallel_backend
    enable_expert_parallel: bool = ParallelConfig.enable_expert_parallel
    enable_dbo: bool = ParallelConfig.enable_dbo
    dbo_decode_token_threshold: int = \
        ParallelConfig.dbo_decode_token_threshold
    dbo_prefill_token_threshold: int = \
        ParallelConfig.dbo_prefill_token_threshold
    eplb_config: EPLBConfig = get_field(ParallelConfig, "eplb_config")
    enable_eplb: bool = ParallelConfig.enable_eplb
    expert_placement_strategy: ExpertPlacementStrategy = \
        ParallelConfig.expert_placement_strategy
    _api_process_count: int = ParallelConfig._api_process_count
    _api_process_rank: int = ParallelConfig._api_process_rank
    num_redundant_experts: int = EPLBConfig.num_redundant_experts
    eplb_window_size: int = EPLBConfig.window_size
    eplb_step_interval: int = EPLBConfig.step_interval
    eplb_log_balancedness: bool = EPLBConfig.log_balancedness
    max_parallel_loading_workers: Optional[
        int] = ParallelConfig.max_parallel_loading_workers
    block_size: Optional[BlockSize] = CacheConfig.block_size
    enable_prefix_caching: Optional[bool] = CacheConfig.enable_prefix_caching
    prefix_caching_hash_algo: PrefixCachingHashAlgo = \
        CacheConfig.prefix_caching_hash_algo
    disable_sliding_window: bool = ModelConfig.disable_sliding_window
    disable_cascade_attn: bool = ModelConfig.disable_cascade_attn
    swap_space: float = CacheConfig.swap_space
    cpu_offload_gb: float = CacheConfig.cpu_offload_gb
    gpu_memory_utilization: float = CacheConfig.gpu_memory_utilization
    kv_cache_memory_bytes: Optional[int] = CacheConfig.kv_cache_memory_bytes
    max_num_batched_tokens: Optional[
        int] = SchedulerConfig.max_num_batched_tokens
    max_num_partial_prefills: int = SchedulerConfig.max_num_partial_prefills
    max_long_partial_prefills: int = SchedulerConfig.max_long_partial_prefills
    long_prefill_token_threshold: int = \
        SchedulerConfig.long_prefill_token_threshold
    max_num_seqs: Optional[int] = SchedulerConfig.max_num_seqs
    max_logprobs: int = ModelConfig.max_logprobs
    logprobs_mode: LogprobsMode = ModelConfig.logprobs_mode
    disable_log_stats: bool = False
    revision: Optional[str] = ModelConfig.revision
    code_revision: Optional[str] = ModelConfig.code_revision
    rope_scaling: dict[str, Any] = get_field(ModelConfig, "rope_scaling")
    rope_theta: Optional[float] = ModelConfig.rope_theta
    hf_token: Optional[Union[bool, str]] = ModelConfig.hf_token
    hf_overrides: HfOverrides = get_field(ModelConfig, "hf_overrides")
    tokenizer_revision: Optional[str] = ModelConfig.tokenizer_revision
    quantization: Optional[QuantizationMethods] = ModelConfig.quantization
    enforce_eager: bool = ModelConfig.enforce_eager
    disable_custom_all_reduce: bool = ParallelConfig.disable_custom_all_reduce
    limit_mm_per_prompt: dict[str, int] = \
        get_field(MultiModalConfig, "limit_per_prompt")
    interleave_mm_strings: bool = MultiModalConfig.interleave_mm_strings
    media_io_kwargs: dict[str, dict[str,
                                    Any]] = get_field(MultiModalConfig,
                                                      "media_io_kwargs")
    mm_processor_kwargs: Optional[Dict[str, Any]] = \
        MultiModalConfig.mm_processor_kwargs
    disable_mm_preprocessor_cache: bool = False  # DEPRECATED
    mm_processor_cache_gb: float = MultiModalConfig.mm_processor_cache_gb
    mm_processor_cache_type: Optional[MMCacheType] = \
        MultiModalConfig.mm_processor_cache_type
    mm_shm_cache_max_object_size_mb: int = \
        MultiModalConfig.mm_shm_cache_max_object_size_mb
    mm_encoder_tp_mode: MMEncoderTPMode = MultiModalConfig.mm_encoder_tp_mode
    io_processor_plugin: Optional[str] = None
    skip_mm_profiling: bool = MultiModalConfig.skip_mm_profiling
    video_pruning_rate: float = MultiModalConfig.video_pruning_rate
    # LoRA fields
    enable_lora: bool = False
    enable_lora_bias: bool = LoRAConfig.bias_enabled
    max_loras: int = LoRAConfig.max_loras
    max_lora_rank: int = LoRAConfig.max_lora_rank
    default_mm_loras: Optional[Dict[str, str]] = \
        LoRAConfig.default_mm_loras
    fully_sharded_loras: bool = LoRAConfig.fully_sharded_loras
    max_cpu_loras: Optional[int] = LoRAConfig.max_cpu_loras
    lora_dtype: Optional[Union[str, torch.dtype]] = LoRAConfig.lora_dtype
    lora_extra_vocab_size: int = LoRAConfig.lora_extra_vocab_size

    ray_workers_use_nsight: bool = ParallelConfig.ray_workers_use_nsight
    num_gpu_blocks_override: Optional[
        int] = CacheConfig.num_gpu_blocks_override
    num_lookahead_slots: int = SchedulerConfig.num_lookahead_slots
    model_loader_extra_config: dict = \
        get_field(LoadConfig, "model_loader_extra_config")
    ignore_patterns: Optional[Union[str,
                                    List[str]]] = LoadConfig.ignore_patterns

    enable_chunked_prefill: Optional[
        bool] = SchedulerConfig.enable_chunked_prefill
    disable_chunked_mm_input: bool = SchedulerConfig.disable_chunked_mm_input

    disable_hybrid_kv_cache_manager: bool = (
        SchedulerConfig.disable_hybrid_kv_cache_manager)

    structured_outputs_config: StructuredOutputsConfig = get_field(
        VllmConfig, "structured_outputs_config")
    reasoning_parser: str = StructuredOutputsConfig.reasoning_parser
    # Deprecated guided decoding fields
    guided_decoding_backend: Optional[str] = None
    guided_decoding_disable_fallback: Optional[bool] = None
    guided_decoding_disable_any_whitespace: Optional[bool] = None
    guided_decoding_disable_additional_properties: Optional[bool] = None

    logits_processor_pattern: Optional[
        str] = ModelConfig.logits_processor_pattern

    speculative_config: Optional[Dict[str, Any]] = None

    show_hidden_metrics_for_version: Optional[str] = \
        ObservabilityConfig.show_hidden_metrics_for_version
    otlp_traces_endpoint: Optional[str] = \
        ObservabilityConfig.otlp_traces_endpoint
    collect_detailed_traces: Optional[list[DetailedTraceModules]] = \
        ObservabilityConfig.collect_detailed_traces
    scheduling_policy: SchedulerPolicy = SchedulerConfig.policy
    scheduler_cls: Union[str, Type[object]] = SchedulerConfig.scheduler_cls

    pooler_config: Optional[PoolerConfig] = ModelConfig.pooler_config
    override_pooler_config: Optional[Union[dict, PoolerConfig]] = \
        ModelConfig.override_pooler_config
    compilation_config: CompilationConfig = \
        get_field(VllmConfig, "compilation_config")
    worker_cls: str = ParallelConfig.worker_cls
    worker_extension_cls: str = ParallelConfig.worker_extension_cls

    kv_transfer_config: Optional[KVTransferConfig] = None
    kv_events_config: Optional[KVEventsConfig] = None

    generation_config: str = ModelConfig.generation_config
    enable_sleep_mode: bool = ModelConfig.enable_sleep_mode
    override_generation_config: dict[str, Any] = \
        get_field(ModelConfig, "override_generation_config")
    model_impl: str = ModelConfig.model_impl
    override_attention_dtype: str = ModelConfig.override_attention_dtype

    calculate_kv_scales: bool = CacheConfig.calculate_kv_scales
    mamba_cache_dtype: MambaDType = CacheConfig.mamba_cache_dtype
    mamba_ssm_cache_dtype: MambaDType = CacheConfig.mamba_ssm_cache_dtype

    additional_config: dict[str, Any] = \
        get_field(VllmConfig, "additional_config")

    use_tqdm_on_load: bool = LoadConfig.use_tqdm_on_load
    pt_load_map_location: str = LoadConfig.pt_load_map_location

    # DEPRECATED
    enable_multimodal_encoder_data_parallel: bool = False

    logits_processors: Optional[list[Union[
        str, type[LogitsProcessor]]]] = ModelConfig.logits_processors
    """Custom logitproc types"""

    async_scheduling: bool = SchedulerConfig.async_scheduling

    kv_sharing_fast_prefill: bool = \
        CacheConfig.kv_sharing_fast_prefill

    def __post_init__(self):
        # support `EngineArgs(compilation_config={...})`
        # without having to manually construct a
        # CompilationConfig object
        if isinstance(self.compilation_config, dict):
            self.compilation_config = CompilationConfig(
                **self.compilation_config)
        if isinstance(self.eplb_config, dict):
            self.eplb_config = EPLBConfig(**self.eplb_config)
        # Setup plugins
        from vllm.plugins import load_general_plugins
        load_general_plugins()
        # when use hf offline,replace model id to local model path
        if huggingface_hub.constants.HF_HUB_OFFLINE:
            model_id = self.model
            self.model = get_model_path(self.model, self.revision)
            logger.info(
                "HF_HUB_OFFLINE is True, replace model_id [%s] " \
                "to model_path [%s]",model_id, self.model)

    @staticmethod
    def add_cli_args(parser: FlexibleArgumentParser) -> FlexibleArgumentParser:
        """Shared CLI arguments for vLLM engine."""

        # Model arguments
        model_kwargs = get_kwargs(ModelConfig)
        model_group = parser.add_argument_group(
            title="ModelConfig",
            description=ModelConfig.__doc__,
        )
        if not ('serve' in sys.argv[1:] and '--help' in sys.argv[1:]):
            model_group.add_argument("--model", **model_kwargs["model"])
        model_group.add_argument("--runner", **model_kwargs["runner"])
        model_group.add_argument("--convert", **model_kwargs["convert"])
        model_group.add_argument("--task",
                                 **model_kwargs["task"],
                                 deprecated=True)
        model_group.add_argument("--tokenizer", **model_kwargs["tokenizer"])
        model_group.add_argument("--tokenizer-mode",
                                 **model_kwargs["tokenizer_mode"])
        model_group.add_argument("--trust-remote-code",
                                 **model_kwargs["trust_remote_code"])
        model_group.add_argument("--dtype", **model_kwargs["dtype"])
        model_group.add_argument("--seed", **model_kwargs["seed"])
        model_group.add_argument("--hf-config-path",
                                 **model_kwargs["hf_config_path"])
        model_group.add_argument("--allowed-local-media-path",
                                 **model_kwargs["allowed_local_media_path"])
        model_group.add_argument("--allowed-media-domains",
                                 **model_kwargs["allowed_media_domains"])
        model_group.add_argument("--revision", **model_kwargs["revision"])
        model_group.add_argument("--code-revision",
                                 **model_kwargs["code_revision"])
        model_group.add_argument("--rope-scaling",
                                 **model_kwargs["rope_scaling"])
        model_group.add_argument("--rope-theta", **model_kwargs["rope_theta"])
        model_group.add_argument("--tokenizer-revision",
                                 **model_kwargs["tokenizer_revision"])
        model_group.add_argument("--max-model-len",
                                 **model_kwargs["max_model_len"])
        model_group.add_argument("--quantization", "-q",
                                 **model_kwargs["quantization"])
        model_group.add_argument("--enforce-eager",
                                 **model_kwargs["enforce_eager"])
        model_group.add_argument("--max-logprobs",
                                 **model_kwargs["max_logprobs"])
        model_group.add_argument("--logprobs-mode",
                                 **model_kwargs["logprobs_mode"])
        model_group.add_argument("--disable-sliding-window",
                                 **model_kwargs["disable_sliding_window"])
        model_group.add_argument("--disable-cascade-attn",
                                 **model_kwargs["disable_cascade_attn"])
        model_group.add_argument("--skip-tokenizer-init",
                                 **model_kwargs["skip_tokenizer_init"])
        model_group.add_argument("--enable-prompt-embeds",
                                 **model_kwargs["enable_prompt_embeds"])
        model_group.add_argument("--served-model-name",
                                 **model_kwargs["served_model_name"])
        model_group.add_argument("--config-format",
                                 **model_kwargs["config_format"])
        # This one is a special case because it can bool
        # or str. TODO: Handle this in get_kwargs
        model_group.add_argument("--hf-token",
                                 type=str,
                                 nargs="?",
                                 const=True,
                                 default=model_kwargs["hf_token"]["default"],
                                 help=model_kwargs["hf_token"]["help"])
        model_group.add_argument("--hf-overrides",
                                 **model_kwargs["hf_overrides"])
        model_group.add_argument("--pooler-config",
                                 **model_kwargs["pooler_config"])
        model_group.add_argument("--override-pooler-config",
                                 **model_kwargs["override_pooler_config"],
                                 deprecated=True)
        model_group.add_argument("--logits-processor-pattern",
                                 **model_kwargs["logits_processor_pattern"])
        model_group.add_argument("--generation-config",
                                 **model_kwargs["generation_config"])
        model_group.add_argument("--override-generation-config",
                                 **model_kwargs["override_generation_config"])
        model_group.add_argument("--enable-sleep-mode",
                                 **model_kwargs["enable_sleep_mode"])
        model_group.add_argument("--model-impl", **model_kwargs["model_impl"])
        model_group.add_argument("--override-attention-dtype",
                                 **model_kwargs["override_attention_dtype"])
        model_group.add_argument("--logits-processors",
                                 **model_kwargs["logits_processors"])
        model_group.add_argument("--io-processor-plugin",
                                 **model_kwargs["io_processor_plugin"])

        # Model loading arguments
        load_kwargs = get_kwargs(LoadConfig)
        load_group = parser.add_argument_group(
            title="LoadConfig",
            description=LoadConfig.__doc__,
        )
        load_group.add_argument("--load-format", **load_kwargs["load_format"])
        load_group.add_argument("--download-dir",
                                **load_kwargs["download_dir"])
        load_group.add_argument("--safetensors-load-strategy",
                                **load_kwargs["safetensors_load_strategy"])
        load_group.add_argument("--model-loader-extra-config",
                                **load_kwargs["model_loader_extra_config"])
        load_group.add_argument("--ignore-patterns",
                                **load_kwargs["ignore_patterns"])
        load_group.add_argument("--use-tqdm-on-load",
                                **load_kwargs["use_tqdm_on_load"])
        load_group.add_argument('--pt-load-map-location',
                                **load_kwargs["pt_load_map_location"])

        # Structured outputs arguments
        structured_outputs_kwargs = get_kwargs(StructuredOutputsConfig)
        structured_outputs_group = parser.add_argument_group(
            title="StructuredOutputsConfig",
            description=StructuredOutputsConfig.__doc__,
        )
        structured_outputs_group.add_argument(
            "--reasoning-parser",
            # This choice is a special case because it's not static
            choices=list(ReasoningParserManager.reasoning_parsers),
            **structured_outputs_kwargs["reasoning_parser"])
        # Deprecated guided decoding arguments
        for arg, type in [
            ("--guided-decoding-backend", str),
            ("--guided-decoding-disable-fallback", bool),
            ("--guided-decoding-disable-any-whitespace", bool),
            ("--guided-decoding-disable-additional-properties", bool),
        ]:
            structured_outputs_group.add_argument(
                arg,
                type=type,
                help=(f"[DEPRECATED] {arg} will be removed in v0.12.0."),
                deprecated=True)

        # Parallel arguments
        parallel_kwargs = get_kwargs(ParallelConfig)
        parallel_group = parser.add_argument_group(
            title="ParallelConfig",
            description=ParallelConfig.__doc__,
        )
        parallel_group.add_argument(
            "--distributed-executor-backend",
            **parallel_kwargs["distributed_executor_backend"])
        parallel_group.add_argument(
            "--pipeline-parallel-size", "-pp",
            **parallel_kwargs["pipeline_parallel_size"])
        parallel_group.add_argument("--tensor-parallel-size", "-tp",
                                    **parallel_kwargs["tensor_parallel_size"])
        parallel_group.add_argument(
            "--decode-context-parallel-size", "-dcp",
            **parallel_kwargs["decode_context_parallel_size"])
        parallel_group.add_argument("--data-parallel-size", "-dp",
                                    **parallel_kwargs["data_parallel_size"])
        parallel_group.add_argument(
            '--data-parallel-rank',
            '-dpn',
            type=int,
            help='Data parallel rank of this instance. '
            'When set, enables external load balancer mode.')
        parallel_group.add_argument('--data-parallel-start-rank',
                                    '-dpr',
                                    type=int,
                                    help='Starting data parallel rank '
                                    'for secondary nodes.')
        parallel_group.add_argument('--data-parallel-size-local',
                                    '-dpl',
                                    type=int,
                                    help='Number of data parallel replicas '
                                    'to run on this node.')
        parallel_group.add_argument('--data-parallel-address',
                                    '-dpa',
                                    type=str,
                                    help='Address of data parallel cluster '
                                    'head-node.')
        parallel_group.add_argument('--data-parallel-rpc-port',
                                    '-dpp',
                                    type=int,
                                    help='Port for data parallel RPC '
                                    'communication.')
        parallel_group.add_argument('--data-parallel-backend',
                                    '-dpb',
                                    type=str,
                                    default='mp',
                                    help='Backend for data parallel, either '
                                    '"mp" or "ray".')
        parallel_group.add_argument(
            "--data-parallel-hybrid-lb",
            **parallel_kwargs["data_parallel_hybrid_lb"])
        parallel_group.add_argument(
            "--enable-expert-parallel",
            **parallel_kwargs["enable_expert_parallel"])
        parallel_group.add_argument("--enable-dbo",
                                    **parallel_kwargs["enable_dbo"])
        parallel_group.add_argument(
            "--dbo-decode-token-threshold",
            **parallel_kwargs["dbo_decode_token_threshold"])
        parallel_group.add_argument(
            "--dbo-prefill-token-threshold",
            **parallel_kwargs["dbo_prefill_token_threshold"])
        parallel_group.add_argument("--enable-eplb",
                                    **parallel_kwargs["enable_eplb"])
        parallel_group.add_argument("--eplb-config",
                                    **parallel_kwargs["eplb_config"])
        parallel_group.add_argument(
            "--expert-placement-strategy",
            **parallel_kwargs["expert_placement_strategy"])
        parallel_group.add_argument(
            "--num-redundant-experts",
            type=int,
            help=
            "[DEPRECATED] --num-redundant-experts will be removed in v0.12.0.",
            deprecated=True)
        parallel_group.add_argument(
            "--eplb-window-size",
            type=int,
            help="[DEPRECATED] --eplb-window-size will be removed in v0.12.0.",
            deprecated=True)
        parallel_group.add_argument(
            "--eplb-step-interval",
            type=int,
            help=
            "[DEPRECATED] --eplb-step-interval will be removed in v0.12.0.",
            deprecated=True)
        parallel_group.add_argument(
            "--eplb-log-balancedness",
            action=argparse.BooleanOptionalAction,
            help=
            "[DEPRECATED] --eplb-log-balancedness will be removed in v0.12.0.",
            deprecated=True)

        parallel_group.add_argument(
            "--max-parallel-loading-workers",
            **parallel_kwargs["max_parallel_loading_workers"])
        parallel_group.add_argument(
            "--ray-workers-use-nsight",
            **parallel_kwargs["ray_workers_use_nsight"])
        parallel_group.add_argument(
            "--disable-custom-all-reduce",
            **parallel_kwargs["disable_custom_all_reduce"])
        parallel_group.add_argument("--worker-cls",
                                    **parallel_kwargs["worker_cls"])
        parallel_group.add_argument("--worker-extension-cls",
                                    **parallel_kwargs["worker_extension_cls"])
        parallel_group.add_argument(
            "--enable-multimodal-encoder-data-parallel",
            action="store_true",
            deprecated=True)

        # KV cache arguments
        cache_kwargs = get_kwargs(CacheConfig)
        cache_group = parser.add_argument_group(
            title="CacheConfig",
            description=CacheConfig.__doc__,
        )
        cache_group.add_argument("--block-size", **cache_kwargs["block_size"])
        cache_group.add_argument("--gpu-memory-utilization",
                                 **cache_kwargs["gpu_memory_utilization"])
        cache_group.add_argument("--kv-cache-memory-bytes",
                                 **cache_kwargs["kv_cache_memory_bytes"])
        cache_group.add_argument("--swap-space", **cache_kwargs["swap_space"])
        cache_group.add_argument("--kv-cache-dtype",
                                 **cache_kwargs["cache_dtype"])
        cache_group.add_argument("--num-gpu-blocks-override",
                                 **cache_kwargs["num_gpu_blocks_override"])
        cache_group.add_argument("--enable-prefix-caching",
                                 **cache_kwargs["enable_prefix_caching"])
        cache_group.add_argument("--prefix-caching-hash-algo",
                                 **cache_kwargs["prefix_caching_hash_algo"])
        cache_group.add_argument("--cpu-offload-gb",
                                 **cache_kwargs["cpu_offload_gb"])
        cache_group.add_argument("--calculate-kv-scales",
                                 **cache_kwargs["calculate_kv_scales"])
        cache_group.add_argument("--kv-sharing-fast-prefill",
                                 **cache_kwargs["kv_sharing_fast_prefill"])
        cache_group.add_argument("--mamba-cache-dtype",
                                 **cache_kwargs["mamba_cache_dtype"])
        cache_group.add_argument("--mamba-ssm-cache-dtype",
                                 **cache_kwargs["mamba_ssm_cache_dtype"])

        # Multimodal related configs
        multimodal_kwargs = get_kwargs(MultiModalConfig)
        multimodal_group = parser.add_argument_group(
            title="MultiModalConfig",
            description=MultiModalConfig.__doc__,
        )
        multimodal_group.add_argument("--limit-mm-per-prompt",
                                      **multimodal_kwargs["limit_per_prompt"])
        multimodal_group.add_argument("--media-io-kwargs",
                                      **multimodal_kwargs["media_io_kwargs"])
        multimodal_group.add_argument(
            "--mm-processor-kwargs",
            **multimodal_kwargs["mm_processor_kwargs"])
        multimodal_group.add_argument(
            "--mm-processor-cache-gb",
            **multimodal_kwargs["mm_processor_cache_gb"])
        multimodal_group.add_argument("--disable-mm-preprocessor-cache",
                                      action="store_true",
                                      deprecated=True)
        multimodal_group.add_argument(
            "--mm-processor-cache-type",
            **multimodal_kwargs["mm_processor_cache_type"])
        multimodal_group.add_argument(
            "--mm-shm-cache-max-object-size-mb",
            **multimodal_kwargs["mm_shm_cache_max_object_size_mb"])
        multimodal_group.add_argument(
            "--mm-encoder-tp-mode", **multimodal_kwargs["mm_encoder_tp_mode"])
        multimodal_group.add_argument(
            "--interleave-mm-strings",
            **multimodal_kwargs["interleave_mm_strings"])
        multimodal_group.add_argument("--skip-mm-profiling",
                                      **multimodal_kwargs["skip_mm_profiling"])

        multimodal_group.add_argument(
            "--video-pruning-rate", **multimodal_kwargs["video_pruning_rate"])

        # LoRA related configs
        lora_kwargs = get_kwargs(LoRAConfig)
        lora_group = parser.add_argument_group(
            title="LoRAConfig",
            description=LoRAConfig.__doc__,
        )
        lora_group.add_argument(
            "--enable-lora",
            action=argparse.BooleanOptionalAction,
            help="If True, enable handling of LoRA adapters.")
        lora_group.add_argument("--enable-lora-bias",
                                **lora_kwargs["bias_enabled"])
        lora_group.add_argument("--max-loras", **lora_kwargs["max_loras"])
        lora_group.add_argument("--max-lora-rank",
                                **lora_kwargs["max_lora_rank"])
        lora_group.add_argument("--lora-extra-vocab-size",
                                **lora_kwargs["lora_extra_vocab_size"])
        lora_group.add_argument(
            "--lora-dtype",
            **lora_kwargs["lora_dtype"],
        )
        lora_group.add_argument("--max-cpu-loras",
                                **lora_kwargs["max_cpu_loras"])
        lora_group.add_argument("--fully-sharded-loras",
                                **lora_kwargs["fully_sharded_loras"])
        lora_group.add_argument("--default-mm-loras",
                                **lora_kwargs["default_mm_loras"])

        # Observability arguments
        observability_kwargs = get_kwargs(ObservabilityConfig)
        observability_group = parser.add_argument_group(
            title="ObservabilityConfig",
            description=ObservabilityConfig.__doc__,
        )
        observability_group.add_argument(
            "--show-hidden-metrics-for-version",
            **observability_kwargs["show_hidden_metrics_for_version"])
        observability_group.add_argument(
            "--otlp-traces-endpoint",
            **observability_kwargs["otlp_traces_endpoint"])
        # TODO: generalise this special case
        choices = observability_kwargs["collect_detailed_traces"]["choices"]
        metavar = f"{{{','.join(choices)}}}"
        observability_kwargs["collect_detailed_traces"]["metavar"] = metavar
        observability_kwargs["collect_detailed_traces"]["choices"] += [
            ",".join(p)
            for p in permutations(get_args(DetailedTraceModules), r=2)
        ]
        observability_group.add_argument(
            "--collect-detailed-traces",
            **observability_kwargs["collect_detailed_traces"])

        # Scheduler arguments
        scheduler_kwargs = get_kwargs(SchedulerConfig)
        scheduler_group = parser.add_argument_group(
            title="SchedulerConfig",
            description=SchedulerConfig.__doc__,
        )
        scheduler_group.add_argument(
            "--max-num-batched-tokens",
            **scheduler_kwargs["max_num_batched_tokens"])
        scheduler_group.add_argument("--max-num-seqs",
                                     **scheduler_kwargs["max_num_seqs"])
        scheduler_group.add_argument(
            "--max-num-partial-prefills",
            **scheduler_kwargs["max_num_partial_prefills"])
        scheduler_group.add_argument(
            "--max-long-partial-prefills",
            **scheduler_kwargs["max_long_partial_prefills"])
        scheduler_group.add_argument('--cuda-graph-sizes',
                                     **scheduler_kwargs["cuda_graph_sizes"])
        scheduler_group.add_argument(
            "--long-prefill-token-threshold",
            **scheduler_kwargs["long_prefill_token_threshold"])
        scheduler_group.add_argument("--num-lookahead-slots",
                                     **scheduler_kwargs["num_lookahead_slots"])
        # multi-step scheduling has been removed; corresponding arguments
        # are no longer supported.
        scheduler_group.add_argument("--scheduling-policy",
                                     **scheduler_kwargs["policy"])
        scheduler_group.add_argument(
            "--enable-chunked-prefill",
            **scheduler_kwargs["enable_chunked_prefill"])
        scheduler_group.add_argument(
            "--disable-chunked-mm-input",
            **scheduler_kwargs["disable_chunked_mm_input"])
        scheduler_group.add_argument("--scheduler-cls",
                                     **scheduler_kwargs["scheduler_cls"])
        scheduler_group.add_argument(
            "--disable-hybrid-kv-cache-manager",
            **scheduler_kwargs["disable_hybrid_kv_cache_manager"])
        scheduler_group.add_argument("--async-scheduling",
                                     **scheduler_kwargs["async_scheduling"])

        # vLLM arguments
        vllm_kwargs = get_kwargs(VllmConfig)
        vllm_group = parser.add_argument_group(
            title="VllmConfig",
            description=VllmConfig.__doc__,
        )
        # We construct SpeculativeConfig using fields from other configs in
        # create_engine_config. So we set the type to a JSON string here to
        # delay the Pydantic validation that comes with SpeculativeConfig.
        vllm_kwargs["speculative_config"]["type"] = optional_type(json.loads)
        vllm_group.add_argument("--speculative-config",
                                **vllm_kwargs["speculative_config"])
        vllm_group.add_argument("--kv-transfer-config",
                                **vllm_kwargs["kv_transfer_config"])
        vllm_group.add_argument('--kv-events-config',
                                **vllm_kwargs["kv_events_config"])
        vllm_group.add_argument("--compilation-config", "-O",
                                **vllm_kwargs["compilation_config"])
        vllm_group.add_argument("--additional-config",
                                **vllm_kwargs["additional_config"])
        vllm_group.add_argument('--structured-outputs-config',
                                **vllm_kwargs["structured_outputs_config"])

        # Other arguments
        parser.add_argument('--disable-log-stats',
                            action='store_true',
                            help='Disable logging statistics.')

        return parser

    @classmethod
    def from_cli_args(cls, args: argparse.Namespace):
        # Get the list of attributes of this dataclass.
        attrs = [attr.name for attr in dataclasses.fields(cls)]
        # Set the attributes from the parsed arguments.
        engine_args = cls(**{
            attr: getattr(args, attr)
            for attr in attrs if hasattr(args, attr)
        })
        return engine_args

    def create_model_config(self) -> ModelConfig:
        # gguf file needs a specific model loader and doesn't use hf_repo
        if check_gguf_file(self.model):
            self.quantization = self.load_format = "gguf"

        # NOTE: This is to allow model loading from S3 in CI
        if (not isinstance(self, AsyncEngineArgs) and envs.VLLM_CI_USE_S3
                and self.model in MODELS_ON_S3 and self.load_format == "auto"):
            self.model = f"{MODEL_WEIGHTS_S3_BUCKET}/{self.model}"

        if self.disable_mm_preprocessor_cache:
            logger.warning(
                "`--disable-mm-preprocessor-cache` is deprecated "
                "and will be removed in v0.13. "
                "Please use `--mm-processor-cache-gb 0` instead.", )

            self.mm_processor_cache_gb = 0
        elif envs.VLLM_MM_INPUT_CACHE_GIB != 4:
            logger.warning(
                "VLLM_MM_INPUT_CACHE_GIB` is deprecated "
                "and will be removed in v0.13. "
                "Please use `--mm-processor-cache-gb %d` instead.",
                envs.VLLM_MM_INPUT_CACHE_GIB,
            )

            self.mm_processor_cache_gb = envs.VLLM_MM_INPUT_CACHE_GIB

        if self.enable_multimodal_encoder_data_parallel:
            logger.warning(
                "--enable-multimodal-encoder-data-parallel` is deprecated "
                "and will be removed in v0.13. "
                "Please use `--mm-encoder-tp-mode data` instead.")

            self.mm_encoder_tp_mode = "data"

        return ModelConfig(
            model=self.model,
            hf_config_path=self.hf_config_path,
            runner=self.runner,
            convert=self.convert,
            task=self.task,
            tokenizer=self.tokenizer,
            tokenizer_mode=self.tokenizer_mode,
            trust_remote_code=self.trust_remote_code,
            allowed_local_media_path=self.allowed_local_media_path,
            allowed_media_domains=self.allowed_media_domains,
            dtype=self.dtype,
            seed=self.seed,
            revision=self.revision,
            code_revision=self.code_revision,
            rope_scaling=self.rope_scaling,
            rope_theta=self.rope_theta,
            hf_token=self.hf_token,
            hf_overrides=self.hf_overrides,
            tokenizer_revision=self.tokenizer_revision,
            max_model_len=self.max_model_len,
            quantization=self.quantization,
            enforce_eager=self.enforce_eager,
            max_logprobs=self.max_logprobs,
            logprobs_mode=self.logprobs_mode,
            disable_sliding_window=self.disable_sliding_window,
            disable_cascade_attn=self.disable_cascade_attn,
            skip_tokenizer_init=self.skip_tokenizer_init,
            enable_prompt_embeds=self.enable_prompt_embeds,
            served_model_name=self.served_model_name,
            limit_mm_per_prompt=self.limit_mm_per_prompt,
            interleave_mm_strings=self.interleave_mm_strings,
            media_io_kwargs=self.media_io_kwargs,
            skip_mm_profiling=self.skip_mm_profiling,
            config_format=self.config_format,
            mm_processor_kwargs=self.mm_processor_kwargs,
            mm_processor_cache_gb=self.mm_processor_cache_gb,
            mm_processor_cache_type=self.mm_processor_cache_type,
            mm_shm_cache_max_object_size_mb=self.
            mm_shm_cache_max_object_size_mb,
            mm_encoder_tp_mode=self.mm_encoder_tp_mode,
            pooler_config=self.pooler_config,
            override_pooler_config=self.override_pooler_config,
            logits_processor_pattern=self.logits_processor_pattern,
            generation_config=self.generation_config,
            override_generation_config=self.override_generation_config,
            enable_sleep_mode=self.enable_sleep_mode,
            model_impl=self.model_impl,
            override_attention_dtype=self.override_attention_dtype,
            logits_processors=self.logits_processors,
            video_pruning_rate=self.video_pruning_rate,
            io_processor_plugin=self.io_processor_plugin,
        )

    def validate_tensorizer_args(self):
        from vllm.model_executor.model_loader.tensorizer import (
            TensorizerConfig)
        for key in self.model_loader_extra_config:
            if key in TensorizerConfig._fields:
                self.model_loader_extra_config["tensorizer_config"][
                    key] = self.model_loader_extra_config[key]

    def create_load_config(self) -> LoadConfig:

        if self.quantization == "bitsandbytes":
            self.load_format = "bitsandbytes"

        if self.load_format == "tensorizer":
            if hasattr(self.model_loader_extra_config, "to_serializable"):
                self.model_loader_extra_config = (
                    self.model_loader_extra_config.to_serializable())
            self.model_loader_extra_config["tensorizer_config"] = {}
            self.model_loader_extra_config["tensorizer_config"][
                "tensorizer_dir"] = self.model
            self.validate_tensorizer_args()

        return LoadConfig(
            load_format=self.load_format,
            download_dir=self.download_dir,
            safetensors_load_strategy=self.safetensors_load_strategy,
            device="cpu"
            if is_online_quantization(self.quantization) else None,
            model_loader_extra_config=self.model_loader_extra_config,
            ignore_patterns=self.ignore_patterns,
            use_tqdm_on_load=self.use_tqdm_on_load,
            pt_load_map_location=self.pt_load_map_location,
        )

    def create_speculative_config(
        self,
        target_model_config: ModelConfig,
        target_parallel_config: ParallelConfig,
        enable_chunked_prefill: bool,
        disable_log_stats: bool,
    ) -> Optional["SpeculativeConfig"]:
        """Initializes and returns a SpeculativeConfig object based on
        `speculative_config`.

        This function utilizes `speculative_config` to create a
        SpeculativeConfig object. The `speculative_config` can either be
        provided as a JSON string input via CLI arguments or directly as a
        dictionary from the engine.
        """
        if self.speculative_config is None:
            return None

        # Note(Shangming): These parameters are not obtained from the cli arg
        # '--speculative-config' and must be passed in when creating the engine
        # config.
        self.speculative_config.update({
            "target_model_config": target_model_config,
            "target_parallel_config": target_parallel_config,
            "enable_chunked_prefill": enable_chunked_prefill,
            "disable_log_stats": disable_log_stats,
        })
        return SpeculativeConfig(**self.speculative_config)

    def create_engine_config(
        self,
        usage_context: Optional[UsageContext] = None,
        headless: bool = False,
    ) -> VllmConfig:
        """
        Create the VllmConfig.

        NOTE: for autoselection of V0 vs V1 engine, we need to
        create the ModelConfig first, since ModelConfig's attrs
        (e.g. the model arch) are needed to make the decision.

        This function set VLLM_USE_V1=X if VLLM_USE_V1 is
        unspecified by the user.

        If VLLM_USE_V1 is specified by the user but the VllmConfig
        is incompatible, we raise an error.
        """
        current_platform.pre_register_and_update()

        device_config = DeviceConfig(
            device=cast(Device, current_platform.device_type))

        (self.model, self.tokenizer,
         self.speculative_config) = maybe_override_with_speculators(
             model=self.model,
             tokenizer=self.tokenizer,
             revision=self.revision,
             trust_remote_code=self.trust_remote_code,
             vllm_speculative_config=self.speculative_config,
         )
        model_config = self.create_model_config()

        # * If VLLM_USE_V1 is unset, we enable V1 for "supported features"
        #   and fall back to V0 for experimental or unsupported features.
        # * If VLLM_USE_V1=1, we enable V1 for supported + experimental
        #   features and raise error for unsupported features.
        # * If VLLM_USE_V1=0, we disable V1.
        use_v1 = False
        try_v1 = envs.VLLM_USE_V1 or not envs.is_set("VLLM_USE_V1")
        if try_v1 and self._is_v1_supported_oracle(model_config):
            use_v1 = True

        # If user explicitly set VLLM_USE_V1, sanity check we respect it.
        if envs.is_set("VLLM_USE_V1"):
            assert use_v1 == envs.VLLM_USE_V1
        # Otherwise, set the VLLM_USE_V1 variable globally.
        else:
            envs.set_vllm_use_v1(use_v1)

        # Set default arguments for V1 Engine.
        self._set_default_args(usage_context, model_config)
        # Disable chunked prefill for POWER (ppc64le)/ARM/s390x CPUs in V1
        if current_platform.is_cpu() and current_platform.get_cpu_architecture(
        ) in (CpuArchEnum.POWERPC, CpuArchEnum.S390X, CpuArchEnum.ARM):
            logger.info("Chunked prefill is not supported for ARM and POWER "
                        "and S390X CPUs; "
                        "disabling it for V1 backend.")
            self.enable_chunked_prefill = False
        assert self.enable_chunked_prefill is not None

        sliding_window: Optional[int] = None
        if not is_interleaved(model_config.hf_text_config):
            # Only set CacheConfig.sliding_window if the model is all sliding
            # window. Otherwise CacheConfig.sliding_window will override the
            # global layers in interleaved sliding window models.
            sliding_window = model_config.get_sliding_window()

        # Note(hc): In the current implementation of decode context
        # parallel(DCP), tp_size needs to be divisible by dcp_size,
        # because the world size does not change by dcp, it simply
        # reuses the GPUs of TP group, and split one TP group into
        # tp_size//dcp_size DCP groups.
        assert self.tensor_parallel_size % self.decode_context_parallel_size \
            == 0, (
            f"tp_size={self.tensor_parallel_size} must be divisible by"
            f"dcp_size={self.decode_context_parallel_size}."
        )

        cache_config = CacheConfig(
            block_size=self.block_size,
            gpu_memory_utilization=self.gpu_memory_utilization,
            kv_cache_memory_bytes=self.kv_cache_memory_bytes,
            swap_space=self.swap_space,
            cache_dtype=self.kv_cache_dtype,
            is_attention_free=model_config.is_attention_free,
            num_gpu_blocks_override=self.num_gpu_blocks_override,
            sliding_window=sliding_window,
            enable_prefix_caching=self.enable_prefix_caching,
            prefix_caching_hash_algo=self.prefix_caching_hash_algo,
            cpu_offload_gb=self.cpu_offload_gb,
            calculate_kv_scales=self.calculate_kv_scales,
            kv_sharing_fast_prefill=self.kv_sharing_fast_prefill,
            mamba_cache_dtype=self.mamba_cache_dtype,
            mamba_ssm_cache_dtype=self.mamba_ssm_cache_dtype,
        )

        ray_runtime_env = None
        if is_ray_initialized():
            # Ray Serve LLM calls `create_engine_config` in the context
            # of a Ray task, therefore we check is_ray_initialized()
            # as opposed to is_in_ray_actor().
            import ray
            ray_runtime_env = ray.get_runtime_context().runtime_env
            logger.info("Using ray runtime env: %s", ray_runtime_env)

        # Get the current placement group if Ray is initialized and
        # we are in a Ray actor. If so, then the placement group will be
        # passed to spawned processes.
        placement_group = None
        if is_in_ray_actor():
            import ray

            # This call initializes Ray automatically if it is not initialized,
            # but we should not do this here.
            placement_group = ray.util.get_current_placement_group()

        assert not headless or not self.data_parallel_hybrid_lb, (
            "data_parallel_hybrid_lb is not applicable in "
            "headless mode")

        data_parallel_external_lb = self.data_parallel_rank is not None
        # Local DP rank = 1, use pure-external LB.
        if data_parallel_external_lb:
            assert self.data_parallel_size_local in (1, None), (
                "data_parallel_size_local must be 1 when data_parallel_rank "
                "is set")
            data_parallel_size_local = 1
            # Use full external lb if we have local_size of 1.
            self.data_parallel_hybrid_lb = False
        elif self.data_parallel_size_local is not None:
            data_parallel_size_local = self.data_parallel_size_local

            if self.data_parallel_start_rank and not headless:
                # Infer hybrid LB mode.
                self.data_parallel_hybrid_lb = True

            if self.data_parallel_hybrid_lb and data_parallel_size_local == 1:
                # Use full external lb if we have local_size of 1.
                data_parallel_external_lb = True
                self.data_parallel_hybrid_lb = False

            if data_parallel_size_local == self.data_parallel_size:
                # Disable hybrid LB mode if set for a single node
                self.data_parallel_hybrid_lb = False

            self.data_parallel_rank = self.data_parallel_start_rank or 0
        else:
            assert not self.data_parallel_hybrid_lb, (
                "data_parallel_size_local must be set to use "
                "data_parallel_hybrid_lb.")

            # Local DP size defaults to global DP size if not set.
            data_parallel_size_local = self.data_parallel_size

        # DP address, used in multi-node case for torch distributed group
        # and ZMQ sockets.
        if self.data_parallel_address is None:
            if self.data_parallel_backend == "ray":
                host_ip = get_ip()
                logger.info(
                    "Using host IP %s as ray-based data parallel address",
                    host_ip)
                data_parallel_address = host_ip
            else:
                assert self.data_parallel_backend == "mp", (
                    "data_parallel_backend can only be ray or mp, got %s",
                    self.data_parallel_backend)
                data_parallel_address = ParallelConfig.data_parallel_master_ip
        else:
            data_parallel_address = self.data_parallel_address

        # This port is only used when there are remote data parallel engines,
        # otherwise the local IPC transport is used.
        data_parallel_rpc_port = self.data_parallel_rpc_port if (
            self.data_parallel_rpc_port
            is not None) else ParallelConfig.data_parallel_rpc_port

        if self.async_scheduling:
            # Async scheduling does not work with the uniprocess backend.
            if self.distributed_executor_backend is None:
                self.distributed_executor_backend = "mp"
                logger.info("Defaulting to mp-based distributed executor "
                            "backend for async scheduling.")
            if self.pipeline_parallel_size > 1:
                raise ValueError("Async scheduling is not supported with "
                                 "pipeline-parallel-size > 1.")

            # Currently, async scheduling does not support speculative decoding.
            # TODO(woosuk): Support it.
            if self.speculative_config is not None:
                raise ValueError(
                    "Currently, speculative decoding is not supported with "
                    "async scheduling.")

        # Forward the deprecated CLI args to the EPLB config.
        if self.num_redundant_experts is not None:
            self.eplb_config.num_redundant_experts = self.num_redundant_experts
        if self.eplb_window_size is not None:
            self.eplb_config.window_size = self.eplb_window_size
        if self.eplb_step_interval is not None:
            self.eplb_config.step_interval = self.eplb_step_interval
        if self.eplb_log_balancedness is not None:
            self.eplb_config.log_balancedness = self.eplb_log_balancedness

        parallel_config = ParallelConfig(
            pipeline_parallel_size=self.pipeline_parallel_size,
            tensor_parallel_size=self.tensor_parallel_size,
            data_parallel_size=self.data_parallel_size,
            data_parallel_rank=self.data_parallel_rank or 0,
            data_parallel_external_lb=data_parallel_external_lb,
            data_parallel_size_local=data_parallel_size_local,
            data_parallel_master_ip=data_parallel_address,
            data_parallel_rpc_port=data_parallel_rpc_port,
            data_parallel_backend=self.data_parallel_backend,
            data_parallel_hybrid_lb=self.data_parallel_hybrid_lb,
            enable_expert_parallel=self.enable_expert_parallel,
            enable_dbo=self.enable_dbo,
            dbo_decode_token_threshold=self.dbo_decode_token_threshold,
            dbo_prefill_token_threshold=self.dbo_prefill_token_threshold,
            enable_eplb=self.enable_eplb,
            eplb_config=self.eplb_config,
            expert_placement_strategy=self.expert_placement_strategy,
            max_parallel_loading_workers=self.max_parallel_loading_workers,
            disable_custom_all_reduce=self.disable_custom_all_reduce,
            ray_workers_use_nsight=self.ray_workers_use_nsight,
            ray_runtime_env=ray_runtime_env,
            placement_group=placement_group,
            distributed_executor_backend=self.distributed_executor_backend,
            worker_cls=self.worker_cls,
            worker_extension_cls=self.worker_extension_cls,
            decode_context_parallel_size=self.decode_context_parallel_size,
            _api_process_count=self._api_process_count,
            _api_process_rank=self._api_process_rank,
        )

        speculative_config = self.create_speculative_config(
            target_model_config=model_config,
            target_parallel_config=parallel_config,
            enable_chunked_prefill=self.enable_chunked_prefill,
            disable_log_stats=self.disable_log_stats,
        )

        # make sure num_lookahead_slots is set appropriately depending on
        # whether speculative decoding is enabled
        num_lookahead_slots = self.num_lookahead_slots
        if speculative_config is not None:
            num_lookahead_slots = speculative_config.num_lookahead_slots

        scheduler_config = SchedulerConfig(
            runner_type=model_config.runner_type,
            max_num_batched_tokens=self.max_num_batched_tokens,
            max_num_seqs=self.max_num_seqs,
            max_model_len=model_config.max_model_len,
            cuda_graph_sizes=self.cuda_graph_sizes,
            num_lookahead_slots=num_lookahead_slots,
            enable_chunked_prefill=self.enable_chunked_prefill,
            disable_chunked_mm_input=self.disable_chunked_mm_input,
            is_multimodal_model=model_config.is_multimodal_model,
            send_delta_data=(envs.VLLM_USE_RAY_SPMD_WORKER
                             and parallel_config.use_ray),
            policy=self.scheduling_policy,
            scheduler_cls=self.scheduler_cls,
            max_num_partial_prefills=self.max_num_partial_prefills,
            max_long_partial_prefills=self.max_long_partial_prefills,
            long_prefill_token_threshold=self.long_prefill_token_threshold,
            disable_hybrid_kv_cache_manager=self.
            disable_hybrid_kv_cache_manager,
            async_scheduling=self.async_scheduling,
        )

        if not model_config.is_multimodal_model and self.default_mm_loras:
            raise ValueError(
                "Default modality-specific LoRA(s) were provided for a "
                "non multimodal model")

        lora_config = LoRAConfig(
            bias_enabled=self.enable_lora_bias,
            max_lora_rank=self.max_lora_rank,
            max_loras=self.max_loras,
            default_mm_loras=self.default_mm_loras,
            fully_sharded_loras=self.fully_sharded_loras,
            lora_extra_vocab_size=self.lora_extra_vocab_size,
            lora_dtype=self.lora_dtype,
            max_cpu_loras=self.max_cpu_loras if self.max_cpu_loras
            and self.max_cpu_loras > 0 else None) if self.enable_lora else None

        # bitsandbytes pre-quantized model need a specific model loader
        if model_config.quantization == "bitsandbytes":
            self.quantization = self.load_format = "bitsandbytes"

        load_config = self.create_load_config()

        # Pass reasoning_parser into StructuredOutputsConfig
        if self.reasoning_parser:
            self.structured_outputs_config.reasoning_parser = \
                self.reasoning_parser

        # Forward the deprecated CLI args to the StructuredOutputsConfig
        so_config = self.structured_outputs_config
        if self.guided_decoding_backend is not None:
            so_config.guided_decoding_backend = \
            self.guided_decoding_backend
        if self.guided_decoding_disable_fallback is not None:
            so_config.guided_decoding_disable_fallback = \
            self.guided_decoding_disable_fallback
        if self.guided_decoding_disable_any_whitespace is not None:
            so_config.guided_decoding_disable_any_whitespace = \
            self.guided_decoding_disable_any_whitespace
        if self.guided_decoding_disable_additional_properties is not None:
            so_config.guided_decoding_disable_additional_properties = \
            self.guided_decoding_disable_additional_properties

        observability_config = ObservabilityConfig(
            show_hidden_metrics_for_version=(
                self.show_hidden_metrics_for_version),
            otlp_traces_endpoint=self.otlp_traces_endpoint,
            collect_detailed_traces=self.collect_detailed_traces,
        )

        config = VllmConfig(
            model_config=model_config,
            cache_config=cache_config,
            parallel_config=parallel_config,
            scheduler_config=scheduler_config,
            device_config=device_config,
            lora_config=lora_config,
            speculative_config=speculative_config,
            load_config=load_config,
            structured_outputs_config=self.structured_outputs_config,
            observability_config=observability_config,
            compilation_config=self.compilation_config,
            kv_transfer_config=self.kv_transfer_config,
            kv_events_config=self.kv_events_config,
            additional_config=self.additional_config,
        )

        return config

    def _is_v1_supported_oracle(self, model_config: ModelConfig) -> bool:
        """Oracle for whether to use V0 or V1 Engine by default."""

        #############################################################
        # Unsupported Feature Flags on V1.

        if (self.logits_processor_pattern
                != EngineArgs.logits_processor_pattern):
            _raise_or_fallback(feature_name="--logits-processor-pattern",
                               recommend_to_remove=False)
            return False

        # No Mamba or Encoder-Decoder so far.
        if not model_config.is_v1_compatible:
            _raise_or_fallback(feature_name=model_config.architectures,
                               recommend_to_remove=False)
            return False

        # No Concurrent Partial Prefills so far.
        if (self.max_num_partial_prefills
                != SchedulerConfig.max_num_partial_prefills
                or self.max_long_partial_prefills
                != SchedulerConfig.max_long_partial_prefills):
            _raise_or_fallback(feature_name="Concurrent Partial Prefill",
                               recommend_to_remove=False)
            return False

<<<<<<< HEAD
=======
        # V1 supports N-gram, Medusa, and Eagle speculative decoding.
        if self.speculative_config is not None:
            # speculative_config could still be a dict at this point
            if isinstance(self.speculative_config, dict):
                method = self.speculative_config.get("method", None)
            else:
                method = self.speculative_config.method

            if method == "draft_model":
                raise NotImplementedError(
                    "Draft model speculative decoding is not supported yet. "
                    "Please consider using other speculative decoding methods "
                    "such as ngram, medusa, eagle, or mtp.")

>>>>>>> 0efd540d
        V1_BACKENDS = [
            "FLASH_ATTN",
            "PALLAS",
            "TRITON_ATTN",
            "TRITON_MLA",
            "CUTLASS_MLA",
            "FLASHMLA",
            "FLASH_ATTN_MLA",
            "FLASHINFER",
            "FLASHINFER_MLA",
            "ROCM_AITER_MLA",
            "TORCH_SDPA",
            "FLEX_ATTENTION",
            "TREE_ATTN",
            "XFORMERS",
            "ROCM_ATTN",
        ]
        if (envs.is_set("VLLM_ATTENTION_BACKEND")
                and envs.VLLM_ATTENTION_BACKEND not in V1_BACKENDS):
            name = f"VLLM_ATTENTION_BACKEND={envs.VLLM_ATTENTION_BACKEND}"
            _raise_or_fallback(feature_name=name, recommend_to_remove=True)
            return False

        #############################################################
        # Experimental Features - allow users to opt in.

        if self.pipeline_parallel_size > 1:
            supports_pp = getattr(self.distributed_executor_backend,
                                  'supports_pp', False)
            if not supports_pp and self.distributed_executor_backend not in (
                    ParallelConfig.distributed_executor_backend, "ray", "mp",
                    "external_launcher"):
                name = "Pipeline Parallelism without Ray distributed " \
                        "executor or multiprocessing executor or external " \
                        "launcher"
                _raise_or_fallback(feature_name=name,
                                   recommend_to_remove=False)
                return False

        if (current_platform.is_cpu()
                and model_config.get_sliding_window() is not None):
            _raise_or_fallback(feature_name="sliding window (CPU backend)",
                               recommend_to_remove=False)
            return False

        #############################################################

        return True

    def _set_default_args(self, usage_context: UsageContext,
                          model_config: ModelConfig) -> None:
        """Set Default Arguments for V1 Engine."""

        # V1 always uses chunked prefills and prefix caching
        # for non-pooling tasks.
        # For pooling tasks the default is False
        if model_config.runner_type != "pooling":
            self.enable_chunked_prefill = True

            # TODO: When prefix caching supports prompt embeds inputs, this
            # check can be removed.
            if (self.enable_prompt_embeds
                    and self.enable_prefix_caching is not False):
                logger.warning(
                    "--enable-prompt-embeds and --enable-prefix-caching "
                    "are not supported together in V1. Prefix caching has "
                    "been disabled.")
                self.enable_prefix_caching = False

            if self.enable_prefix_caching is None:
                self.enable_prefix_caching = True
        else:

            pooling_type = model_config.pooler_config.pooling_type
            is_causal = getattr(model_config.hf_config, "is_causal", True)
            incremental_prefill_supported = (pooling_type is not None
                                             and pooling_type.lower() == "last"
                                             and is_causal)

            action = "Enabling" if \
                incremental_prefill_supported else "Disabling"

            if self.enable_chunked_prefill is None:
                self.enable_chunked_prefill = incremental_prefill_supported
                logger.info("(%s) chunked prefill by default", action)
            if self.enable_prefix_caching is None:
                self.enable_prefix_caching = incremental_prefill_supported
                logger.info("(%s) prefix caching by default", action)

        # V1 should use the new scheduler by default.
        # Swap it only if this arg is set to the original V0 default
        if self.scheduler_cls == EngineArgs.scheduler_cls:
            self.scheduler_cls = "vllm.v1.core.sched.scheduler.Scheduler"

        # When no user override, set the default values based on the usage
        # context.
        # Use different default values for different hardware.

        # Try to query the device name on the current platform. If it fails,
        # it may be because the platform that imports vLLM is not the same
        # as the platform that vLLM is running on (e.g. the case of scaling
        # vLLM with Ray) and has no GPUs. In this case we use the default
        # values for non-H100/H200 GPUs.
        try:
            device_memory = current_platform.get_device_total_memory()
            device_name = current_platform.get_device_name().lower()
        except Exception:
            # This is only used to set default_max_num_batched_tokens
            device_memory = 0

        # NOTE(Kuntai): Setting large `max_num_batched_tokens` for A100 reduces
        # throughput, see PR #17885 for more details.
        # So here we do an extra device name check to prevent such regression.
        from vllm.usage.usage_lib import UsageContext
        if device_memory >= 70 * GiB_bytes and "a100" not in device_name:
            # For GPUs like H100 and MI300x, use larger default values.
            default_max_num_batched_tokens = {
                UsageContext.LLM_CLASS: 16384,
                UsageContext.OPENAI_API_SERVER: 8192,
            }
            default_max_num_seqs = {
                UsageContext.LLM_CLASS: 1024,
                UsageContext.OPENAI_API_SERVER: 1024,
            }
        else:
            # TODO(woosuk): Tune the default values for other hardware.
            default_max_num_batched_tokens = {
                UsageContext.LLM_CLASS: 8192,
                UsageContext.OPENAI_API_SERVER: 2048,
            }
            default_max_num_seqs = {
                UsageContext.LLM_CLASS: 256,
                UsageContext.OPENAI_API_SERVER: 256,
            }

        # tpu specific default values.
        if current_platform.is_tpu():
            default_max_num_batched_tokens_tpu = {
                UsageContext.LLM_CLASS: {
                    'V6E': 2048,
                    'V5E': 1024,
                    'V5P': 512,
                },
                UsageContext.OPENAI_API_SERVER: {
                    'V6E': 1024,
                    'V5E': 512,
                    'V5P': 256,
                }
            }

        # cpu specific default values.
        if current_platform.is_cpu():
            world_size = self.pipeline_parallel_size * self.tensor_parallel_size
            default_max_num_batched_tokens = {
                UsageContext.LLM_CLASS: 4096 * world_size,
                UsageContext.OPENAI_API_SERVER: 2048 * world_size,
            }
            default_max_num_seqs = {
                UsageContext.LLM_CLASS: 256 * world_size,
                UsageContext.OPENAI_API_SERVER: 128 * world_size,
            }

        use_context_value = usage_context.value if usage_context else None
        if (self.max_num_batched_tokens is None
                and usage_context in default_max_num_batched_tokens):
            if current_platform.is_tpu():
                chip_name = current_platform.get_device_name()
                if chip_name in default_max_num_batched_tokens_tpu[
                        usage_context]:
                    self.max_num_batched_tokens = \
                        default_max_num_batched_tokens_tpu[
                            usage_context][chip_name]
                else:
                    self.max_num_batched_tokens = \
                        default_max_num_batched_tokens[usage_context]
            else:
                if not self.enable_chunked_prefill:
                    self.max_num_batched_tokens = model_config.max_model_len
                else:
                    self.max_num_batched_tokens = \
                        default_max_num_batched_tokens[usage_context]
            logger.debug(
                "Setting max_num_batched_tokens to %d for %s usage context.",
                self.max_num_batched_tokens, use_context_value)

        if (self.max_num_seqs is None
                and usage_context in default_max_num_seqs):
            self.max_num_seqs = min(default_max_num_seqs[usage_context],
                                    self.max_num_batched_tokens or sys.maxsize)

            logger.debug("Setting max_num_seqs to %d for %s usage context.",
                         self.max_num_seqs, use_context_value)


@dataclass
class AsyncEngineArgs(EngineArgs):
    """Arguments for asynchronous vLLM engine."""
    enable_log_requests: bool = False

    @property
    @deprecated(
        "`disable_log_requests` is deprecated and has been replaced with "
        "`enable_log_requests`. This will be removed in v0.12.0. Please use "
        "`enable_log_requests` instead.")
    def disable_log_requests(self) -> bool:
        return not self.enable_log_requests

    @disable_log_requests.setter
    @deprecated(
        "`disable_log_requests` is deprecated and has been replaced with "
        "`enable_log_requests`. This will be removed in v0.12.0. Please use "
        "`enable_log_requests` instead.")
    def disable_log_requests(self, value: bool):
        self.enable_log_requests = not value

    @staticmethod
    def add_cli_args(parser: FlexibleArgumentParser,
                     async_args_only: bool = False) -> FlexibleArgumentParser:
        # Initialize plugin to update the parser, for example, The plugin may
        # add a new kind of quantization method to --quantization argument or
        # a new device to --device argument.
        load_general_plugins()
        if not async_args_only:
            parser = EngineArgs.add_cli_args(parser)
        parser.add_argument('--enable-log-requests',
                            action=argparse.BooleanOptionalAction,
                            default=AsyncEngineArgs.enable_log_requests,
                            help='Enable logging requests.')
        parser.add_argument('--disable-log-requests',
                            action=argparse.BooleanOptionalAction,
                            default=not AsyncEngineArgs.enable_log_requests,
                            help='[DEPRECATED] Disable logging requests.',
                            deprecated=True)
        current_platform.pre_register_and_update(parser)
        return parser


def _raise_or_fallback(feature_name: str, recommend_to_remove: bool):
    if envs.is_set("VLLM_USE_V1") and envs.VLLM_USE_V1:
        raise NotImplementedError(
            f"VLLM_USE_V1=1 is not supported with {feature_name}.")
    msg = f"{feature_name} is not supported by the V1 Engine. "
    msg += "Falling back to V0. "
    if recommend_to_remove:
        msg += f"We recommend to remove {feature_name} from your config "
        msg += "in favor of the V1 Engine."
    logger.warning(msg)


def human_readable_int(value):
    """Parse human-readable integers like '1k', '2M', etc.
    Including decimal values with decimal multipliers.

    Examples:
    - '1k' -> 1,000
    - '1K' -> 1,024
    - '25.6k' -> 25,600
    """
    value = value.strip()
    match = re.fullmatch(r'(\d+(?:\.\d+)?)([kKmMgGtT])', value)
    if match:
        decimal_multiplier = {
            'k': 10**3,
            'm': 10**6,
            'g': 10**9,
        }
        binary_multiplier = {
            'K': 2**10,
            'M': 2**20,
            'G': 2**30,
        }

        number, suffix = match.groups()
        if suffix in decimal_multiplier:
            mult = decimal_multiplier[suffix]
            return int(float(number) * mult)
        elif suffix in binary_multiplier:
            mult = binary_multiplier[suffix]
            # Do not allow decimals with binary multipliers
            try:
                return int(number) * mult
            except ValueError as e:
                raise argparse.ArgumentTypeError("Decimals are not allowed " \
                f"with binary suffixes like {suffix}. Did you mean to use " \
                f"{number}{suffix.lower()} instead?") from e

    # Regular plain number.
    return int(value)<|MERGE_RESOLUTION|>--- conflicted
+++ resolved
@@ -1474,23 +1474,6 @@
                                recommend_to_remove=False)
             return False
 
-<<<<<<< HEAD
-=======
-        # V1 supports N-gram, Medusa, and Eagle speculative decoding.
-        if self.speculative_config is not None:
-            # speculative_config could still be a dict at this point
-            if isinstance(self.speculative_config, dict):
-                method = self.speculative_config.get("method", None)
-            else:
-                method = self.speculative_config.method
-
-            if method == "draft_model":
-                raise NotImplementedError(
-                    "Draft model speculative decoding is not supported yet. "
-                    "Please consider using other speculative decoding methods "
-                    "such as ngram, medusa, eagle, or mtp.")
-
->>>>>>> 0efd540d
         V1_BACKENDS = [
             "FLASH_ATTN",
             "PALLAS",
