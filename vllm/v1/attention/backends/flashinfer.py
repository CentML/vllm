--- conflicted
+++ resolved
@@ -12,15 +12,9 @@
 from flashinfer import (BatchDecodeWithPagedKVCacheWrapper,
                         BatchPrefillWithPagedKVCacheWrapper,
                         MultiLevelCascadeAttentionWrapper)
-<<<<<<< HEAD
-from flashinfer.decode import trtllm_batch_decode_with_kv_cache
-=======
 from flashinfer.decode import (_get_range_buf, get_seq_lens,
                                trtllm_batch_decode_with_kv_cache)
 from flashinfer.prefill import trtllm_batch_context_with_kv_cache
-
-import vllm.envs as envs
->>>>>>> 1106bff2
 from vllm.attention.backends.abstract import (AttentionBackend, AttentionImpl,
                                               AttentionType)
 from vllm.config import VllmConfig
@@ -192,7 +186,8 @@
     attn_cudagraph_support: ClassVar[AttentionCGSupport] = \
         AttentionCGSupport.PURE_DECODE_ONLY
 
-    reorder_batch_threshold: ClassVar[int] = 1
+    def get_reorder_batch_threshold(self) -> int | None:
+        return 1
 
     def __init__(self, kv_cache_spec: AttentionSpec, layer_names: list[str],
                  vllm_config: VllmConfig, device: torch.device):
@@ -451,8 +446,11 @@
               fast_build: bool = False) -> FlashInferMetadata:
         num_reqs = common_attn_metadata.num_reqs
         num_actual_tokens = common_attn_metadata.num_actual_tokens
+        decode_threshold = self.get_reorder_batch_threshold()
+        assert decode_threshold is not None
         num_decodes, num_prefills, num_decode_tokens, num_prefill_tokens =\
-            split_decodes_and_prefills(common_attn_metadata, decode_threshold=1)
+            split_decodes_and_prefills(common_attn_metadata,
+                                       decode_threshold=decode_threshold)
 
         page_size = self.kv_cache_spec.block_size
         max_q_len = common_attn_metadata.max_query_len
