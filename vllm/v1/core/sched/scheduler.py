# SPDX-License-Identifier: Apache-2.0
# SPDX-FileCopyrightText: Copyright contributors to the vLLM project

from __future__ import annotations

import itertools
import time
from collections import defaultdict
from collections.abc import Iterable
from typing import Any, Optional, Union

from vllm.config import VllmConfig
from vllm.distributed.kv_events import EventPublisherFactory, KVEventBatch
from vllm.distributed.kv_transfer.kv_connector.factory import (
    KVConnectorFactory)
from vllm.distributed.kv_transfer.kv_connector.v1 import (KVConnectorBase_V1,
                                                          KVConnectorRole)
from vllm.distributed.kv_transfer.kv_connector.v1.metrics import (
    KVConnectorStats)
from vllm.logger import init_logger
from vllm.multimodal import MULTIMODAL_REGISTRY, MultiModalRegistry
from vllm.v1.core.encoder_cache_manager import (EncoderCacheManager,
                                                compute_encoder_budget)
from vllm.v1.core.kv_cache_manager import KVCacheBlocks, KVCacheManager
from vllm.v1.core.sched.interface import SchedulerInterface
from vllm.v1.core.sched.output import (CachedRequestData, NewRequestData,
                                       SchedulerOutput)
from vllm.v1.core.sched.request_queue import (SchedulingPolicy,
                                              create_request_queue)
from vllm.v1.core.sched.utils import check_stop, remove_all
from vllm.v1.engine import (EngineCoreEventType, EngineCoreOutput,
                            EngineCoreOutputs)
from vllm.v1.kv_cache_interface import KVCacheConfig
from vllm.v1.metrics.stats import SchedulerStats
from vllm.v1.outputs import DraftTokenIds, KVConnectorOutput, ModelRunnerOutput
from vllm.v1.request import Request, RequestStatus
from vllm.v1.spec_decode.metrics import SpecDecodingStats
from vllm.v1.structured_output import StructuredOutputManager

logger = init_logger(__name__)


class Scheduler(SchedulerInterface):

    def __init__(
        self,
        vllm_config: VllmConfig,
        kv_cache_config: KVCacheConfig,
        structured_output_manager: StructuredOutputManager,
        mm_registry: MultiModalRegistry = MULTIMODAL_REGISTRY,
        include_finished_set: bool = False,
        log_stats: bool = False,
    ) -> None:
        self.vllm_config = vllm_config
        self.scheduler_config = vllm_config.scheduler_config
        self.cache_config = vllm_config.cache_config
        self.lora_config = vllm_config.lora_config
        self.kv_cache_config = kv_cache_config
        self.kv_events_config = vllm_config.kv_events_config
        self.parallel_config = vllm_config.parallel_config
        self.log_stats = log_stats
        self.structured_output_manager = structured_output_manager
        self.is_encoder_decoder = vllm_config.model_config.is_encoder_decoder

        # include_finished_set controls whether a separate set of finished
        # request ids should be included in the EngineCoreOutputs returned
        # by update_from_outputs(). This is currently used in the multi-engine
        # case to track request lifetimes efficiently.
        self.finished_req_ids_dict: Optional[dict[int, set[str]]] = (
            defaultdict(set) if include_finished_set else None)

        # Scheduling constraints.
        self.max_num_running_reqs = self.scheduler_config.max_num_seqs
        self.max_num_scheduled_tokens = \
            self.scheduler_config.max_num_batched_tokens
        self.max_model_len = self.scheduler_config.max_model_len
        self.enable_kv_cache_events = (
            self.kv_events_config is not None
            and self.kv_events_config.enable_kv_cache_events)

        # Create KVConnector for the Scheduler. Note that each Worker
        # will have a corresponding KVConnector with Role=WORKER.
        # KV Connector pushes/pull of remote KVs for P/D and offloading.
        self.connector = None
        if self.vllm_config.kv_transfer_config is not None:
            assert len(self.kv_cache_config.kv_cache_groups) == 1, (
                "Multiple KV cache groups are not currently supported "
                "with KV connectors")
            assert not self.is_encoder_decoder, (
                "Encoder-decoder models are not currently supported "
                "with KV connectors")
            self.connector = KVConnectorFactory.create_connector(
                config=self.vllm_config, role=KVConnectorRole.SCHEDULER)

        self.kv_event_publisher = EventPublisherFactory.create(
            self.kv_events_config,
            self.parallel_config.data_parallel_rank,
        )

        num_gpu_blocks = self.cache_config.num_gpu_blocks
        assert num_gpu_blocks is not None and num_gpu_blocks > 0

        self.block_size = self.cache_config.block_size

        self.dcp_world_size = \
            vllm_config.parallel_config.decode_context_parallel_size
        # Note(hc): The scheduler’s block_size must be multiplied
        # by dcp_world_size, since block hashes are computed on the
        # original full token sequence at a granularity of
        # original_block_size × dcp_world_size.
        if self.dcp_world_size > 1:
            self.block_size *= self.dcp_world_size

        # req_id -> Request
        self.requests: dict[str, Request] = {}
        # Scheduling policy
        if self.scheduler_config.policy == "priority":
            self.policy = SchedulingPolicy.PRIORITY
        elif self.scheduler_config.policy == "fcfs":
            self.policy = SchedulingPolicy.FCFS
        else:
            raise ValueError(
                f"Unknown scheduling policy: {self.scheduler_config.policy}")
        # Priority queues for requests.
        self.waiting = create_request_queue(self.policy)
        self.running: list[Request] = []

        # The request IDs that are finished in between the previous and the
        # current steps. This is used to notify the workers about the finished
        # requests so that they can free the cached states for those requests.
        # This is flushed at the end of each scheduling step.
        self.finished_req_ids: set[str] = set()

        # KV Connector: requests in process of async KV loading or recving
        self.finished_recving_kv_req_ids: set[str] = set()

        # Encoder-related.
        # Calculate encoder cache size if applicable
        # NOTE: For now we use the same budget for both compute and space.
        # This can be changed when we make encoder cache for embedding caching
        # across requests.
        encoder_compute_budget, encoder_cache_size = compute_encoder_budget(
            model_config=vllm_config.model_config,
            scheduler_config=vllm_config.scheduler_config,
            mm_registry=mm_registry,
        )

        # NOTE(woosuk): Here, "encoder" includes the vision encoder (and
        # projector if needed) for MM models as well as encoder-decoder
        # transformers.
        self.max_num_encoder_input_tokens = encoder_compute_budget
        # NOTE: For the models without encoder (e.g., text-only models),
        # the encoder cache will not be initialized because cache size is 0
        # for these models.
        self.encoder_cache_manager = EncoderCacheManager(
            cache_size=encoder_cache_size)

        speculative_config = vllm_config.speculative_config
        self.use_eagle = False
        self.num_spec_tokens = self.num_lookahead_tokens = 0
        if speculative_config:
            self.num_spec_tokens = speculative_config.num_speculative_tokens
            if speculative_config.use_eagle():
                self.use_eagle = True
                self.num_lookahead_tokens = self.num_spec_tokens

        # Create the KV cache manager.
        self.kv_cache_manager = KVCacheManager(
            kv_cache_config=kv_cache_config,
            max_model_len=self.max_model_len,
            enable_caching=self.cache_config.enable_prefix_caching,
            use_eagle=self.use_eagle,
            log_stats=self.log_stats,
            enable_kv_cache_events=self.enable_kv_cache_events,
            dcp_world_size=self.dcp_world_size,
        )
        self.use_pp = self.parallel_config.pipeline_parallel_size > 1

    def schedule(self) -> SchedulerOutput:
        # NOTE(woosuk) on the scheduling algorithm:
        # There's no "decoding phase" nor "prefill phase" in the scheduler.
        # Each request just has the num_computed_tokens and
        # num_tokens_with_spec. num_tokens_with_spec =
        # len(prompt_token_ids) + len(output_token_ids) + len(spec_token_ids).
        # At each step, the scheduler tries to assign tokens to the requests
        # so that each request's num_computed_tokens can catch up its
        # num_tokens_with_spec. This is general enough to cover
        # chunked prefills, prefix caching, speculative decoding,
        # and the "jump decoding" optimization in the future.

        scheduled_new_reqs: list[Request] = []
        scheduled_resumed_reqs: list[Request] = []
        scheduled_running_reqs: list[Request] = []
        preempted_reqs: list[Request] = []

        req_to_new_blocks: dict[str, KVCacheBlocks] = {}
        num_scheduled_tokens: dict[str, int] = {}
        token_budget = self.max_num_scheduled_tokens
        # Encoder-related.
        scheduled_encoder_inputs: dict[str, list[int]] = {}
        encoder_compute_budget = self.max_num_encoder_input_tokens
        # Spec decode-related.
        scheduled_spec_decode_tokens: dict[str, list[int]] = {}

        # For logging.
        scheduled_timestamp = time.monotonic()

        # First, schedule the RUNNING requests.
        req_index = 0
        while req_index < len(self.running) and token_budget > 0:
            request = self.running[req_index]

            num_new_tokens = (request.num_tokens_with_spec +
                              request.num_output_placeholders -
                              request.num_computed_tokens)
            if (0 < self.scheduler_config.long_prefill_token_threshold <
                    num_new_tokens):
                num_new_tokens = (
                    self.scheduler_config.long_prefill_token_threshold)
            num_new_tokens = min(num_new_tokens, token_budget)

            # Make sure the input position does not exceed the max model len.
            # This is necessary when using spec decoding.
            num_new_tokens = min(
                num_new_tokens,
                self.max_model_len - 1 - request.num_computed_tokens)

            # Schedule encoder inputs.
            encoder_inputs_to_schedule = None
            new_encoder_compute_budget = encoder_compute_budget
            if request.has_encoder_inputs:
                (encoder_inputs_to_schedule, num_new_tokens,
                 new_encoder_compute_budget
                 ) = self._try_schedule_encoder_inputs(
                     request, request.num_computed_tokens, num_new_tokens,
                     encoder_compute_budget)

            if num_new_tokens == 0:
                # The request cannot be scheduled because one of the following
                # reasons:
                # 1. No new tokens to schedule. This may happen when
                #    (1) PP>1 and we have already scheduled all prompt tokens
                #    but they are not finished yet.
                #    (2) Async scheduling and the request has reached to either
                #    its max_total_tokens or max_model_len.
                # 2. The encoder budget is exhausted.
                # 3. The encoder cache is exhausted.
                # NOTE(woosuk): Here, by doing `continue` instead of `break`,
                # we do not strictly follow the FCFS scheduling policy and
                # allow the lower-priority requests to be scheduled.
                req_index += 1
                continue

            while True:
                new_blocks = self.kv_cache_manager.allocate_slots(
                    request,
                    num_new_tokens,
                    num_lookahead_tokens=self.num_lookahead_tokens)
                if new_blocks is None:
                    # The request cannot be scheduled.
                    # Preempt the lowest-priority request.
                    if self.policy == SchedulingPolicy.PRIORITY:
                        preempted_req = max(
                            self.running,
                            key=lambda r: (r.priority, r.arrival_time),
                        )
                        self.running.remove(preempted_req)
                        if preempted_req in scheduled_running_reqs:
                            scheduled_running_reqs.remove(preempted_req)
                    else:
                        preempted_req = self.running.pop()

                    self.kv_cache_manager.free(preempted_req)
                    self.encoder_cache_manager.free(preempted_req)
                    preempted_req.status = RequestStatus.PREEMPTED
                    preempted_req.num_computed_tokens = 0
                    if self.log_stats:
                        preempted_req.record_event(
                            EngineCoreEventType.PREEMPTED, scheduled_timestamp)

                    self.waiting.prepend_request(preempted_req)
                    preempted_reqs.append(preempted_req)
                    if preempted_req == request:
                        # No more request to preempt.
                        can_schedule = False
                        break
                else:
                    # The request can be scheduled.
                    can_schedule = True
                    break
            if not can_schedule:
                break
            assert new_blocks is not None

            # Schedule the request.
            scheduled_running_reqs.append(request)
            req_to_new_blocks[request.request_id] = new_blocks
            num_scheduled_tokens[request.request_id] = num_new_tokens
            token_budget -= num_new_tokens
            req_index += 1

            # Speculative decode related.
            if request.spec_token_ids:
                num_scheduled_spec_tokens = (num_new_tokens +
                                             request.num_computed_tokens -
                                             request.num_tokens)
                if num_scheduled_spec_tokens > 0:
                    # Trim spec_token_ids list to num_scheduled_spec_tokens.
                    del request.spec_token_ids[num_scheduled_spec_tokens:]
                    scheduled_spec_decode_tokens[request.request_id] = (
                        request.spec_token_ids)

            # Encoder-related.
            if encoder_inputs_to_schedule:
                scheduled_encoder_inputs[request.request_id] = (
                    encoder_inputs_to_schedule)
                # Allocate the encoder cache.
                for i in encoder_inputs_to_schedule:
                    self.encoder_cache_manager.allocate(request, i)
                encoder_compute_budget = new_encoder_compute_budget

        # Record the LoRAs in scheduled_running_reqs
        scheduled_loras: set[int] = set()
        if self.lora_config:
            scheduled_loras = set(
                req.lora_request.lora_int_id for req in scheduled_running_reqs
                if req.lora_request and req.lora_request.lora_int_id > 0)
            assert len(scheduled_loras) <= self.lora_config.max_loras

        # Use a temporary RequestQueue to collect requests that need to be
        # skipped and put back at the head of the waiting queue later
        skipped_waiting_requests = create_request_queue(self.policy)

        # Next, schedule the WAITING requests.
        if not preempted_reqs:
            while self.waiting and token_budget > 0:
                if len(self.running) == self.max_num_running_reqs:
                    break

                request = self.waiting.peek_request()

                # KVTransfer: skip request if still waiting for remote kvs.
                if request.status == RequestStatus.WAITING_FOR_REMOTE_KVS:
                    is_ready = self._update_waiting_for_remote_kv(request)
                    if is_ready:
                        request.status = RequestStatus.WAITING
                    else:
                        logger.debug(
                            "%s is still in WAITING_FOR_REMOTE_KVS state.",
                            request.request_id)
                        self.waiting.pop_request()
                        skipped_waiting_requests.prepend_request(request)
                        continue

                # Skip request if the structured output request is still waiting
                # for FSM compilation.
                if request.status == RequestStatus.WAITING_FOR_FSM:
                    structured_output_req = request.structured_output_request
                    if structured_output_req and \
                            structured_output_req.is_grammar_ready:
                        request.status = RequestStatus.WAITING
                    else:
                        self.waiting.pop_request()
                        skipped_waiting_requests.prepend_request(request)
                        continue

                # Check that adding the request still respects the max_loras
                # constraint.
                if (self.lora_config and request.lora_request and
                    (len(scheduled_loras) == self.lora_config.max_loras and
                     request.lora_request.lora_int_id not in scheduled_loras)):
                    # Scheduling would exceed max_loras, skip.
                    self.waiting.pop_request()
                    skipped_waiting_requests.prepend_request(request)
                    continue

                num_external_computed_tokens = 0
                load_kv_async = False

                # Get already-cached tokens.
                if request.num_computed_tokens == 0:
                    # Get locally-cached tokens.
                    new_computed_blocks, num_new_local_computed_tokens = \
                        self.kv_cache_manager.get_computed_blocks(
                            request)

                    # Get externally-cached tokens if using a KVConnector.
                    if self.connector is not None:
                        num_external_computed_tokens, load_kv_async = (
                            self.connector.get_num_new_matched_tokens(
                                request, num_new_local_computed_tokens))

                        if num_external_computed_tokens is None:
                            # The request cannot be scheduled because
                            # the KVConnector couldn't determine
                            # the number of matched tokens.
                            self.waiting.pop_request()
                            skipped_waiting_requests.prepend_request(request)
                            continue

                    # Total computed tokens (local + external).
                    num_computed_tokens = (num_new_local_computed_tokens +
                                           num_external_computed_tokens)
                # KVTransfer: WAITING reqs have num_computed_tokens > 0
                # after async KV recvs are completed.
                else:
                    new_computed_blocks = (
                        self.kv_cache_manager.create_empty_block_list())
                    num_new_local_computed_tokens = 0
                    num_computed_tokens = request.num_computed_tokens

                encoder_inputs_to_schedule = None
                new_encoder_compute_budget = encoder_compute_budget

                # KVTransfer: loading remote KV, do not allocate for new work.
                if load_kv_async:
                    assert num_external_computed_tokens > 0
                    num_new_tokens = 0
                # Number of tokens to be scheduled.
                else:
                    # We use `request.num_tokens` instead of
                    # `request.num_prompt_tokens` to consider the resumed
                    # requests, which have output tokens.
                    num_new_tokens = request.num_tokens - num_computed_tokens
                    if (0 < self.scheduler_config.long_prefill_token_threshold
                            < num_new_tokens):
                        num_new_tokens = (
                            self.scheduler_config.long_prefill_token_threshold)

                    # chunked prefill has to be enabled explicitly to allow
                    # pooling requests to be chunked
                    if not self.scheduler_config.chunked_prefill_enabled and \
                        num_new_tokens > token_budget:
                        self.waiting.pop_request()
                        skipped_waiting_requests.prepend_request(request)
                        continue

                    num_new_tokens = min(num_new_tokens, token_budget)
                    assert num_new_tokens > 0

                    # Schedule encoder inputs.
                    if request.has_encoder_inputs:
                        (encoder_inputs_to_schedule, num_new_tokens,
                         new_encoder_compute_budget
                         ) = self._try_schedule_encoder_inputs(
                             request, num_computed_tokens, num_new_tokens,
                             encoder_compute_budget)
                        if num_new_tokens == 0:
                            # The request cannot be scheduled.
                            break

                # Handles an edge case when P/D Disaggregation
                # is used with Spec Decoding where an
                # extra block gets allocated which
                # creates a mismatch between the number
                # of local and remote blocks.
                effective_lookahead_tokens = (0 if request.num_computed_tokens
                                              == 0 else
                                              self.num_lookahead_tokens)

                # Determine if we need to allocate cross-attention blocks.
                if self.is_encoder_decoder and request.has_encoder_inputs:
                    # TODO(russellb): For Whisper, we know that the input is
                    # always padded to the maximum length. If we support other
                    # encoder-decoder models, this will need to be updated if we
                    # want to only allocate what is needed.
                    num_encoder_tokens =\
                        self.scheduler_config.max_num_encoder_input_tokens
                else:
                    num_encoder_tokens = 0

                new_blocks = self.kv_cache_manager.allocate_slots(
                    request,
                    num_new_tokens + num_external_computed_tokens,
                    num_new_local_computed_tokens,
                    new_computed_blocks,
                    num_lookahead_tokens=effective_lookahead_tokens,
                    delay_cache_blocks=load_kv_async,
                    num_encoder_tokens=num_encoder_tokens,
                )

                if new_blocks is None:
                    # The request cannot be scheduled.
                    break

                # KVTransfer: the connector uses this info to determine
                # if a load is needed. Note that
                # This information is used to determine if a load is
                # needed for this request.
                if self.connector is not None:
                    self.connector.update_state_after_alloc(
                        request,
                        new_computed_blocks + new_blocks,
                        num_external_computed_tokens,
                    )

                # Request was already popped from self.waiting
                # unless it was re-added above due to new_blocks being None.
                request = self.waiting.pop_request()
                if load_kv_async:
                    # If loading async, allocate memory and put request
                    # into the WAITING_FOR_REMOTE_KV state.
                    skipped_waiting_requests.prepend_request(request)
                    request.status = RequestStatus.WAITING_FOR_REMOTE_KVS
                    continue

                req_index += 1
                self.running.append(request)
                if self.log_stats:
                    request.record_event(EngineCoreEventType.SCHEDULED,
                                         scheduled_timestamp)
                if request.status == RequestStatus.WAITING:
                    scheduled_new_reqs.append(request)
                elif request.status == RequestStatus.PREEMPTED:
                    scheduled_resumed_reqs.append(request)
                else:
                    raise RuntimeError(
                        f"Invalid request status: {request.status}")

                if self.lora_config and request.lora_request:
                    scheduled_loras.add(request.lora_request.lora_int_id)
                req_to_new_blocks[request.request_id] = (
                    self.kv_cache_manager.get_blocks(request.request_id))
                num_scheduled_tokens[request.request_id] = num_new_tokens
                token_budget -= num_new_tokens
                request.status = RequestStatus.RUNNING
                request.num_computed_tokens = num_computed_tokens
                # Count the number of prefix cached tokens.
                if request.num_cached_tokens < 0:
                    request.num_cached_tokens = num_computed_tokens
                # Encoder-related.
                if encoder_inputs_to_schedule:
                    scheduled_encoder_inputs[request.request_id] = (
                        encoder_inputs_to_schedule)
                    # Allocate the encoder cache.
                    for i in encoder_inputs_to_schedule:
                        self.encoder_cache_manager.allocate(request, i)
                    encoder_compute_budget = new_encoder_compute_budget

        # Put back any skipped requests at the head of the waiting queue
        if skipped_waiting_requests:
            self.waiting.prepend_requests(skipped_waiting_requests)

        # Check if the scheduling constraints are satisfied.
        total_num_scheduled_tokens = sum(num_scheduled_tokens.values())
        assert total_num_scheduled_tokens <= self.max_num_scheduled_tokens
        assert token_budget >= 0
        assert len(self.running) <= self.max_num_running_reqs
        # Since some requests in the RUNNING queue may not be scheduled in
        # this step, the total number of scheduled requests can be smaller than
        # len(self.running).
        assert (len(scheduled_new_reqs) + len(scheduled_resumed_reqs) +
                len(scheduled_running_reqs) <= len(self.running))

        # Get the longest common prefix among all requests in the running queue.
        # This can be potentially used for cascade attention.
        num_common_prefix_blocks = [0] * len(
            self.kv_cache_config.kv_cache_groups)
        if self.running:
            any_request = self.running[0]
            num_common_prefix_blocks = (
                self.kv_cache_manager.get_num_common_prefix_blocks(
                    any_request, len(self.running)))

        # Construct the scheduler output.
        new_reqs_data = [
            NewRequestData.from_request(
                req, req_to_new_blocks[req.request_id].get_block_ids())
            for req in scheduled_new_reqs
        ]
        cached_reqs_data = self._make_cached_request_data(
            scheduled_running_reqs,
            scheduled_resumed_reqs,
            num_scheduled_tokens,
            scheduled_spec_decode_tokens,
            req_to_new_blocks,
        )
        scheduled_requests = (scheduled_new_reqs + scheduled_running_reqs +
                              scheduled_resumed_reqs)
        structured_output_request_ids, grammar_bitmask = (
            self.get_grammar_bitmask(scheduled_requests,
                                     scheduled_spec_decode_tokens))
        scheduler_output = SchedulerOutput(
            scheduled_new_reqs=new_reqs_data,
            scheduled_cached_reqs=cached_reqs_data,
            num_scheduled_tokens=num_scheduled_tokens,
            total_num_scheduled_tokens=total_num_scheduled_tokens,
            scheduled_spec_decode_tokens=scheduled_spec_decode_tokens,
            scheduled_encoder_inputs=scheduled_encoder_inputs,
            num_common_prefix_blocks=num_common_prefix_blocks,
            # finished_req_ids is an existing state in the scheduler,
            # instead of being newly scheduled in this step.
            # It contains the request IDs that are finished in between
            # the previous and the current steps.
            finished_req_ids=self.finished_req_ids,
            free_encoder_mm_hashes=self.encoder_cache_manager.
            get_freed_mm_hashes(),
            structured_output_request_ids=structured_output_request_ids,
            grammar_bitmask=grammar_bitmask,
        )

        # NOTE(Kuntai): this function is designed for multiple purposes:
        # 1. Plan the KV cache store
        # 2. Wrap up all the KV cache load / save ops into an opaque object
        # 3. Clear the internal states of the connector
        if self.connector is not None:
            meta = self.connector.build_connector_meta(scheduler_output)
            scheduler_output.kv_connector_metadata = meta

        # collect KV cache events from KV cache manager
        events = self.kv_cache_manager.take_events()

        # collect KV cache events from connector
        if self.connector is not None:
            connector_events = self.connector.take_events()
            if connector_events:
                if events is None:
                    events = list(connector_events)
                else:
                    events.extend(connector_events)

        # publish collected KV cache events
        if events:
            batch = KVEventBatch(ts=time.time(), events=events)
            self.kv_event_publisher.publish(batch)

        self._update_after_schedule(scheduler_output)
        return scheduler_output

    def _update_after_schedule(
        self,
        scheduler_output: SchedulerOutput,
    ) -> None:
        # Advance the number of computed tokens for the request AFTER
        # the request is scheduled.
        # 1. The scheduler_output of the current step has to include the
        #    original number of scheduled tokens to determine input IDs.
        # 2. Advance the number of computed tokens here allowing us to
        #    schedule the prefill request again immediately in the next
        #    scheduling step.
        # 3. If some tokens (e.g. spec tokens) are rejected later, the number of
        #    computed tokens will be adjusted in update_from_output.
        num_scheduled_tokens = scheduler_output.num_scheduled_tokens
        for req_id, num_scheduled_token in num_scheduled_tokens.items():
            request = self.requests[req_id]
            request.num_computed_tokens += num_scheduled_token

            # NOTE: _free_encoder_inputs relies on num_computed_tokens, which
            # may be updated again in _update_from_output for speculative
            # decoding. However, it is safe to call the method here because
            # encoder inputs are always part of the prompt, not the output,
            # and thus are unaffected by speculative decoding.
            if request.has_encoder_inputs:
                self._free_encoder_inputs(request)

        # Clear the finished request IDs.
        # NOTE: We shouldn't do self.finished_req_ids.clear() here because
        # it will also affect the scheduler output.
        self.finished_req_ids = set()

    def _make_cached_request_data(
        self,
        running_reqs: list[Request],
        resumed_reqs: list[Request],
        num_scheduled_tokens: dict[str, int],
        spec_decode_tokens: dict[str, list[int]],
        req_to_new_blocks: dict[str, KVCacheBlocks],
    ) -> CachedRequestData:
        req_ids: list[str] = []
        new_token_ids: list[list[int]] = []
        new_block_ids: list[Optional[tuple[list[int], ...]]] = []
        num_computed_tokens: list[int] = []

        use_connector = self.connector is not None
        for req in itertools.chain(running_reqs, resumed_reqs):
            req_id = req.request_id
            req_ids.append(req_id)
            num_tokens = (num_scheduled_tokens[req_id] -
                          len(spec_decode_tokens.get(req_id, ())))
            if self.use_pp:
                # When using PP, the scheduler sends the sampled tokens back,
                # because there's no direct communication between the first-
                # stage worker and the last-stage worker. Otherwise, we don't
                # need to send the sampled tokens back because the model runner
                # will cache them.
                token_ids = req.all_token_ids[req.num_computed_tokens:req.
                                              num_computed_tokens + num_tokens]
                new_token_ids.append(token_ids)
            elif use_connector:
                # When using a KVConnector, we add a placeholder to avoid index
                # out of bounds errors. TODO: Remove this once the KVConnector
                # is updated to handle token IDs properly.
                new_token_ids.append([])
            new_block_ids.append(
                req_to_new_blocks[req_id].get_block_ids(allow_none=True))
            num_computed_tokens.append(req.num_computed_tokens)
        # Because resumed_reqs is usually empty, it is more efficient to do
        # in-place appending so that we don't need to allocate a new list.
        resumed_from_preemption = [False] * len(running_reqs)
        resumed_from_preemption += [True] * len(resumed_reqs)

        return CachedRequestData(
            req_ids=req_ids,
            resumed_from_preemption=resumed_from_preemption,
            new_token_ids=new_token_ids,
            new_block_ids=new_block_ids,
            num_computed_tokens=num_computed_tokens,
        )

    def _try_schedule_encoder_inputs(
        self,
        request: Request,
        num_computed_tokens: int,
        num_new_tokens: int,
        encoder_compute_budget: int,
    ) -> tuple[list[int], int, int]:
        """
        Determine which encoder inputs need to be scheduled in the current step,
        and update `num_new_tokens` and encoder token budget accordingly.

        An encoder input will be scheduled if:
        - Its output tokens overlap with the range of tokens being computed
        in this step, i.e.,
        [num_computed_tokens, num_computed_tokens + num_new_tokens).
        - It is not already computed and stored in the encoder cache.
        - There is sufficient encoder token budget to process it.
        - The encoder cache has space to store it.

        If an encoder input cannot be scheduled due to cache or budget
        limitations, the method adjusts `num_new_tokens` to schedule only the
        decoder tokens up to just before the unschedulable encoder input.

        Note that num_computed_tokens includes both locally cached
        blocks and externally cached blocks (via KVConnector).
        """
        if num_new_tokens == 0 or not request.has_encoder_inputs:
            return [], num_new_tokens, encoder_compute_budget
        encoder_inputs_to_schedule: list[int] = []
        mm_features = request.mm_features
        assert mm_features is not None
        assert len(mm_features) > 0

        # NOTE: since scheduler operates on the request level (possibly with
        # multiple encoder inputs per request), we need to create temporary
        # trackers for accounting at the encoder input level.
        mm_hashes_to_schedule = set()
        num_tokens_to_schedule = 0
        for i, mm_feature in enumerate(mm_features):
            start_pos = mm_feature.mm_position.offset
            num_encoder_tokens = mm_feature.mm_position.length

            # The encoder output is needed if the two ranges overlap:
            # [num_computed_tokens, num_computed_tokens + num_new_tokens) and
            # [start_pos, start_pos + num_encoder_tokens)
            if start_pos >= num_computed_tokens + num_new_tokens:
                # The encoder input is not needed in this step.
                break

            if self.is_encoder_decoder and num_computed_tokens > 0:
                assert start_pos == 0, (
                    "Encoder input should be processed at the beginning of "
                    "the sequence when encoder-decoder models are used.")
                # Encoder input has already been computed
                # The calculation here is a bit different. We don't turn encoder
                # output into tokens that get processed by the decoder and
                # reflected in num_computed_tokens. Instead, start_pos reflects
                # the position where we need to ensure we calculate encoder
                # inputs. This should always be 0 to ensure we calculate encoder
                # inputs before running the decoder.  Once we've calculated some
                # decoder tokens (num_computed_tokens > 0), then we know we
                # already calculated encoder inputs and can skip here.
                continue
            elif start_pos + num_encoder_tokens <= num_computed_tokens:
                # The encoder input is already computed and stored
                # in the decoder's KV cache.
                continue

            if not self.is_encoder_decoder:
                # We are not using the encoder cache for encoder-decoder models,
                # yet.
                if request.mm_features[i].identifier in mm_hashes_to_schedule:
                    # The same encoder input has already been scheduled in the
                    # current step.
                    continue

                if self.encoder_cache_manager.check_and_update_cache(
                        request, i):
                    # The encoder input is already computed and cached from a
                    # previous step.
                    continue

            # If no encoder input chunking is allowed, we do not want to
            # partially schedule a multimodal item. If the scheduled range would
            # only cover part of the mm input, roll back to before the mm item.
            if (self.scheduler_config.disable_chunked_mm_input
                    and num_computed_tokens < start_pos
                    and (num_computed_tokens + num_new_tokens)
                    < (start_pos + num_encoder_tokens)):
                num_new_tokens = start_pos - num_computed_tokens
                break

            if not self.encoder_cache_manager.can_allocate(
                    request, i, encoder_compute_budget,
                    num_tokens_to_schedule):
                # The encoder cache is full or the encoder budget is exhausted.
                # NOTE(woosuk): We assume that the encoder input tokens should
                # be processed altogether, as the encoder usually uses
                # bidirectional attention.
                if num_computed_tokens < start_pos:
                    # We only schedule the decoder tokens just before the
                    # encoder input.
                    num_new_tokens = start_pos - num_computed_tokens
                else:
                    # Because of prefix caching, num_computed_tokens is greater
                    # than start_pos even though its encoder input is not
                    # available. In this case, we can't schedule any token for
                    # the request in this step.
                    num_new_tokens = 0
                break

            num_tokens_to_schedule += num_encoder_tokens
            encoder_compute_budget -= num_encoder_tokens
            mm_hashes_to_schedule.add(request.mm_features[i].identifier)
            encoder_inputs_to_schedule.append(i)

        return (
            encoder_inputs_to_schedule,
            num_new_tokens,
            encoder_compute_budget,
        )

    def get_grammar_bitmask(
        self,
        requests: list[Request],
        scheduled_spec_decode_tokens: dict[str, list[int]],
    ):
        # NOTE: structured_output_request_ids maps
        # a request's (request that uses structured output)
        # request_id to its index in the batch.
        # This will help us determine to slice the grammar bitmask
        # and only applies valid mask for requests that
        # uses structured decoding.
        structured_output_request_ids: dict[str, int] = {}
        for i, req in enumerate(requests):
            if req.use_structured_output:
                # PERF: in case of chunked prefill,
                # request might not include any new tokens.
                # Therefore, we might introduce some additional
                # cycle to fill in the bitmask, which could be a big no-op.
                structured_output_request_ids[req.request_id] = i

        if not structured_output_request_ids:
            bitmask = None
        else:
            # Submit async grammar bitmask computation, return the placeholder
            # The actual result will be retrieved later in gpu_model_runner
            bitmask = self.structured_output_manager.submit_grammar_bitmask(
                self.requests,
                structured_output_request_ids,
                scheduled_spec_decode_tokens,
            )
        return structured_output_request_ids, bitmask

    def update_from_output(
        self,
        scheduler_output: SchedulerOutput,
        model_runner_output: ModelRunnerOutput,
    ) -> dict[int, EngineCoreOutputs]:
        sampled_token_ids = model_runner_output.sampled_token_ids
        logprobs = model_runner_output.logprobs
        prompt_logprobs_dict = model_runner_output.prompt_logprobs_dict
        num_scheduled_tokens = scheduler_output.num_scheduled_tokens
        pooler_outputs = model_runner_output.pooler_output
        num_nans_in_logits = model_runner_output.num_nans_in_logits
<<<<<<< HEAD
        structured_list = []
=======
        kv_connector_output = model_runner_output.kv_connector_output
>>>>>>> b1068903

        outputs: dict[int, list[EngineCoreOutput]] = defaultdict(list)
        spec_decoding_stats: Optional[SpecDecodingStats] = None
        kv_connector_stats = (kv_connector_output.kv_connector_stats
                              if kv_connector_output else None)

        # NOTE(woosuk): As len(num_scheduled_tokens) can be up to 1K or more,
        # the below loop can be a performance bottleneck. We should do our best
        # to avoid expensive operations inside the loop.
        stopped_running_reqs: set[Request] = set()
        stopped_preempted_reqs: set[Request] = set()
        for req_id, num_tokens_scheduled in num_scheduled_tokens.items():
            assert num_tokens_scheduled > 0
            request = self.requests.get(req_id)
            if request is None:
                # The request is already finished. This can happen if the
                # request is aborted while the model is executing it (e.g.,
                # in pipeline parallelism).
                continue

            req_index = model_runner_output.req_id_to_index[req_id]
            generated_token_ids = sampled_token_ids[
                req_index] if sampled_token_ids else []

            scheduled_spec_token_ids = (
                scheduler_output.scheduled_spec_decode_tokens.get(req_id))
            if scheduled_spec_token_ids:
                num_draft_tokens = len(scheduled_spec_token_ids)
                num_accepted = len(generated_token_ids) - 1
                num_rejected = num_draft_tokens - num_accepted
                # num_computed_tokens represents the number of tokens
                # processed in the current step, considering scheduled
                # tokens and rejections. If some tokens are rejected,
                # num_computed_tokens is decreased by the number of rejected
                # tokens.
                request.num_computed_tokens -= num_rejected
                spec_decoding_stats = self.make_spec_decoding_stats(
                    spec_decoding_stats,
                    num_draft_tokens=num_draft_tokens,
                    num_accepted_tokens=num_accepted)

            stopped = False
            new_logprobs = None
            new_token_ids = generated_token_ids
            kv_transfer_params = None
            status_before_stop = request.status

            # Check for stop and update request status.
            if new_token_ids:
                new_token_ids, stopped = self._update_request_with_output(
                    request, new_token_ids)

            # Stop checking for pooler models.
            pooler_output = None
            if pooler_outputs:
                pooler_output = pooler_outputs[req_index]
                stopped = check_stop(request, self.max_model_len,
                                     pooler_output)

            if stopped:
                kv_transfer_params = self._free_request(request)
                if status_before_stop == RequestStatus.RUNNING:
                    stopped_running_reqs.add(request)
                else:
                    stopped_preempted_reqs.add(request)

            # Extract sample logprobs if needed.
            if request.sampling_params is not None \
                and request.sampling_params.logprobs is not None and logprobs:
                # NOTE: once we support N tokens per step (spec decode),
                # the outer lists can be of length > 1.
                new_logprobs = logprobs.slice(req_index, req_index + 1)

            if new_token_ids and self.structured_output_manager.should_advance(
                    request):
                structured_list.append((req_id, new_token_ids))

            if num_nans_in_logits is not None and req_id in num_nans_in_logits:
                request.num_nans_in_logits = num_nans_in_logits[req_id]

            # Get prompt logprobs for this request.
            prompt_logprobs_tensors = prompt_logprobs_dict.get(req_id)
            if new_token_ids or pooler_output is not None \
                or kv_transfer_params:

                # Add EngineCoreOutput for this Request.
                outputs[request.client_index].append(
                    EngineCoreOutput(
                        request_id=req_id,
                        new_token_ids=new_token_ids,
                        finish_reason=request.get_finished_reason(),
                        new_logprobs=new_logprobs,
                        new_prompt_logprobs_tensors=prompt_logprobs_tensors,
                        pooling_output=pooler_output,
                        stop_reason=request.stop_reason,
                        events=request.take_events(),
                        kv_transfer_params=kv_transfer_params,
                        trace_headers=request.trace_headers,
                        num_cached_tokens=request.num_cached_tokens,
                    ))
            else:
                # Invariant: EngineCore returns no partial prefill outputs.
                assert not prompt_logprobs_tensors

        # Remove the stopped requests from the running and waiting queues.
        if stopped_running_reqs:
            self.running = remove_all(self.running, stopped_running_reqs)
        if stopped_preempted_reqs:
            # This is a rare case and unlikely to impact performance.
            self.waiting.remove_requests(stopped_preempted_reqs)

        self.structured_output_manager.submit_batch_accept_tokens(
            structured_list)

        # KV Connector: update state for finished KV Transfers.
        if model_runner_output.kv_connector_output:
            self._update_from_kv_xfer_finished(
                model_runner_output.kv_connector_output)

        # Create EngineCoreOutputs for all clients that have requests with
        # outputs in this step.
        engine_core_outputs = {
            client_index: EngineCoreOutputs(outputs=outs)
            for client_index, outs in outputs.items()
        }

        finished_req_ids = self.finished_req_ids_dict
        if finished_req_ids:
            # Include ids of requests that finished since last outputs
            # were sent.
            for client_index, finished_set in finished_req_ids.items():
                # Set finished request set in EngineCoreOutputs for this client.
                if (eco := engine_core_outputs.get(client_index)) is not None:
                    eco.finished_requests = finished_set
                else:
                    engine_core_outputs[client_index] = EngineCoreOutputs(
                        finished_requests=finished_set)
            finished_req_ids.clear()

        if (stats := self.make_stats(spec_decoding_stats,
                                     kv_connector_stats)) is not None:
            # Return stats to only one of the front-ends.
            if (eco := next(iter(engine_core_outputs.values()), None)) is None:
                # We must return the stats even if there are no request
                # outputs this step.
                engine_core_outputs[0] = eco = EngineCoreOutputs()
            eco.scheduler_stats = stats

        return engine_core_outputs

    def _update_request_with_output(
        self,
        request: Request,
        new_token_ids: list[int],
    ) -> tuple[list[int], bool]:
        # Append generated tokens and check for stop. Note that if
        # a request is still being prefilled, we expect the model runner
        # to return empty token ids for the request.
        stopped = False
        for num_new, output_token_id in enumerate(new_token_ids, 1):
            request.append_output_token_ids(output_token_id)

            # Check for stop and update request state.
            # This must be called before we make the EngineCoreOutput.
            stopped = check_stop(request, self.max_model_len)
            if stopped:
                del new_token_ids[num_new:]  # Trim new tokens if needed.
                break
        return new_token_ids, stopped

    def _free_encoder_inputs(self, request: Request) -> None:
        cached_encoder_input_ids = (
            self.encoder_cache_manager.get_cached_input_ids(request))
        # OPTIMIZATION: Avoid list(set) if the set is empty.
        if not cached_encoder_input_ids:
            return

        # Here, we use list(set) to avoid modifying the set while iterating
        # over it.
        for input_id in list(cached_encoder_input_ids):
            mm_feature = request.mm_features[input_id]
            start_pos = mm_feature.mm_position.offset
            num_tokens = mm_feature.mm_position.length
            if self.is_encoder_decoder and request.num_computed_tokens > 0:
                # With Whisper, as soon as we've generated a single token,
                # we know we're done with the encoder input. Cross Attention
                # KVs have been calculated and cached already.
                self.encoder_cache_manager.free_encoder_input(
                    request, input_id)
            elif start_pos + num_tokens <= request.num_computed_tokens:
                # The encoder output is already processed and stored
                # in the decoder's KV cache.
                self.encoder_cache_manager.free_encoder_input(
                    request, input_id)

    def update_draft_token_ids(
        self,
        draft_token_ids: DraftTokenIds,
    ) -> None:
        spec_structured_dict = {}

        for req_id, spec_token_ids in zip(
                draft_token_ids.req_ids,
                draft_token_ids.draft_token_ids,
        ):
            request = self.requests.get(req_id)
            if request is None or request.is_finished():
                # The request may have been finished. Skip.
                continue

            # Add newly generated spec token ids to the request.
            if not spec_token_ids:
                # NOTE(woosuk): request.spec_token_ids should be updated.
                request.spec_token_ids.clear()
            elif self.structured_output_manager.should_advance(request):
                spec_structured_dict[req_id] = spec_token_ids
            else:
                request.spec_token_ids = spec_token_ids

        # Batch validate tokens for structured output requests
        spec_structured_dict = (
            self.structured_output_manager.submit_batch_validate_tokens(
                spec_structured_dict))

        # Update requests with validated tokens
        for req_id in spec_structured_dict:
            request = self.requests.get(req_id)
            if request is not None:
                request.spec_token_ids = spec_structured_dict[req_id]

    def get_request_counts(self) -> tuple[int, int]:
        """Returns (num_running_reqs, num_waiting_reqs)."""
        return len(self.running), len(self.waiting)

    def add_request(self, request: Request) -> None:
        self.waiting.add_request(request)
        self.requests[request.request_id] = request
        if self.log_stats:
            request.record_event(EngineCoreEventType.QUEUED)

    def finish_requests(
        self,
        request_ids: Union[str, Iterable[str]],
        finished_status: RequestStatus,
    ) -> None:
        """Handles the finish signal from outside the scheduler.

        For example, the API server can abort a request when the client
        disconnects.
        """
        assert RequestStatus.is_finished(finished_status)
        if isinstance(request_ids, str):
            request_ids = (request_ids, )
        else:
            request_ids = set(request_ids)

        running_requests_to_remove = set()
        waiting_requests_to_remove = []
        valid_requests = []

        # First pass: collect requests to remove from queues
        for req_id in request_ids:
            request = self.requests.get(req_id)
            if request is None:
                # Invalid request ID.
                continue

            valid_requests.append(request)
            if request.status == RequestStatus.RUNNING:
                running_requests_to_remove.add(request)
            else:
                waiting_requests_to_remove.append(request)

        # Remove all requests from queues at once for better efficiency
        if running_requests_to_remove:
            self.running = remove_all(self.running, running_requests_to_remove)
        if waiting_requests_to_remove:
            self.waiting.remove_requests(waiting_requests_to_remove)

        # Second pass: set status and free requests
        for request in valid_requests:
            request.status = finished_status
            self._free_request(request)

    def _free_request(self, request: Request) -> Optional[dict[str, Any]]:
        assert request.is_finished()

        delay_free_blocks, kv_xfer_params = self._connector_finished(request)
        self.encoder_cache_manager.free(request)
        request_id = request.request_id
        self.finished_req_ids.add(request_id)
        if self.finished_req_ids_dict is not None:
            self.finished_req_ids_dict[request.client_index].add(request_id)

        if not delay_free_blocks:
            self._free_blocks(request)

        return kv_xfer_params

    def _free_blocks(self, request: Request):
        assert request.is_finished()
        self.kv_cache_manager.free(request)
        del self.requests[request.request_id]

    def get_num_unfinished_requests(self) -> int:
        return len(self.waiting) + len(self.running)

    def has_finished_requests(self) -> bool:
        return len(self.finished_req_ids) > 0

    def reset_prefix_cache(self) -> bool:
        return self.kv_cache_manager.reset_prefix_cache()

    def make_stats(
        self,
        spec_decoding_stats: Optional[SpecDecodingStats] = None,
        kv_connector_stats: Optional[KVConnectorStats] = None,
    ) -> Optional[SchedulerStats]:
        if not self.log_stats:
            return None
        prefix_cache_stats = self.kv_cache_manager.make_prefix_cache_stats()
        assert prefix_cache_stats is not None
        return SchedulerStats(num_running_reqs=len(self.running),
                              num_waiting_reqs=len(self.waiting),
                              kv_cache_usage=self.kv_cache_manager.usage,
                              prefix_cache_stats=prefix_cache_stats,
                              spec_decoding_stats=spec_decoding_stats,
                              num_corrupted_reqs=sum(req.is_output_corrupted
                                                     for req in self.running),
                              kv_connector_stats=kv_connector_stats.data
                              if kv_connector_stats else None)

    def make_spec_decoding_stats(
        self,
        spec_decoding_stats: Optional[SpecDecodingStats],
        num_draft_tokens: int,
        num_accepted_tokens: int,
    ) -> Optional[SpecDecodingStats]:
        if not self.log_stats:
            return None
        if spec_decoding_stats is None:
            spec_decoding_stats = SpecDecodingStats.new(self.num_spec_tokens)
        spec_decoding_stats.observe_draft(
            num_draft_tokens=num_draft_tokens,
            num_accepted_tokens=num_accepted_tokens)
        return spec_decoding_stats

    def shutdown(self) -> None:
        if self.kv_event_publisher:
            self.kv_event_publisher.shutdown()
        if self.connector is not None:
            self.connector.shutdown()

    ########################################################################
    # KV Connector Related Methods
    ########################################################################

    def get_kv_connector(self) -> Optional[KVConnectorBase_V1]:
        return self.connector

    def _connector_finished(
            self, request: Request) -> tuple[bool, Optional[dict[str, Any]]]:
        """
        Invoke the KV connector request_finished() method if applicable.

        Returns optional kv transfer parameters to be included with the
        request outputs.
        """
        if self.connector is None:
            return False, None

        (block_ids, ) = self.kv_cache_manager.get_block_ids(request.request_id)
        return self.connector.request_finished(request, block_ids)

    def _update_waiting_for_remote_kv(self, request: Request) -> bool:
        """
        KV Connector: check if the request_id is finished_recving.

        The finished_recving_kv_req_ids list is populated
        on the previous steps()'s update_from_output based
        on the worker side connector.

        When the kv transfer is ready, we cache the blocks
        and the request state will be moved back to WAITING from
        WAITING_FOR_REMOTE_KV.
        """
        assert self.connector is not None
        if request.request_id not in self.finished_recving_kv_req_ids:
            return False

        # Now that the blocks are ready, actually cache them.
        (block_ids, ) = self.kv_cache_manager.get_block_ids(request.request_id)
        num_computed_tokens = len(block_ids) * self.block_size
        # Handle the case where num request tokens less than one block.
        num_computed_tokens = min(num_computed_tokens, request.num_tokens)
        if num_computed_tokens == request.num_tokens:
            num_computed_tokens -= 1
        # This will cache the blocks iff caching is enabled.
        self.kv_cache_manager.cache_blocks(request, num_computed_tokens)

        # Update the request state for scheduling.
        request.num_computed_tokens = num_computed_tokens

        # Return that we are ready.
        self.finished_recving_kv_req_ids.remove(request.request_id)
        return True

    def _update_from_kv_xfer_finished(self,
                                      kv_connector_output: KVConnectorOutput):
        """
        KV Connector: update the scheduler state based on the output.

        The Worker side connectors add finished_recving and
        finished_sending reqs to the output.
        * if finished_sending: free the blocks
        # if finished_recving: add to state so we can
            schedule the request during the next step.
        """

        if self.connector is not None:
            self.connector.update_connector_output(kv_connector_output)

        # KV Connector:: update recv and send status from last step.
        for req_id in (kv_connector_output.finished_recving or ()):
            logger.debug("Finished recving KV transfer for request %s", req_id)
            self.finished_recving_kv_req_ids.add(req_id)
        for req_id in (kv_connector_output.finished_sending or ()):
            logger.debug("Finished sending KV transfer for request %s", req_id)
            self._free_blocks(self.requests[req_id])<|MERGE_RESOLUTION|>--- conflicted
+++ resolved
@@ -872,11 +872,8 @@
         num_scheduled_tokens = scheduler_output.num_scheduled_tokens
         pooler_outputs = model_runner_output.pooler_output
         num_nans_in_logits = model_runner_output.num_nans_in_logits
-<<<<<<< HEAD
+        kv_connector_output = model_runner_output.kv_connector_output
         structured_list = []
-=======
-        kv_connector_output = model_runner_output.kv_connector_output
->>>>>>> b1068903
 
         outputs: dict[int, list[EngineCoreOutput]] = defaultdict(list)
         spec_decoding_stats: Optional[SpecDecodingStats] = None
