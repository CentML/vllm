--- conflicted
+++ resolved
@@ -123,18 +123,11 @@
             cache_size=encoder_cache_size)
 
         speculative_config = vllm_config.speculative_config
-<<<<<<< HEAD
-        if speculative_config and (speculative_config.method == "eagle"
-                                   or speculative_config.method == "eagle3"):
-            self.num_lookahead_tokens = \
-                speculative_config.num_speculative_tokens
-=======
         self.num_spec_tokens = self.num_lookahead_tokens = 0
         if speculative_config:
             self.num_spec_tokens = speculative_config.num_speculative_tokens
-            if speculative_config.method == "eagle":
+            if speculative_config.method in ("eagle", "eagle3"):
                 self.num_lookahead_tokens = self.num_spec_tokens
->>>>>>> 4115f199
 
     def schedule(self) -> SchedulerOutput:
         # NOTE(woosuk) on the scheduling algorithm:
