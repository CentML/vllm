# SPDX-License-Identifier: Apache-2.0
# SPDX-FileCopyrightText: Copyright contributors to the vLLM project

import dataclasses
import gc
import time
from contextlib import contextmanager
from typing import TYPE_CHECKING, Any, Optional, Union, cast

import numpy as np
import torch
import torch.distributed
import torch.nn as nn
from tqdm import tqdm

import vllm.envs as envs
from vllm.attention import AttentionType, get_attn_backend
from vllm.attention.backends.abstract import AttentionBackend
from vllm.attention.layer import Attention
from vllm.compilation.counter import compilation_counter
from vllm.config import (CompilationLevel, VllmConfig,
                         get_layers_from_vllm_config, update_config)
from vllm.distributed.eplb.eplb_state import EplbState
from vllm.distributed.kv_transfer import (get_kv_transfer_group,
                                          has_kv_transfer_group)
from vllm.distributed.parallel_state import (
    get_pp_group, get_tp_group, graph_capture, is_global_first_rank,
    prepare_communication_buffer_for_model)
from vllm.forward_context import DPMetadata, set_forward_context
from vllm.logger import init_logger
from vllm.model_executor.layers.mamba.mamba_mixer2 import MambaBase
from vllm.model_executor.layers.rotary_embedding import MRotaryEmbedding
from vllm.model_executor.model_loader import TensorizerLoader, get_model_loader
from vllm.model_executor.models.interfaces import (is_mixture_of_experts,
                                                   supports_transcription)
from vllm.model_executor.models.interfaces_base import (
    VllmModelForPooling, is_pooling_model, is_text_generation_model)
from vllm.multimodal import MULTIMODAL_REGISTRY
from vllm.multimodal.inputs import (BatchedTensorInputs, MultiModalKwargs,
                                    PlaceholderRange)
from vllm.multimodal.utils import group_mm_inputs_by_modality
from vllm.pooling_params import PoolingParams
from vllm.sampling_params import SamplingType
from vllm.sequence import IntermediateTensors, PoolerOutput
from vllm.tasks import GenerationTask, PoolingTask, SupportedTask
from vllm.utils import (STR_DTYPE_TO_TORCH_DTYPE, DeviceMemoryProfiler,
                        GiB_bytes, LazyLoader, check_use_alibi, get_dtype_size,
                        is_pin_memory_available, round_up, supports_dynamo)
from vllm.v1.attention.backends.mamba_selectors import get_mamba_attn_backend
from vllm.v1.attention.backends.utils import (
    AttentionCGSupport, AttentionMetadataBuilder, CommonAttentionMetadata,
    make_kv_sharing_fast_prefill_attention_metadata,
    make_local_attention_virtual_batches,
    reorder_batch_to_split_decodes_and_prefills)
from vllm.v1.kv_cache_interface import (AttentionSpec,
                                        ChunkedLocalAttentionSpec,
                                        FullAttentionSpec, KVCacheConfig,
                                        KVCacheSpec, MambaSpec,
                                        SlidingWindowSpec)
from vllm.v1.outputs import (EMPTY_MODEL_RUNNER_OUTPUT, LogprobsTensors,
                             ModelRunnerOutput)
from vllm.v1.pool.metadata import PoolingMetadata
from vllm.v1.sample.metadata import SamplingMetadata
from vllm.v1.sample.rejection_sampler import RejectionSampler
from vllm.v1.sample.sampler import Sampler
from vllm.v1.spec_decode.eagle import EagleProposer
from vllm.v1.spec_decode.medusa import MedusaProposer
from vllm.v1.spec_decode.metadata import SpecDecodeMetadata
from vllm.v1.spec_decode.ngram_proposer import NgramProposer
from vllm.v1.worker.gpu_input_batch import CachedRequestState, InputBatch
from vllm.v1.worker.kv_connector_model_runner_mixin import (
    KVConnectorModelRunnerMixin, KVConnectorOutput)
from vllm.v1.worker.lora_model_runner_mixin import LoRAModelRunnerMixin

from ..sample.logits_processor import LogitsProcessorManager
from .utils import (MultiModalBudget, bind_kv_cache, gather_mm_placeholders,
                    initialize_kv_cache_for_kv_sharing,
                    sanity_check_mm_encoder_outputs, scatter_mm_placeholders)

if TYPE_CHECKING:
    import xgrammar as xgr
    import xgrammar.kernels.apply_token_bitmask_inplace_torch_compile as xgr_torch_compile  # noqa: E501

    from vllm.model_executor.model_loader.tensorizer import TensorizerConfig
    from vllm.v1.core.sched.output import SchedulerOutput
else:
    xgr = LazyLoader("xgr", globals(), "xgrammar")
    xgr_torch_compile = LazyLoader(
        "xgr_torch_compile", globals(),
        "xgrammar.kernels.apply_token_bitmask_inplace_torch_compile")

logger = init_logger(__name__)


class GPUModelRunner(LoRAModelRunnerMixin, KVConnectorModelRunnerMixin):

    def __init__(
        self,
        vllm_config: VllmConfig,
        device: torch.device,
    ):
        self.vllm_config = vllm_config
        self.model_config = vllm_config.model_config
        self.cache_config = vllm_config.cache_config
        self.compilation_config = vllm_config.compilation_config
        self.lora_config = vllm_config.lora_config
        self.load_config = vllm_config.load_config
        self.parallel_config = vllm_config.parallel_config
        self.scheduler_config = vllm_config.scheduler_config
        self.speculative_config = vllm_config.speculative_config
        self.observability_config = vllm_config.observability_config

        from vllm.model_executor.models.utils import set_cpu_offload_max_bytes
        set_cpu_offload_max_bytes(
            int(self.cache_config.cpu_offload_gb * 1024**3))

        model_config = self.model_config
        cache_config = self.cache_config
        scheduler_config = self.scheduler_config
        parallel_config = self.parallel_config
        self.device = device
        self.pin_memory = is_pin_memory_available()
        self.dtype = self.model_config.dtype
        if cache_config.cache_dtype == "auto":
            self.kv_cache_dtype = self.dtype
        else:
            self.kv_cache_dtype = STR_DTYPE_TO_TORCH_DTYPE[
                cache_config.cache_dtype]

        self.is_multimodal_model = model_config.is_multimodal_model
        self.is_pooling_model = model_config.pooler_config is not None
        self.is_encoder_only_model = False
        self.is_multimodal_raw_input_supported = (
            model_config.is_multimodal_raw_input_supported)
        self.max_model_len = model_config.max_model_len
        self.max_num_tokens = scheduler_config.max_num_batched_tokens
        self.max_num_reqs = scheduler_config.max_num_seqs

        # Model-related.
        self.num_query_heads = model_config.get_num_attention_heads(
            parallel_config)
        self.hidden_size = model_config.get_hidden_size()
        self.attention_chunk_size = model_config.attention_chunk_size

        self.cascade_attn_enabled = not self.model_config.disable_cascade_attn

        # Multi-modal data support
        self.mm_registry = MULTIMODAL_REGISTRY
        self.uses_mrope = model_config.uses_mrope

        # Sampler
        self.sampler = Sampler(logprobs_mode=self.model_config.logprobs_mode)

        self.eplb_state: Optional[EplbState] = None
        """
        State of the expert parallelism load balancer.

        Will be lazily initialized when the model is loaded.
        """

        # Lazy initializations
        # self.model: nn.Module  # Set after load_model
        # Initialize in initialize_kv_cache
        self.kv_caches: list[torch.Tensor] = []
        self.attn_metadata_builders: list[AttentionMetadataBuilder] = []
        self.attn_backends: list[type[AttentionBackend]] = []
        # self.kv_cache_config: KVCacheConfig

        # req_id -> (input_id -> encoder_output)
        self.encoder_cache: dict[str, dict[int, torch.Tensor]] = {}

        self.use_aux_hidden_state_outputs = False
        # Set up speculative decoding.
        # NOTE(Jiayi): currently we put the entire draft model on
        # the last PP rank. This is not ideal if there are many
        # layers in the draft model.
        if self.speculative_config and get_pp_group().is_last_rank:
            if self.speculative_config.method == "ngram":
                self.drafter = NgramProposer(self.vllm_config)
            elif self.speculative_config.use_eagle():
                self.drafter = EagleProposer(self.vllm_config, self.device,
                                             self)  # type: ignore
                if self.speculative_config.method == "eagle3":
                    self.use_aux_hidden_state_outputs = True
            elif self.speculative_config.method == "medusa":
                self.drafter = MedusaProposer(
                    vllm_config=self.vllm_config,
                    device=self.device)  # type: ignore
            else:
                raise ValueError("Unknown speculative decoding method: "
                                 f"{self.speculative_config.method}")
            self.rejection_sampler = RejectionSampler()

        # Request states.
        self.requests: dict[str, CachedRequestState] = {}

        # Input Batch
        # NOTE(Chen): Ideally, we should initialize the input batch inside
        # `initialize_kv_cache` based on the kv cache config. However, as in
        # https://github.com/vllm-project/vllm/pull/18298, due to some unknown
        # reasons, we have to initialize the input batch before `load_model`,
        # quantization + weight offloading will fail otherwise. As a temporary
        # solution, we initialize the input batch here, and re-initialize it
        # in `initialize_kv_cache` if the block_sizes here is different from
        # the block_sizes in the kv cache config.
        self.input_batch = InputBatch(
            max_num_reqs=self.max_num_reqs,
            max_model_len=self.max_model_len,
            max_num_batched_tokens=self.max_num_tokens,
            device=self.device,
            pin_memory=self.pin_memory,
            vocab_size=self.model_config.get_vocab_size(),
            block_sizes=[self.cache_config.block_size],
            is_spec_decode=bool(self.vllm_config.speculative_config),
        )

        self.use_cuda_graph = (
            self.vllm_config.compilation_config.level
            == CompilationLevel.PIECEWISE
            and self.vllm_config.compilation_config.use_cudagraph
            and not self.model_config.enforce_eager)
        # TODO(woosuk): Provide an option to tune the max cudagraph batch size.
        # The convention is different.
        # self.cudagraph_batch_sizes sorts in ascending order.
        # The batch sizes in the config are in descending order.
        self.cudagraph_batch_sizes = list(
            reversed(self.compilation_config.cudagraph_capture_sizes))

        self.full_cuda_graph = self.compilation_config.full_cuda_graph

        # Cache the device properties.
        self._init_device_properties()

        # Persistent buffers for CUDA graphs.
        self.input_ids = torch.zeros(self.max_num_tokens,
                                     dtype=torch.int32,
                                     device=self.device)
        self.positions = torch.zeros(self.max_num_tokens,
                                     dtype=torch.int64,
                                     device=self.device)
        self.query_start_loc = torch.zeros(self.max_num_reqs + 1,
                                           dtype=torch.int32,
                                           device=self.device)
        self.seq_lens = torch.zeros(self.max_num_reqs,
                                    dtype=torch.int32,
                                    device=self.device)
        self.slot_mapping = torch.zeros(self.max_num_tokens,
                                        dtype=torch.int64,
                                        device=self.device)
        self.backup_next_token_ids = torch.zeros(self.max_num_reqs,
                                                 dtype=torch.int32,
                                                 device=self.device)

        # None in the first PP rank. The rest are set after load_model.
        self.intermediate_tensors: Optional[IntermediateTensors] = None

        # Only relevant for models using M-RoPE (e.g, Qwen2-VL)
        if self.uses_mrope:
            # NOTE: `mrope_positions` is implemented with one additional dummy
            # position on purpose to make it non-contiguous so that it can work
            # with torch compile.
            # See detailed explanation in https://github.com/vllm-project/vllm/pull/12128#discussion_r1926431923

            # NOTE: When M-RoPE is enabled, position ids are 3D regardless of
            # the modality of inputs. For text-only inputs, each dimension has
            # identical position IDs, making M-RoPE functionally equivalent to
            # 1D-RoPE.
            # See page 5 of https://arxiv.org/abs/2409.12191
            self.mrope_positions = torch.zeros((3, self.max_num_tokens + 1),
                                               dtype=torch.int64,
                                               device=self.device)
            self.mrope_positions_cpu = torch.zeros(
                (3, self.max_num_tokens + 1),
                dtype=torch.int64,
                device="cpu",
                pin_memory=self.pin_memory)
            self.mrope_positions_np = self.mrope_positions_cpu.numpy()

        # Only relevant for models using ALiBi (e.g, MPT)
        self.use_alibi = check_use_alibi(model_config)

        self.inputs_embeds = torch.zeros(
            (self.max_num_tokens, self.hidden_size),
            dtype=self.dtype,
            device=self.device)

        # OPTIMIZATION: Cache the tensors rather than creating them every step.
        # Keep in int64 to avoid overflow with long context
        self.arange_np = np.arange(max(self.max_num_reqs + 1,
                                       self.max_model_len,
                                       self.max_num_tokens),
                                   dtype=np.int64)
        # NOTE(woosuk): These tensors are "stateless", i.e., they are literally
        # a faster version of creating a new tensor every time. Thus, we should
        # not make any assumptions about the values in these tensors.
        self.input_ids_cpu = torch.zeros(self.max_num_tokens,
                                         dtype=torch.int32,
                                         device="cpu",
                                         pin_memory=self.pin_memory)
        self.positions_cpu = torch.zeros(self.max_num_tokens,
                                         dtype=torch.int64,
                                         device="cpu",
                                         pin_memory=self.pin_memory)
        self.positions_np = self.positions_cpu.numpy()
        self.query_start_loc_cpu = torch.zeros(self.max_num_reqs + 1,
                                               dtype=torch.int32,
                                               device="cpu",
                                               pin_memory=self.pin_memory)
        self.query_start_loc_np = self.query_start_loc_cpu.numpy()
        self.seq_lens_cpu = torch.zeros(self.max_num_reqs,
                                        dtype=torch.int32,
                                        device="cpu",
                                        pin_memory=self.pin_memory)
        self.seq_lens_np = self.seq_lens_cpu.numpy()

        self.discard_req_np = np.zeros(self.max_num_reqs)
        self.backup_next_token_ids_cpu = torch.zeros(
            self.max_num_reqs,
            dtype=torch.int32,
            device="cpu",
            pin_memory=self.pin_memory)
        self.backup_next_token_ids_np = self.backup_next_token_ids_cpu.numpy()

        # Layer pairings for cross-layer KV sharing.
        # If an Attention layer `layer_name` is in the keys of this dict, it
        # means this layer will perform attention using the keys and values
        # from the KV cache of `shared_kv_cache_layers[layer_name]`.
        self.shared_kv_cache_layers: dict[str, str] = {}
        self.kv_sharing_fast_prefill_eligible_layers: set[str] = set()

        self.kv_sharing_fast_prefill_logits_indices = None
        if self.cache_config.kv_sharing_fast_prefill:
            self.kv_sharing_fast_prefill_logits_indices = torch.zeros(
                self.max_num_tokens, dtype=torch.int32, device=self.device)

        self.mm_budget = (MultiModalBudget(
            self.model_config,
            self.scheduler_config,
            self.mm_registry,
            max_model_len=self.max_model_len,
            max_num_reqs=self.max_num_reqs,
        ) if self.is_multimodal_model else None)

        self.reorder_batch_threshold: Optional[int] = None

    def _may_reorder_batch(self, scheduler_output: "SchedulerOutput") -> None:
        """
        Update the order of requests in the batch based on the attention
        backend's needs. For example, some attention backends (namely MLA) may
        want to separate requests based on if the attention computation will be
        compute-bound or memory-bound.

        Args:
            scheduler_output: The scheduler output.
        """
        # Attention free models have zero kv_cache_goups, however models
        # like Mamba are also attention free but use the kv_cache for
        # keeping its internal state. This is why we check the number
        # of kv_cache groups instead of solely checking
        # for self.model_config.is_attention_free.
        if len(self.kv_cache_config.kv_cache_groups) == 0:
            return

        if self.reorder_batch_threshold is not None:
            reorder_batch_to_split_decodes_and_prefills(
                self.input_batch,
                scheduler_output,
                decode_threshold=self.reorder_batch_threshold)

    # Note: used for model runner override.
    def _init_device_properties(self) -> None:
        """Initialize attributes from torch.cuda.get_device_properties
        """
        self.device_properties = torch.cuda.get_device_properties(self.device)
        self.num_sms = self.device_properties.multi_processor_count

    # Note: used for model runner override.
    def _sync_device(self) -> None:
        torch.cuda.synchronize()

    def _update_states(self, scheduler_output: "SchedulerOutput") -> None:
        """Update the cached states and the persistent batch with the scheduler
        output.

        The updated states are used by the `_prepare_inputs` function to create
        the input GPU tensors for the model.

        The SamplingMetadata is updated and copied to the GPU if there is a
        new/resumed/paused/finished request in the batch.
        """
        # Remove finished requests from the cached states.
        for req_id in scheduler_output.finished_req_ids:
            self.requests.pop(req_id, None)
            self.encoder_cache.pop(req_id, None)
        # Remove the finished requests from the persistent batch.
        # NOTE(woosuk): There could be an edge case where finished_req_ids and
        # scheduled_req_ids overlap. This happens when a request is aborted and
        # then resubmitted with the same ID. In this case, we treat them as two
        # distinct requests - clearing the cached states for the first request
        # and handling the second as a new request.
        for req_id in scheduler_output.finished_req_ids:
            self.input_batch.remove_request(req_id)

        # Free the cached encoder outputs.
        for req_id, input_id in scheduler_output.free_encoder_input_ids:
            encoder_outputs = self.encoder_cache.get(req_id)
            if encoder_outputs is not None:
                encoder_outputs.pop(input_id, None)
                if not encoder_outputs:
                    self.encoder_cache.pop(req_id, None)

        # Remove the unscheduled requests from the persistent batch.
        # NOTE(woosuk): The unscheduled requests are either preempted requests
        # or running requests that are not scheduled in this step. We remove
        # them from the persistent batch but keep their cached states since
        # they will be scheduled again sometime in the future.
        scheduled_req_ids = scheduler_output.num_scheduled_tokens.keys()
        cached_req_ids = self.input_batch.req_id_to_index.keys()
        unscheduled_req_ids = cached_req_ids - scheduled_req_ids
        # NOTE(woosuk): The persistent batch optimization assumes that
        # consecutive batches contain mostly the same requests. If batches
        # have low request overlap (e.g., alternating between two distinct
        # sets of requests), this optimization becomes very inefficient.
        for req_id in unscheduled_req_ids:
            self.input_batch.remove_request(req_id)

        req_ids_to_add: list[str] = []
        # Add new requests to the cached states.
        for new_req_data in scheduler_output.scheduled_new_reqs:
            req_id = new_req_data.req_id
            sampling_params = new_req_data.sampling_params
            pooling_params = new_req_data.pooling_params

            if sampling_params and \
                sampling_params.sampling_type == SamplingType.RANDOM_SEED:
                generator = torch.Generator(device=self.device)
                generator.manual_seed(sampling_params.seed)
            else:
                generator = None

            if pooling_params:
                assert (task := pooling_params.task) is not None, (
                    "You did not set `task` in the API")

                model = cast(VllmModelForPooling, self.model)
                to_update = model.pooler.get_pooling_updates(task)
                to_update.apply(pooling_params)

            self.requests[req_id] = CachedRequestState(
                req_id=req_id,
                prompt_token_ids=new_req_data.prompt_token_ids,
                mm_inputs=new_req_data.mm_inputs,
                mm_positions=new_req_data.mm_positions,
                sampling_params=sampling_params,
                pooling_params=pooling_params,
                generator=generator,
                block_ids=new_req_data.block_ids,
                num_computed_tokens=new_req_data.num_computed_tokens,
                output_token_ids=[],
                lora_request=new_req_data.lora_request,
            )

            # Only relevant for models using M-RoPE (e.g, Qwen2-VL)
            if self.uses_mrope:
                image_grid_thw = []
                video_grid_thw = []
                second_per_grid_ts = []
                audio_feature_lengths = []
                use_audio_in_video = False
                for mm_input in self.requests[req_id].mm_inputs:
                    if mm_input.get("image_grid_thw") is not None:
                        image_grid_thw.extend(
                            mm_input["image_grid_thw"].tolist())
                    if mm_input.get("video_grid_thw") is not None:
                        video_grid_thw.extend(
                            mm_input["video_grid_thw"].tolist())
                    if mm_input.get("second_per_grid_ts") is not None:
                        second_per_grid_ts.extend(
                            mm_input["second_per_grid_ts"])
                    if mm_input.get("audio_feature_lengths") is not None:
                        audio_feature_lengths.extend(
                            mm_input["audio_feature_lengths"])
                    if mm_input.get("use_audio_in_video") is True:
                        use_audio_in_video = True

                hf_config = self.model_config.hf_config

                self.requests[req_id].mrope_positions, \
                    self.requests[req_id].mrope_position_delta = \
                    MRotaryEmbedding.get_input_positions_tensor(
                        self.requests[req_id].prompt_token_ids,
                        hf_config=hf_config,
                        image_grid_thw=image_grid_thw,
                        video_grid_thw=video_grid_thw,
                        second_per_grid_ts=second_per_grid_ts,
                        audio_feature_lengths=audio_feature_lengths,
                        use_audio_in_video=use_audio_in_video,
                    )

            req_ids_to_add.append(req_id)

        # Update the states of the running/resumed requests.
        is_last_rank = get_pp_group().is_last_rank
        req_data = scheduler_output.scheduled_cached_reqs
        for i, req_id in enumerate(req_data.req_ids):
            req_state = self.requests[req_id]
            num_computed_tokens = req_data.num_computed_tokens[i]
            new_block_ids = req_data.new_block_ids[i]
            resumed_from_preemption = req_data.resumed_from_preemption[i]

            # Update the cached states.
            req_state.num_computed_tokens = num_computed_tokens

            if not is_last_rank:
                # When using PP, the scheduler sends the sampled tokens back,
                # because there's no direct communication between the first-
                # stage worker and the last-stage worker.
                new_token_ids = req_data.new_token_ids[i]
                # Add the sampled token(s) from the previous step (if any).
                # This doesn't include "unverified" tokens like spec tokens.
                num_new_tokens = (num_computed_tokens + len(new_token_ids) -
                                  req_state.num_tokens)
                if num_new_tokens == 1:
                    # Avoid slicing list in most common case.
                    req_state.output_token_ids.append(new_token_ids[-1])
                elif num_new_tokens > 0:
                    req_state.output_token_ids.extend(
                        new_token_ids[-num_new_tokens:])

            # Update the block IDs.
            if not resumed_from_preemption:
                # Append the new blocks to the existing block IDs.
                for block_ids, new_ids in zip(req_state.block_ids,
                                              new_block_ids):
                    block_ids.extend(new_ids)
            else:
                # The request is resumed from preemption.
                # Replace the existing block IDs with the new ones.
                req_state.block_ids = new_block_ids

            req_index = self.input_batch.req_id_to_index.get(req_id)
            if req_index is None:
                # The request is not in the persistent batch.
                # The request was either preempted and resumed later, or was not
                # scheduled in the previous step and needs to be added again.
                req_ids_to_add.append(req_id)
                continue

            # Update the persistent batch.
            self.input_batch.num_computed_tokens_cpu[req_index] = (
                num_computed_tokens)
            self.input_batch.block_table.append_row(new_block_ids, req_index)

            # For the last rank, we don't need to update the token_ids_cpu
            # because the sampled tokens are already cached.
            if not is_last_rank:
                # Add new_token_ids to token_ids_cpu.
                start_token_index = num_computed_tokens
                end_token_index = num_computed_tokens + len(new_token_ids)
                self.input_batch.token_ids_cpu[
                    req_index,
                    start_token_index:end_token_index] = new_token_ids
                self.input_batch.num_tokens_no_spec[
                    req_index] = end_token_index
                self.input_batch.num_tokens[req_index] = end_token_index

            # Add spec_token_ids to token_ids_cpu.
            spec_token_ids = (
                scheduler_output.scheduled_spec_decode_tokens.get(req_id, ()))
            if spec_token_ids:
                num_spec_tokens = len(spec_token_ids)
                start_index = self.input_batch.num_tokens_no_spec[req_index]
                end_token_index = start_index + num_spec_tokens
                self.input_batch.token_ids_cpu[
                    req_index, start_index:end_token_index] = spec_token_ids
                # NOTE(woosuk): `num_tokens` here may include spec tokens.
                self.input_batch.num_tokens[req_index] += num_spec_tokens

        # Add the new or resumed requests to the persistent batch.
        # The smaller empty indices are filled first.
        for req_id in req_ids_to_add:
            req_state = self.requests[req_id]
            self.input_batch.add_request(req_state)

        # Condense the batched states if there are gaps left by removed requests
        self.input_batch.condense()
        # Allow attention backend to reorder the batch, potentially
        self._may_reorder_batch(scheduler_output)
        # Refresh batch metadata with any pending updates.
        self.input_batch.refresh_metadata()

    def _extract_mm_kwargs(
        self,
        scheduler_output: "SchedulerOutput",
    ) -> BatchedTensorInputs:
        if self.is_multimodal_raw_input_supported:  # noqa: SIM102
            if scheduler_output:
                multi_modal_kwargs_list = list[MultiModalKwargs]()
                for req in scheduler_output.scheduled_new_reqs:
                    req_mm_inputs = req.mm_inputs
                    if not isinstance(req_mm_inputs, list):
                        req_mm_inputs = list(req_mm_inputs)
                    multi_modal_kwargs_list.extend(req_mm_inputs)

                return MultiModalKwargs.batch(multi_modal_kwargs_list)

        return {}

    def _dummy_mm_kwargs(self, num_seqs: int) -> BatchedTensorInputs:
        if self.is_multimodal_raw_input_supported:
            mm_budget = self.mm_budget
            assert mm_budget is not None

            dummy_modality, _ = mm_budget.get_modality_with_max_tokens()

            return self._get_mm_dummy_batch(dummy_modality, num_seqs)

        return {}

    def _get_cumsum_and_arange(
        self,
        num_tokens: np.ndarray,
        cumsum_dtype: Optional[np.dtype] = None,
    ) -> tuple[np.ndarray, np.ndarray]:
        """Get the cumulative sum and batched arange of the given array.
        # E.g., [2, 5, 3] -> ([2, 7, 10], [0, 1, 0, 1, 2, 3, 4, 0, 1, 2])
        # Equivalent to but faster than:
        # np.concatenate([np.arange(n) for n in num_tokens])
        """
        # Step 1. [2, 5, 3] -> [2, 7, 10]
        cu_num_tokens = np.cumsum(num_tokens, dtype=cumsum_dtype)
        total_num_tokens = cu_num_tokens[-1]
        # Step 2. [2, 7, 10] -> [0, 0, 2, 2, 2, 2, 2, 7, 7, 7]
        cumsums_offsets = np.repeat(cu_num_tokens - num_tokens, num_tokens)
        # Step 3. [0, 1, 0, 1, 2, 3, 4, 0, 1, 2]
        arange = self.arange_np[:total_num_tokens] - cumsums_offsets

        return cu_num_tokens, arange

    def _prepare_inputs(
        self,
        scheduler_output: "SchedulerOutput",
    ) -> tuple[dict[str,
                    Any], bool, torch.Tensor, Optional[SpecDecodeMetadata],
               np.ndarray, Optional[CommonAttentionMetadata]]:
        """
        :return: tuple[
            attn_metadata: layer-to-attention_metadata mapping,
            attention_cuda_graphs: whether attention can run in cudagraph
            logits_indices, spec_decode_metadata
        ]
        """
        total_num_scheduled_tokens = scheduler_output.total_num_scheduled_tokens
        assert total_num_scheduled_tokens > 0
        num_reqs = self.input_batch.num_reqs
        assert num_reqs > 0

        # OPTIMIZATION: Start copying the block table first.
        # This way, we can overlap the copy with the following CPU operations.
        self.input_batch.block_table.commit_block_table(num_reqs)

        # Get the number of scheduled tokens for each request.
        req_ids = self.input_batch.req_ids
        tokens = [scheduler_output.num_scheduled_tokens[i] for i in req_ids]
        num_scheduled_tokens = np.array(tokens, dtype=np.int32)
        max_num_scheduled_tokens = max(tokens)

        # Get request indices.
        # E.g., [2, 5, 3] -> [0, 0, 1, 1, 1, 1, 1, 2, 2, 2]
        req_indices = np.repeat(self.arange_np[:num_reqs],
                                num_scheduled_tokens)

        # cu_num_tokens: [2, 5, 3] -> [2, 7, 10]
        # arange: [0, 1, 0, 1, 2, 3, 4, 0, 1, 2]
        cu_num_tokens, arange = self._get_cumsum_and_arange(
            num_scheduled_tokens)

        # Get positions.
        positions_np = self.positions_np[:total_num_scheduled_tokens]
        np.add(self.input_batch.num_computed_tokens_cpu[req_indices],
               arange,
               out=positions_np)

        # Calculate M-RoPE positions.
        # Only relevant for models using M-RoPE (e.g, Qwen2-VL)
        if self.uses_mrope:
            self._calc_mrope_positions(scheduler_output)

        # Get token indices.
        # E.g., [0, 1, 0, 1, 2, 3, 4, 0, 1, 2]
        # -> [0, 1, M, M + 1, M + 2, M + 3, M + 4, 2 * M, 2 * M + 1, 2 * M + 2]
        # where M is the max_model_len.
        token_indices = (positions_np +
                         req_indices * self.input_batch.token_ids_cpu.shape[1])

        # NOTE(woosuk): We use torch.index_select instead of np.take here
        # because torch.index_select is much faster than np.take for large
        # tensors.
        torch.index_select(self.input_batch.token_ids_cpu_tensor.flatten(),
                           0,
                           torch.from_numpy(token_indices),
                           out=self.input_ids_cpu[:total_num_scheduled_tokens])

        self.input_batch.block_table.compute_slot_mapping(
            req_indices, positions_np)
        self.input_batch.block_table.commit_slot_mapping(
            total_num_scheduled_tokens)

        # Prepare the attention metadata.
        self.query_start_loc_np[0] = 0
        self.query_start_loc_np[1:num_reqs + 1] = cu_num_tokens

        self.seq_lens_np[:num_reqs] = (
            self.input_batch.num_computed_tokens_cpu[:num_reqs] +
            num_scheduled_tokens)

        num_tokens = [
            self.requests[r].num_tokens for r in self.input_batch.req_ids
        ]
        num_tokens_np = np.array(num_tokens, dtype=np.int32)

        # Record the index of requests that should not be sampled,
        # so that we could clear the sampled tokens before returning
        self.discard_req_np[:num_reqs] = \
                            self.seq_lens_np[:num_reqs] < num_tokens_np

        # Precompute get_token_id for when there is no valid next token
        self.backup_next_token_ids_np[:num_reqs] = np.array([
            self.requests[self.input_batch.req_ids[i]].get_token_id(
                self.seq_lens_np[i]) for i in range(num_reqs)
        ])

        self.backup_next_token_ids[:num_reqs].copy_(
            self.backup_next_token_ids_cpu[:num_reqs], non_blocking=True)

        # Copy the tensors to the GPU.
        self.input_ids[:total_num_scheduled_tokens].copy_(
            self.input_ids_cpu[:total_num_scheduled_tokens], non_blocking=True)
        if self.uses_mrope:
            # Only relevant for models using M-RoPE (e.g, Qwen2-VL)
            self.mrope_positions[:, :total_num_scheduled_tokens].copy_(
                self.mrope_positions_cpu[:, :total_num_scheduled_tokens],
                non_blocking=True)
        else:
            # Common case (1D positions)
            self.positions[:total_num_scheduled_tokens].copy_(
                self.positions_cpu[:total_num_scheduled_tokens],
                non_blocking=True)

        self.query_start_loc[:num_reqs + 1].copy_(
            self.query_start_loc_cpu[:num_reqs + 1], non_blocking=True)
        self.seq_lens[:num_reqs].copy_(self.seq_lens_cpu[:num_reqs],
                                       non_blocking=True)

        # Fill unused with 0 for full cuda graph mode.
        self.seq_lens[num_reqs:].fill_(0)
        # Note: pad query_start_loc to be non-decreasing, as kernels
        # like FlashAttention requires that
        self.query_start_loc[num_reqs + 1:].fill_(
            self.query_start_loc_cpu[num_reqs].item())

        query_start_loc = self.query_start_loc[:num_reqs + 1]

        spec_decode_common_attn_metadata = None

        use_spec_decode = len(
            scheduler_output.scheduled_spec_decode_tokens) > 0
        if not use_spec_decode:
            # NOTE(woosuk): Due to chunked prefills, the batch may contain
            # partial requests. While we should not sample any token
            # from these partial requests, we do so for simplicity.
            # We will ignore the sampled tokens from the partial requests.
            # TODO: Support prompt logprobs.
            logits_indices = query_start_loc[1:] - 1
            spec_decode_metadata = None
        else:
            # Get the number of draft tokens for each request.
            # Iterate over the dictionary rather than all requests since not all
            # requests have draft tokens.
            num_draft_tokens = np.zeros(num_reqs, dtype=np.int32)
            for req_id, draft_token_ids in (
                    scheduler_output.scheduled_spec_decode_tokens.items()):
                req_idx = self.input_batch.req_id_to_index[req_id]
                num_draft_tokens[req_idx] = len(draft_token_ids)

            spec_decode_metadata = self._calc_spec_decode_metadata(
                num_draft_tokens, cu_num_tokens)
            logits_indices = spec_decode_metadata.logits_indices

        logits_indices_padded = None
        if self.cache_config.kv_sharing_fast_prefill:
            assert self.kv_sharing_fast_prefill_logits_indices is not None
            num_logits = logits_indices.shape[0]
            assert num_logits > 0
            self.kv_sharing_fast_prefill_logits_indices[:num_logits].copy_(
                logits_indices)
            # There might have leftover indices in logits_indices[num_logits:]
            # from previous iterations, whose values may be greater than the
            # batch size in the current iteration. To ensure indices are always
            # valid, we fill the padded indices with the last index.
            self.kv_sharing_fast_prefill_logits_indices[num_logits:].fill_(
                logits_indices[-1].item())
            if (self.use_cuda_graph
                    and num_logits <= self.cudagraph_batch_sizes[-1]):
                # Use piecewise CUDA graphs.
                # Add padding to the batch size.
                num_logits_padded = self.vllm_config.pad_for_cudagraph(
                    num_logits)
            else:
                num_logits_padded = num_logits
            logits_indices_padded = (
                self.kv_sharing_fast_prefill_logits_indices[:num_logits_padded]
            )

        attn_metadata: dict[str, Any] = {}

        # Prepare encoder attention metadata separately
        # (encoder layers are not in KV cache groups)
        if self.is_encoder_only_model:
            common_attn_metadata, encoder_attn_metadata = \
                self._build_encoder_only_attn_metadata(
                scheduler_output)

            # Add encoder attention metadata for all encoder layers
            attention_layers = get_layers_from_vllm_config(
                self.vllm_config, Attention)
            for layer_name, attn_module in attention_layers.items():
                if attn_module.attn_type == AttentionType.ENCODER_ONLY:
                    attn_metadata[layer_name] = encoder_attn_metadata

        # Prepare the attention metadata for each KV cache group and make layers
        # in the same group share the same metadata.
        for kv_cache_group_id, kv_cache_group_spec in enumerate(
                self.kv_cache_config.kv_cache_groups):

            blk_table = self.input_batch.block_table[kv_cache_group_id]
            blk_table_tensor = blk_table.get_device_tensor()[:num_reqs]
            slot_mapping = blk_table.slot_mapping[:total_num_scheduled_tokens]

            # Fill unused with -1. Needed for reshape_and_cache in full cuda
            # graph mode.
            blk_table.slot_mapping[total_num_scheduled_tokens:].fill_(-1)

            common_attn_metadata = CommonAttentionMetadata(
                query_start_loc=self.query_start_loc[:num_reqs + 1],
                query_start_loc_cpu=self.query_start_loc_cpu[:num_reqs + 1],
                seq_lens=self.seq_lens[:num_reqs],
                seq_lens_cpu=self.seq_lens_cpu[:num_reqs],
                num_computed_tokens_cpu=self.input_batch.
                num_computed_tokens_cpu_tensor[:num_reqs],
                num_reqs=num_reqs,
                num_actual_tokens=total_num_scheduled_tokens,
                max_query_len=max_num_scheduled_tokens,
                block_table_tensor=blk_table_tensor,
                slot_mapping=slot_mapping,
                causal=True,
            )

            if self.speculative_config and \
                spec_decode_common_attn_metadata is None:
                spec_decode_common_attn_metadata = common_attn_metadata

            if isinstance(kv_cache_group_spec.kv_cache_spec,
                          ChunkedLocalAttentionSpec):
                common_attn_metadata = make_local_attention_virtual_batches(
                    kv_cache_group_spec.kv_cache_spec.attention_chunk_size,
                    common_attn_metadata, self.cache_config.block_size)

            # Prepare for cascade attention if enabled & beneficial.
            common_prefix_len = 0
            builder = self.attn_metadata_builders[kv_cache_group_id]
            if self.cascade_attn_enabled:
                common_prefix_len = self._compute_cascade_attn_prefix_len(
                    num_scheduled_tokens,
                    scheduler_output.
                    num_common_prefix_blocks[kv_cache_group_id],
                    kv_cache_group_spec.kv_cache_spec,
                    builder,
                )

            attn_metadata_i = (builder.build(
                common_prefix_len=common_prefix_len,
                common_attn_metadata=common_attn_metadata,
            ))

            fast_prefill_metadata = attn_metadata_i
            if (self.cache_config.kv_sharing_fast_prefill
                    and self.kv_sharing_fast_prefill_eligible_layers):
                # Dynamically create a a dataclass type that inherits
                # from attention metadata type but includes additional
                # fields logits_indices_padded and num_logits_indices
                # which are required for prefill truncation
                fast_prefill_metadata_type = (
                    make_kv_sharing_fast_prefill_attention_metadata(
                        metadata_cls=type(attn_metadata_i), ))
                fast_prefill_metadata = fast_prefill_metadata_type(
                    **dataclasses.asdict(attn_metadata_i),
                    logits_indices_padded=logits_indices_padded,
                    num_logits_indices=logits_indices.size(0),
                )

            for layer_name in kv_cache_group_spec.layer_names:
                if (self.cache_config.kv_sharing_fast_prefill and layer_name
                        in self.kv_sharing_fast_prefill_eligible_layers):
                    attn_metadata[layer_name] = fast_prefill_metadata
                    continue

                attn_metadata[layer_name] = attn_metadata_i

            # Hack for now to fix chunked local attention + no hybrid kv cache
            # manager we can remove this once
            # https://github.com/vllm-project/vllm/pull/21588
            # is merged (i.e. properly handle different attention backends for
            # the same kv_cache_spec)
            if self.attention_chunk_size is not None \
                    and self.scheduler_config.disable_hybrid_kv_cache_manager:
                if not hasattr(self, "local_attention_layers"):
                    self.local_attention_layers = []
                    attn_layers = get_layers_from_vllm_config(
                        self.vllm_config, Attention)
                    for layer_name, attn_module in attn_layers.items():
                        if attn_module.use_irope:
                            self.local_attention_layers.append(layer_name)

                local_attn_metadata_i = (builder.build(
                    common_prefix_len=0,
                    common_attn_metadata=make_local_attention_virtual_batches(
                        self.attention_chunk_size, common_attn_metadata,
                        self.cache_config.block_size),
                ))

                for layer_name in self.local_attention_layers:
                    attn_metadata[layer_name] = local_attn_metadata_i

        attention_cuda_graphs = all(
            b.can_run_in_cudagraph(common_attn_metadata)
            for b in self.attn_metadata_builders)

        # Hot-Swap lora model
        if self.lora_config:
            self.set_active_loras(self.input_batch, num_scheduled_tokens)

        return (attn_metadata, attention_cuda_graphs, logits_indices,
                spec_decode_metadata, num_scheduled_tokens,
                spec_decode_common_attn_metadata)

    def _compute_cascade_attn_prefix_len(
        self,
        num_scheduled_tokens: np.ndarray,
        num_common_prefix_blocks: int,
        kv_cache_spec: KVCacheSpec,
        attn_metadata_builder: AttentionMetadataBuilder,
    ) -> int:
        """Compute the length of the common prefix for cascade attention.

        NOTE(woosuk): The common prefix length returned by this function
        represents the length used specifically for cascade attention, not the
        actual number of tokens shared between requests. When cascade attention
        is disabled (use_cascade=False), this function returns 0 even if
        requests share common tokens. Additionally, the common prefix length is
        truncated to a multiple of the block size and may be further truncated
        due to implementation details explained below.

        Args:
            num_scheduled_tokens: Number of tokens scheduled per request.
            num_common_prefix_blocks: Number of shared KV cache blocks.

        Returns:
            int: Length of common prefix in tokens.
        """
        common_prefix_len = num_common_prefix_blocks * kv_cache_spec.block_size
        if common_prefix_len == 0:
            # Common case.
            return 0

        # NOTE(woosuk): Cascade attention uses two attention kernels: one
        # for the common prefix and the other for the rest. For the first
        # kernel, we concatenate all the query tokens (possibly from
        # different requests) and treat them as if they are from the same
        # request. Then, we use bi-directional attention to process the
        # common prefix in the KV cache. Importantly, this means that the
        # first kernel does not do any masking.

        # Consider the following example:
        # Request 1's input query: [D, E, X]
        # Request 1's kv cache: [A, B, C, D, E, X]
        # Request 1's num_computed_tokens: 3 (i.e., [A, B, C])
        # Request 2's input query: [E, Y]
        # Request 2's kv cache: [A, B, C, D, E, Y]
        # Request 2's num_computed_tokens: 4 (i.e., [A, B, C, D])

        # If we use [A, B, C, D, E] as the common prefix, then the
        # first kernel will compute the bi-directional attention between
        # input query [D, E, X, E, Y] and common prefix [A, B, C, D, E].
        # However, this is wrong because D in Request 1 should not attend to
        # E in the common prefix (i.e., we need masking).
        # To avoid this, [A, B, C, D] should be the common prefix.
        # That is, the common prefix should be capped by the minimum
        # num_computed_tokens among the requests, and plus one to include
        # the first token of the query.

        # In practice, we use [A, B, C] as the common prefix, instead of
        # [A, B, C, D] (i.e., the common prefix is capped by the minimum
        # num_computed_tokens, without plus one).
        # This is because of an implementation detail: We want to always
        # use two kernels for cascade attention. Let's imagine:
        # Request 3's input query: [D]
        # Request 3's kv cache: [A, B, C, D]
        # Request 3's num_computed_tokens: 3 (i.e., [A, B, C])
        # If we use [A, B, C, D] as the common prefix for Request 1-3,
        # then Request 3 will be processed only by the first kernel,
        # and the second kernel will get an empty input. While this is not
        # a fundamental problem, our current implementation does not support
        # this case.
        num_reqs = len(num_scheduled_tokens)
        common_prefix_len = min(
            common_prefix_len,
            self.input_batch.num_computed_tokens_cpu[:num_reqs].min())
        # common_prefix_len should be a multiple of the block size.
        common_prefix_len = (common_prefix_len // kv_cache_spec.block_size *
                             kv_cache_spec.block_size)
        use_sliding_window = (isinstance(kv_cache_spec, SlidingWindowSpec) or
                              (isinstance(kv_cache_spec, FullAttentionSpec)
                               and kv_cache_spec.sliding_window is not None))
        use_local_attention = (
            isinstance(kv_cache_spec, ChunkedLocalAttentionSpec)
            or (isinstance(kv_cache_spec, FullAttentionSpec)
                and kv_cache_spec.attention_chunk_size is not None))
        assert isinstance(kv_cache_spec, AttentionSpec)
        use_cascade = attn_metadata_builder.use_cascade_attention(
            common_prefix_len=common_prefix_len,
            query_lens=num_scheduled_tokens,
            num_query_heads=self.num_query_heads,
            num_kv_heads=kv_cache_spec.num_kv_heads,
            use_alibi=self.use_alibi,
            use_sliding_window=use_sliding_window,
            use_local_attention=use_local_attention,
            num_sms=self.num_sms,
        )
        return common_prefix_len if use_cascade else 0

    def _calc_mrope_positions(self, scheduler_output: "SchedulerOutput"):
        mrope_pos_ptr = 0
        for index, req_id in enumerate(self.input_batch.req_ids):
            req = self.requests[req_id]
            assert req.mrope_positions is not None

            num_computed_tokens = \
                self.input_batch.num_computed_tokens_cpu[index]
            num_scheduled_tokens = \
                scheduler_output.num_scheduled_tokens[req_id]
            num_prompt_tokens = len(req.prompt_token_ids)

            if num_computed_tokens + num_scheduled_tokens > num_prompt_tokens:
                prompt_part_len = max(0,
                                      num_prompt_tokens - num_computed_tokens)
                completion_part_len = max(
                    0, num_scheduled_tokens - prompt_part_len)
            else:
                prompt_part_len = num_scheduled_tokens
                completion_part_len = 0

            assert num_scheduled_tokens == prompt_part_len + completion_part_len

            if prompt_part_len > 0:
                # prompt's mrope_positions are pre-computed
                dst_start = mrope_pos_ptr
                dst_end = mrope_pos_ptr + prompt_part_len
                src_start = num_computed_tokens
                src_end = num_computed_tokens + prompt_part_len

                self.mrope_positions_cpu[:, dst_start:dst_end] = \
                    req.mrope_positions[:,src_start:src_end]

                mrope_pos_ptr += prompt_part_len

            if completion_part_len > 0:
                # compute completion's mrope_positions on-the-fly
                dst_start = mrope_pos_ptr
                dst_end = mrope_pos_ptr + completion_part_len

                MRotaryEmbedding.get_next_input_positions_tensor(
                    out=self.mrope_positions_np,
                    out_offset=dst_start,
                    mrope_position_delta=req.mrope_position_delta,
                    context_len=num_computed_tokens + prompt_part_len,
                    num_new_tokens=completion_part_len,
                )

                mrope_pos_ptr += completion_part_len

    def _calc_spec_decode_metadata(
        self,
        num_draft_tokens: np.ndarray,
        cu_num_scheduled_tokens: np.ndarray,
    ) -> SpecDecodeMetadata:
        # Inputs:
        # cu_num_scheduled_tokens:  [  4, 104, 107, 207, 209]
        # num_draft_tokens:         [  3,   0,   2,   0,   1]
        # Outputs:
        # cu_num_draft_tokens:      [  3,   3,   5,   5,   6]
        # logits_indices:           [  0,   1,   2,   3, 103, 104, 105, 106,
        #                            206, 207, 208]
        # target_logits_indices:    [  0,   1,   2,   5,   6,   9]
        # bonus_logits_indices:     [  3,   4,   7,   8,  10]

        # Compute the logits indices.
        # [4, 1, 3, 1, 2]
        num_sampled_tokens = num_draft_tokens + 1

        # Step 1. cu_num_sampled_tokens: [4, 5, 8, 9, 11]
        # arange: [0, 1, 2, 3, 0, 0, 1, 2, 0, 0, 1]
        cu_num_sampled_tokens, arange = self._get_cumsum_and_arange(
            num_sampled_tokens, cumsum_dtype=np.int32)
        # Step 2. [0, 0, 0, 0, 103, 104, 104, 104, 206, 207, 207]
        logits_indices = np.repeat(
            cu_num_scheduled_tokens - num_sampled_tokens, num_sampled_tokens)
        # Step 3. [0, 1, 2, 3, 103, 104, 105, 106, 206, 207, 208]
        logits_indices += arange

        # Compute the bonus logits indices.
        bonus_logits_indices = cu_num_sampled_tokens - 1

        # Compute the draft logits indices.
        # cu_num_draft_tokens: [3, 3, 5, 5, 6]
        # arange: [0, 1, 2, 0, 1, 0]
        cu_num_draft_tokens, arange = self._get_cumsum_and_arange(
            num_draft_tokens, cumsum_dtype=np.int32)
        # [0, 0, 0, 5, 5, 9]
        target_logits_indices = np.repeat(
            cu_num_sampled_tokens - num_sampled_tokens, num_draft_tokens)
        # [0, 1, 2, 5, 6, 9]
        target_logits_indices += arange

        # TODO: Optimize the CPU -> GPU copy.
        cu_num_draft_tokens = torch.from_numpy(cu_num_draft_tokens).to(
            self.device, non_blocking=True)
        logits_indices = torch.from_numpy(logits_indices).to(self.device,
                                                             non_blocking=True)
        target_logits_indices = torch.from_numpy(target_logits_indices).to(
            self.device, non_blocking=True)
        bonus_logits_indices = torch.from_numpy(bonus_logits_indices).to(
            self.device, non_blocking=True)

        # Compute the draft token ids.
        # draft_token_indices:      [  1,   2,   3, 105, 106, 208]
        draft_token_ids = self.input_ids[logits_indices]
        draft_token_ids = draft_token_ids[target_logits_indices + 1]

        metadata = SpecDecodeMetadata(
            draft_token_ids=draft_token_ids,
            num_draft_tokens=num_draft_tokens.tolist(),
            cu_num_draft_tokens=cu_num_draft_tokens,
            target_logits_indices=target_logits_indices,
            bonus_logits_indices=bonus_logits_indices,
            logits_indices=logits_indices,
        )
        return metadata

    def _execute_mm_encoder(self, scheduler_output: "SchedulerOutput"):
        scheduled_encoder_inputs = scheduler_output.scheduled_encoder_inputs
        if not scheduled_encoder_inputs:
            return

        # Batch the multi-modal inputs.
        mm_inputs = list[MultiModalKwargs]()
        req_ids_pos = list[tuple[str, int, PlaceholderRange]]()
        for req_id, encoder_input_ids in scheduled_encoder_inputs.items():
            req_state = self.requests[req_id]

            for mm_input_id in encoder_input_ids:
                mm_inputs.append(req_state.mm_inputs[mm_input_id])
                req_ids_pos.append(
                    (req_id, mm_input_id, req_state.mm_positions[mm_input_id]))

        # Batch mm inputs as much as we can: if a request in the batch has
        # multiple modalities or a different modality than the previous one,
        # we process it separately to preserve item order.
        # FIXME(ywang96): This is a hacky way to deal with multiple modalities
        # in the same batch while still being able to benefit from batching
        # multimodal inputs. The proper solution should be reordering the
        # encoder outputs.
        grouped_mm_inputs_list = group_mm_inputs_by_modality(mm_inputs)

        encoder_outputs = []
        for grouped_mm_inputs in grouped_mm_inputs_list:
            batched_mm_inputs = MultiModalKwargs.batch(
                grouped_mm_inputs, pin_memory=self.pin_memory)
            batched_mm_inputs = MultiModalKwargs.as_kwargs(
                batched_mm_inputs,
                device=self.device,
            )

            # Run the encoder.
            # `curr_group_outputs` is either of the following:
            # 1. A tensor of shape (num_items, feature_size, hidden_size)
            # in case feature_size is fixed across all multimodal items.
            # 2. A list or tuple (length: num_items) of tensors, each of shape
            # (feature_size, hidden_size) in case the feature size is dynamic
            # depending on the input multimodal items.
            curr_group_outputs = self.model.get_multimodal_embeddings(
                **batched_mm_inputs)

            sanity_check_mm_encoder_outputs(
                curr_group_outputs,
                expected_num_items=len(grouped_mm_inputs),
            )

            for output in curr_group_outputs:
                encoder_outputs.append(output)

        # Cache the encoder outputs.
        for (req_id, input_id, pos_info), output in zip(
                req_ids_pos,
                encoder_outputs,
        ):
            if req_id not in self.encoder_cache:
                self.encoder_cache[req_id] = {}

            self.encoder_cache[req_id][input_id] = scatter_mm_placeholders(
                output,
                is_embed=pos_info.is_embed,
            )

    def _gather_mm_embeddings(
        self,
        scheduler_output: "SchedulerOutput",
        shift_computed_tokens: int = 0,
    ) -> list[torch.Tensor]:
        mm_embeds: list[torch.Tensor] = []
        for req_id in self.input_batch.req_ids:
            num_scheduled_tokens = scheduler_output.num_scheduled_tokens[
                req_id]
            req_state = self.requests[req_id]
            num_computed_tokens = \
                req_state.num_computed_tokens + shift_computed_tokens
            mm_positions = req_state.mm_positions
            for i, pos_info in enumerate(mm_positions):
                start_pos = pos_info.offset
                num_encoder_tokens = pos_info.length

                # The encoder output is needed if the two ranges overlap:
                # [num_computed_tokens,
                #  num_computed_tokens + num_scheduled_tokens) and
                # [start_pos, start_pos + num_encoder_tokens)
                if start_pos >= num_computed_tokens + num_scheduled_tokens:
                    # The encoder output is not needed in this step.
                    break
                if start_pos + num_encoder_tokens <= num_computed_tokens:
                    # The encoder output is already processed and stored
                    # in the decoder's KV cache.
                    continue

                start_idx = max(num_computed_tokens - start_pos, 0)
                end_idx = min(
                    num_computed_tokens - start_pos + num_scheduled_tokens,
                    num_encoder_tokens)
                assert start_idx < end_idx
                assert req_id in self.encoder_cache
                assert i in self.encoder_cache[req_id]
                encoder_output = self.encoder_cache[req_id][i]

                if (is_embed := pos_info.is_embed) is not None:
                    is_embed = is_embed[start_idx:end_idx]

                mm_embeds_item = gather_mm_placeholders(
                    encoder_output[start_idx:end_idx],
                    is_embed=is_embed,
                )
                mm_embeds.append(mm_embeds_item)
        return mm_embeds

    def get_model(self) -> nn.Module:
        return self.model

    def get_supported_generation_tasks(self) -> list[GenerationTask]:
        model = self.get_model()
        supported_tasks = list[GenerationTask]()

        if is_text_generation_model(model):
            supported_tasks.append("generate")

        if supports_transcription(model):
            if model.supports_transcription_only:
                return ["transcription"]

            supported_tasks.append("transcription")

        return supported_tasks

    def get_supported_pooling_tasks(self) -> list[PoolingTask]:
        model = self.get_model()
        if not is_pooling_model(model):
            return []

        return list(model.pooler.get_supported_tasks())

    def get_supported_tasks(self) -> tuple[SupportedTask, ...]:
        tasks = list[SupportedTask]()

        if self.model_config.runner_type == "generate":
            tasks.extend(self.get_supported_generation_tasks())
        if self.model_config.runner_type == "pooling":
            tasks.extend(self.get_supported_pooling_tasks())

        return tuple(tasks)

    def apply_grammar_bitmask(
        self,
        scheduler_output: "SchedulerOutput",
        logits: torch.Tensor,
    ):
        grammar_bitmask = scheduler_output.grammar_bitmask
        if grammar_bitmask is None:
            return

        # We receive the structured output bitmask from the scheduler,
        # compacted to contain bitmasks only for structured output requests.
        # The order of the requests in the bitmask is not guaranteed to be the
        # same as the order of the requests in the gpu runner's batch. We need
        # to sort the bitmask to match the order of the requests used here.

        # Get the batch indices of the structured output requests.
        # Keep track of the number of speculative tokens scheduled for every
        # request in the batch, as the logit indices are offset by this amount.
        struct_out_req_batch_indices: dict[str, int] = {}
        cumulative_offset = 0
        seq = sorted(self.input_batch.req_id_to_index.items(),
                     key=lambda x: x[1])
        for req_id, batch_index in seq:
            logit_index = batch_index + cumulative_offset
            cumulative_offset += len(
                scheduler_output.scheduled_spec_decode_tokens.get(req_id, []))
            if req_id in scheduler_output.structured_output_request_ids:
                struct_out_req_batch_indices[req_id] = logit_index

        out_indices = []

        # Reorder the bitmask to match the order of the requests in the batch.
        sorted_bitmask = np.zeros_like(grammar_bitmask,
                                       shape=(logits.shape[0],
                                              grammar_bitmask.shape[1]))
        cumulative_index = 0
        seq = sorted(scheduler_output.structured_output_request_ids.items(),
                     key=lambda x: x[1])
        for req_id, _ in seq:
            logit_index = struct_out_req_batch_indices[req_id]
            num_spec_tokens = len(
                scheduler_output.scheduled_spec_decode_tokens.get(req_id, []))
            for i in range(1 + num_spec_tokens):
                sorted_bitmask[logit_index + i] = \
                    grammar_bitmask[cumulative_index + i]
                out_indices.append(logit_index + i)
            cumulative_index += 1 + num_spec_tokens
        grammar_bitmask = sorted_bitmask

        # Serialization of np.ndarray is much more efficient than a tensor,
        # so we receive it in that format.
        grammar_bitmask = torch.from_numpy(grammar_bitmask)

        # Force use of the torch.compile implementation from xgrammar to work
        # around issues with the Triton kernel in concurrent structured output
        # scenarios. See PR #19565 and issues #19493, #18376 for details.
        xgr_torch_compile.apply_token_bitmask_inplace_torch_compile(
            logits,
            grammar_bitmask.to(self.device, non_blocking=True),
            indices=out_indices,
        )

    def sync_and_slice_intermediate_tensors(
            self, num_tokens: int, intermediate_tensors: IntermediateTensors,
            sync_self: bool) -> IntermediateTensors:

        assert self.intermediate_tensors is not None

        tp = self.vllm_config.parallel_config.tensor_parallel_size
        enabled_sp = self.compilation_config.pass_config. \
            enable_sequence_parallelism
        if enabled_sp:
            # When sequence parallelism is enabled, we always pad num_tokens
            # to be a multiple of tensor_parallel_size (tp) earlier
            assert num_tokens % tp == 0
        is_residual_scattered = tp > 1 and enabled_sp \
            and num_tokens % tp == 0

        # When sequence parallelism is enabled, the "residual" tensor is sharded
        # across tensor parallel ranks, so each rank only needs its own slice.
        if sync_self:
            assert intermediate_tensors is not None
            for k, v in intermediate_tensors.items():
                is_scattered = k == "residual" and is_residual_scattered
                copy_len = num_tokens // tp if is_scattered else \
                    num_tokens
                self.intermediate_tensors[k][:copy_len].copy_(
                    v[:copy_len], non_blocking=True)

        return IntermediateTensors({
            k:
            v[:num_tokens // tp]
            if k == "residual" and is_residual_scattered else v[:num_tokens]
            for k, v in self.intermediate_tensors.items()
        })

    def eplb_step(self,
                  is_dummy: bool = False,
                  is_profile: bool = False) -> None:
        """
        Step for the EPLB (Expert Parallelism Load Balancing) state.
        """
        if not self.parallel_config.enable_eplb:
            return

        assert self.eplb_state is not None
        assert is_mixture_of_experts(self.model)
        self.eplb_state.step(
            self.model,
            is_dummy,
            is_profile,
            log_stats=self.parallel_config.eplb_log_balancedness,
        )

    def get_dp_padding(self,
                       num_tokens: int) -> tuple[int, Optional[torch.Tensor]]:
        dp_size = self.vllm_config.parallel_config.data_parallel_size
        dp_rank = self.vllm_config.parallel_config.data_parallel_rank

        # For DP: Don't pad when setting enforce_eager.
        # This lets us set enforce_eager on the prefiller in a P/D setup and
        # still use CUDA graphs (enabled by this padding) on the decoder.
        #
        # TODO(tms) : There are many cases where padding is enabled for
        # prefills, causing unnecessary and excessive padding of activations.

        if dp_size == 1 or self.vllm_config.model_config.enforce_eager:
            # Early exit.
            return 0, None

        num_tokens_across_dp = DPMetadata.num_tokens_across_dp(
            num_tokens, dp_size, dp_rank)
        max_tokens_across_dp_cpu = torch.max(num_tokens_across_dp).item()
        num_tokens_after_padding = torch.tensor([max_tokens_across_dp_cpu] *
                                                dp_size,
                                                device="cpu",
                                                dtype=torch.int32)
        return max_tokens_across_dp_cpu - num_tokens, num_tokens_after_padding

    def _pool(
        self,
        hidden_states: torch.Tensor,
        num_scheduled_tokens: int,
        num_scheduled_tokens_np: np.ndarray,
        kv_connector_output: Optional[KVConnectorOutput],
    ) -> ModelRunnerOutput:
        assert self.input_batch.num_reqs ==\
            len(self.input_batch.pooling_params), \
        "Either all or none of the requests in" \
        " a batch must be pooling request"

        extracted_hidden_states = list(
            torch.split(hidden_states[:num_scheduled_tokens],
                        num_scheduled_tokens_np.tolist()))

        pooling_metadata = self.input_batch.pooling_metadata

        raw_pooler_output = self.model.pooler(
            hidden_states=extracted_hidden_states,
            pooling_metadata=pooling_metadata)

        pooler_output: list[Optional[torch.Tensor]] = []
        seq_lens = self.seq_lens[:self.input_batch.num_reqs]
        for raw_output, seq_len, prompt_len in zip(
                raw_pooler_output, seq_lens, pooling_metadata.prompt_lens):

            if seq_len == prompt_len:
                pooler_output.append(raw_output.data.cpu())
            else:
                pooler_output.append(None)

        return ModelRunnerOutput(
            req_ids=self.input_batch.req_ids,
            req_id_to_index=self.input_batch.req_id_to_index,
            sampled_token_ids=[],
            spec_token_ids=None,
            logprobs=None,
            prompt_logprobs_dict={},
            pooler_output=pooler_output,
            kv_connector_output=kv_connector_output,
        )

    @torch.inference_mode()
    def execute_model(
        self,
        scheduler_output: "SchedulerOutput",
        intermediate_tensors: Optional[IntermediateTensors] = None,
    ) -> Union[ModelRunnerOutput, IntermediateTensors]:
        self._update_states(scheduler_output)
        if not scheduler_output.total_num_scheduled_tokens:
            if not has_kv_transfer_group():
                # Return empty ModelRunnerOutput if there's no work to do.
                return EMPTY_MODEL_RUNNER_OUTPUT

            return self.kv_connector_no_forward(scheduler_output,
                                                self.vllm_config)

        # Prepare the decoder inputs.
        (attn_metadata, attention_cuda_graphs, logits_indices,
         spec_decode_metadata, num_scheduled_tokens_np,
         spec_decode_common_attn_metadata) = (
             self._prepare_inputs(scheduler_output))

        num_scheduled_tokens = scheduler_output.total_num_scheduled_tokens
        if (self.use_cuda_graph
                and num_scheduled_tokens <= self.cudagraph_batch_sizes[-1]):
            # Use piecewise CUDA graphs.
            # Add padding to the batch size.
            num_input_tokens = self.vllm_config.pad_for_cudagraph(
                num_scheduled_tokens)
        else:
            # Eager mode.
            # Pad tokens to multiple of tensor_parallel_size when
            # enabled collective fusion for SP
            tp_size = self.vllm_config.parallel_config.tensor_parallel_size
            if self.compilation_config.pass_config. \
                enable_sequence_parallelism and tp_size > 1:
                num_input_tokens = round_up(num_scheduled_tokens, tp_size)
            else:
                num_input_tokens = num_scheduled_tokens

        # Padding for DP
        num_pad, num_tokens_across_dp = self.get_dp_padding(num_input_tokens)
        num_input_tokens += num_pad

        # _prepare_inputs may reorder the batch, so we must gather multi
        # modal outputs after that to ensure the correct order
        if self.is_multimodal_model:
            # Run the multimodal encoder if any.
            self._execute_mm_encoder(scheduler_output)
            mm_embeds = self._gather_mm_embeddings(scheduler_output)
        else:
            mm_embeds = []

        if self.is_multimodal_model and get_pp_group().is_first_rank:
            # NOTE(woosuk): To unify token ids and soft tokens (vision
            # embeddings), we always use embeddings (rather than token ids)
            # as input to the multimodal model, even when the input is text.
            inputs_embeds_scheduled = self.model.get_input_embeddings(
                input_ids=self.input_ids[:num_scheduled_tokens],
                multimodal_embeddings=mm_embeds or None,
            )

            # TODO(woosuk): Avoid the copy. Optimize.
            self.inputs_embeds[:num_scheduled_tokens].copy_(
                inputs_embeds_scheduled)

            input_ids = None
            inputs_embeds = self.inputs_embeds[:num_input_tokens]
            model_mm_kwargs = self._extract_mm_kwargs(scheduler_output)
        else:
            # For text-only models, we use token ids as input.
            # While it is possible to use embeddings as input just like the
            # multimodal models, it is not desirable for performance since
            # then the embedding layer is not included in the CUDA graph.
            input_ids = self.input_ids[:num_input_tokens]
            inputs_embeds = None
            model_mm_kwargs = {}
        if self.uses_mrope:
            positions = self.mrope_positions[:, :num_input_tokens]
        else:
            positions = self.positions[:num_input_tokens]

        if get_pp_group().is_first_rank:
            intermediate_tensors = None
        else:
            intermediate_tensors = self.sync_and_slice_intermediate_tensors(
                num_input_tokens, intermediate_tensors, True)

        # Some attention backends only support CUDA Graphs in pure decode.
        # If attention doesn't support CUDA Graphs for this batch, but we
        # compiled with full CUDA graphs, we have to skip them entirely.
        skip_cuda_graphs = self.full_cuda_graph and not attention_cuda_graphs

        # Run the model.
        # Use persistent buffers for CUDA graphs.
        with set_forward_context(
                attn_metadata,
                self.vllm_config,
                num_tokens=num_input_tokens,
                num_tokens_across_dp=num_tokens_across_dp,
                skip_cuda_graphs=skip_cuda_graphs,
        ), self.maybe_get_kv_connector_output(
                scheduler_output) as kv_connector_output:

            model_output = self.model(
                input_ids=input_ids,
                positions=positions,
                intermediate_tensors=intermediate_tensors,
                inputs_embeds=inputs_embeds,
                **MultiModalKwargs.as_kwargs(
                    model_mm_kwargs,
                    device=self.device,
                ),
            )

        if self.use_aux_hidden_state_outputs:
            hidden_states, aux_hidden_states = model_output
        else:
            hidden_states = model_output
            aux_hidden_states = None

        # Broadcast PP output for external_launcher (torchrun)
        # to make sure we are synced across pp ranks
        # TODO: Support overlapping mirco-batches
        # https://github.com/vllm-project/vllm/issues/18019
        broadcast_pp_output = \
            self.parallel_config.distributed_executor_backend \
            == "external_launcher" and len(get_pp_group().ranks) > 0
        if not get_pp_group().is_last_rank:
            # For mid-pipeline stages, return the hidden states.
            assert isinstance(hidden_states, IntermediateTensors)
            if not broadcast_pp_output:
                hidden_states.kv_connector_output = kv_connector_output
                return hidden_states
            get_pp_group().send_tensor_dict(hidden_states.tensors,
                                            all_gather_group=get_tp_group())
            logits = None
        else:
            if self.input_batch.pooling_params:
                return self._pool(hidden_states, num_scheduled_tokens,
                                  num_scheduled_tokens_np, kv_connector_output)

            sample_hidden_states = hidden_states[logits_indices]
            logits = self.model.compute_logits(sample_hidden_states, None)
        if broadcast_pp_output:
            model_output_broadcast_data = {
                "logits": logits.contiguous(),
            } if logits is not None else {}
            model_output_broadcast_data = get_pp_group().broadcast_tensor_dict(
                model_output_broadcast_data, src=len(get_pp_group().ranks) - 1)
            assert model_output_broadcast_data is not None
            logits = model_output_broadcast_data["logits"]

        # Apply structured output bitmasks if present
        if scheduler_output.grammar_bitmask is not None:
            self.apply_grammar_bitmask(scheduler_output, logits)

        # Sample the next token and get logprobs if needed.
        sampling_metadata = self.input_batch.sampling_metadata
        if spec_decode_metadata is None:
            sampler_output = self.sampler(
                logits=logits,
                sampling_metadata=sampling_metadata,
            )
        else:
            # When indexing with a tensor (bonus_logits_indices), PyTorch
            # creates a new tensor with separate storage from the original
            # logits tensor. This means any in-place operations on bonus_logits
            # won't affect the original logits tensor.
            assert logits is not None
            bonus_logits = logits[spec_decode_metadata.bonus_logits_indices]
            sampler_output = self.sampler(
                logits=bonus_logits,
                sampling_metadata=sampling_metadata,
            )
            bonus_token_ids = sampler_output.sampled_token_ids

            # Just like `bonus_logits`, `target_logits` is a new tensor with
            # separate storage from the original `logits` tensor. Therefore,
            # it is safe to update `target_logits` in place.
            target_logits = logits[spec_decode_metadata.target_logits_indices]
            output_token_ids = self.rejection_sampler(
                spec_decode_metadata,
                None,  # draft_probs
                target_logits,
                bonus_token_ids,
                sampling_metadata,
            )
            sampler_output.sampled_token_ids = output_token_ids

        num_nans_in_logits = {}
        if envs.VLLM_COMPUTE_NANS_IN_LOGITS:
            num_nans_in_logits = self._get_nans_in_logits(logits)

        # TODO(woosuk): The following loop can be slow since it iterates over
        # the requests one by one. Optimize.
        discard_sampled_tokens_req_indices = []
        for i, req_id in enumerate(self.input_batch.req_ids):
            req_state = self.requests[req_id]
            seq_len = (req_state.num_computed_tokens +
                       scheduler_output.num_scheduled_tokens[req_id])
            if seq_len < req_state.num_tokens:
                # Ignore the sampled token for partial prefills.
                # Rewind the generator state as if the token was not sampled.
                # This relies on cuda-specific torch-internal impl details
                generator = self.input_batch.generators.get(i)
                if generator is not None:
                    generator.set_offset(generator.get_offset() - 4)
                # Record the index of the request that should not be sampled,
                # so that we could clear the sampled tokens before returning.
                discard_sampled_tokens_req_indices.append(i)

        # NOTE: GPU -> CPU Sync happens here.
        # Move as many CPU operations as possible before this sync point.
        logprobs_tensors = sampler_output.logprobs_tensors
        logprobs_lists = logprobs_tensors.tolists() \
            if logprobs_tensors is not None else None

        # Compute prompt logprobs if needed.
        prompt_logprobs_dict = self._get_prompt_logprobs_dict(
            hidden_states[:num_scheduled_tokens],
            scheduler_output,
        )

        if not self.speculative_config:
            # Speculative decoding is not enabled.
            spec_token_ids = None
            valid_sampled_token_ids = self.get_valid_sampled_token_ids(
                sampler_output.sampled_token_ids,
                discard_sampled_tokens_req_indices)
        else:
            assert spec_decode_common_attn_metadata is not None
            spec_token_ids, valid_sampled_token_ids = \
                self.propose_draft_token_ids(
                    scheduler_output,
                    sampler_output.sampled_token_ids,
                    sampling_metadata,
                    hidden_states,
                    sample_hidden_states,
                    aux_hidden_states,
                    spec_decode_metadata,
                    spec_decode_common_attn_metadata,
                    discard_sampled_tokens_req_indices)

        self.eplb_step()

        return ModelRunnerOutput(
            req_ids=self.input_batch.req_ids,
            req_id_to_index=self.input_batch.req_id_to_index,
            sampled_token_ids=valid_sampled_token_ids,
            spec_token_ids=spec_token_ids,
            logprobs=logprobs_lists,
            prompt_logprobs_dict=prompt_logprobs_dict,
            pooler_output=[],
            finished_sending=finished_sending,
            finished_recving=finished_recving,
            num_nans_in_logits=num_nans_in_logits,
        )

    def get_valid_sampled_token_ids(
            self, sampled_token_ids: torch.Tensor,
            discard_sampled_tokens_req_indices: list[int]) -> list[list[int]]:
        max_gen_len = sampled_token_ids.shape[-1]
        if max_gen_len == 1:
            # No spec decode tokens.
            valid_sampled_token_ids = sampled_token_ids.tolist()
        else:
            # Includes spec decode tokens.
            valid_sampled_token_ids = self.rejection_sampler.parse_output(
                sampled_token_ids,
                self.input_batch.vocab_size,
            )
        # Mask out the sampled tokens that should not be sampled.
        for i in discard_sampled_tokens_req_indices:
            valid_sampled_token_ids[i].clear()

        # Cache the sampled tokens in the model runner, so that the scheduler
        # doesn't need to send them back.
        # NOTE(woosuk): As an exception, when using PP, the scheduler sends
        # the sampled tokens back, because there's no direct communication
        # between the first-stage worker and the last-stage worker.
        for req_idx, sampled_ids in enumerate(valid_sampled_token_ids):
            if not sampled_ids:
                continue

            start_idx = self.input_batch.num_tokens_no_spec[req_idx]
            end_idx = start_idx + len(sampled_ids)
            assert end_idx <= self.max_model_len, (
                "Sampled token IDs exceed the max model length. "
                f"Total number of tokens: {end_idx} > max_model_len: "
                f"{self.max_model_len}")

            self.input_batch.token_ids_cpu[req_idx,
                                           start_idx:end_idx] = sampled_ids
            self.input_batch.num_tokens_no_spec[req_idx] = end_idx
            self.input_batch.num_tokens[req_idx] = end_idx
            req_id = self.input_batch.req_ids[req_idx]
            req_state = self.requests[req_id]
            req_state.output_token_ids.extend(sampled_ids)

<<<<<<< HEAD
        return valid_sampled_token_ids
=======
        if not self.speculative_config:
            # Speculative decoding is not enabled.
            spec_token_ids = None
        else:
            assert spec_decode_common_attn_metadata is not None
            spec_token_ids = self.propose_draft_token_ids(
                scheduler_output,
                valid_sampled_token_ids,
                sampling_metadata,
                hidden_states,
                sample_hidden_states,
                aux_hidden_states,
                spec_decode_metadata,
                spec_decode_common_attn_metadata,
            )

        self.eplb_step()

        return ModelRunnerOutput(
            req_ids=self.input_batch.req_ids,
            req_id_to_index=self.input_batch.req_id_to_index,
            sampled_token_ids=valid_sampled_token_ids,
            spec_token_ids=spec_token_ids,
            logprobs=logprobs_lists,
            prompt_logprobs_dict=prompt_logprobs_dict,
            pooler_output=[],
            kv_connector_output=kv_connector_output,
            num_nans_in_logits=num_nans_in_logits,
        )
>>>>>>> 1106bff2

    def propose_draft_token_ids(
        self, scheduler_output: "SchedulerOutput",
        sampled_token_ids: torch.Tensor | list[list[int]],
        sampling_metadata: SamplingMetadata, hidden_states: torch.Tensor,
        sample_hidden_states: torch.Tensor,
        aux_hidden_states: Optional[torch.Tensor],
        spec_decode_metadata: Optional[SpecDecodeMetadata],
        common_attn_metadata: CommonAttentionMetadata,
        discard_sampled_tokens_req_indices: list[int]
    ) -> tuple[list[list[int]], list[list[int]]]:
        num_scheduled_tokens = scheduler_output.total_num_scheduled_tokens
        if self.speculative_config.method == "ngram":
            assert isinstance(sampled_token_ids, list)
            assert isinstance(self.drafter, NgramProposer)
            spec_token_ids = self.propose_ngram_draft_token_ids(
                sampled_token_ids)
        elif self.speculative_config.method == "medusa":
            assert isinstance(sampled_token_ids, list)
            assert isinstance(self.drafter, MedusaProposer)

            if sample_hidden_states.shape[0] == len(sampled_token_ids):
                # The input to the target model does not include draft tokens.
                hidden_states = sample_hidden_states
            else:
                indices = []
                offset = 0
                for num_draft, tokens in zip(
                        spec_decode_metadata.num_draft_tokens,
                        sampled_token_ids):
                    indices.append(offset + len(tokens) - 1)
                    offset += num_draft + 1
                indices = torch.tensor(indices, device=self.device)
                hidden_states = sample_hidden_states[indices]

            spec_token_ids = self.drafter.propose(
                target_hidden_states=hidden_states,
                sampling_metadata=sampling_metadata,
            )
        elif self.speculative_config.use_eagle():
            assert isinstance(sampled_token_ids, torch.Tensor)
            assert isinstance(self.drafter, EagleProposer)
            assert discard_sampled_tokens_req_indices is not None

            _max_gen_len = sampled_token_ids.shape[-1]
            # Get all sampled tokens from valid requests
            _valid_sampled_token_ids_gpu = sampled_token_ids

            _valid_sampled_token_ids_gpu[
                discard_sampled_tokens_req_indices, :] = -1

            # Generate a mask for all valid tokens within those requests
            if _max_gen_len == 1:
                _valid_mask = torch.ones_like(_valid_sampled_token_ids_gpu,
                                              dtype=torch.bool)
            else:
                _valid_mask = ((_valid_sampled_token_ids_gpu != -1) &
                               (_valid_sampled_token_ids_gpu
                                < self.input_batch.vocab_size))

            # Count valid tokens in each request
            _valid_sampled_count = _valid_mask.sum(dim=1)

            _batch = _valid_sampled_token_ids_gpu.shape[0]

            # Get the rightmost valid index per row
            _last_valid_indices = _valid_sampled_count - 1

            _last_valid_indices_safe = torch.max(
                _last_valid_indices, torch.zeros_like(_last_valid_indices))

            # Get last valid token from each row
            # (assume undefined state where there is no valid token)
            _selected_tokens = torch.gather(
                _valid_sampled_token_ids_gpu, 1,
                _last_valid_indices_safe.unsqueeze(1)).squeeze(1)

            # Use last token if valid, pre-computed backup if not
            next_token_ids_gpu_2 = torch.where(
                _last_valid_indices != -1, _selected_tokens,
                self.backup_next_token_ids[:_batch])

            token_indices_to_sample = None

            if spec_decode_metadata is None:
                # input_ids can be None for multimodal models.
                target_token_ids = self.input_ids[:num_scheduled_tokens]
                # TODO(woosuk): Support M-RoPE.
                target_positions = self.positions[:num_scheduled_tokens]
                if self.use_aux_hidden_state_outputs:
                    target_hidden_states = torch.cat(
                        [h[:num_scheduled_tokens] for h in aux_hidden_states],
                        dim=-1)
                else:
                    target_hidden_states = hidden_states[:num_scheduled_tokens]
            else:
                if self.supports_qlen_padding:
                    _num_draft_tokens_gpu = torch.cat([
                        spec_decode_metadata.cu_num_draft_tokens[0:1],
                        spec_decode_metadata.cu_num_draft_tokens[1:] -
                        spec_decode_metadata.cu_num_draft_tokens[:-1]
                    ])

                    _num_rejected_tokens_gpu = torch.where(
                        _num_draft_tokens_gpu > 0,
                        _num_draft_tokens_gpu + 1 - _valid_sampled_count,
                        torch.zeros_like(_num_draft_tokens_gpu))

                    common_attn_metadata, token_indices =\
                        self.drafter.prepare_inputs_deferred(common_attn_metadata)
                    token_indices_to_sample = \
                        common_attn_metadata.query_start_loc[1:] - 1 \
                            - _num_rejected_tokens_gpu
                else:
                    sampled_token_ids = self.get_valid_sampled_token_ids(
                        sampled_token_ids, discard_sampled_tokens_req_indices)
                    # TODO(woosuk): Refactor this.
                    num_draft_tokens = spec_decode_metadata.num_draft_tokens
                    num_rejected_tokens = [
                        n + 1 - len(sampled_token_ids[i]) if n > 0 else 0
                        for i, n in enumerate(num_draft_tokens)
                    ]
                    num_rejected_tokens_cpu = torch.tensor(num_rejected_tokens,
                                                           dtype=torch.int32)
                    common_attn_metadata, token_indices =\
                        self.drafter.prepare_inputs(
                        common_attn_metadata, num_rejected_tokens_cpu)

                target_token_ids = self.input_ids[token_indices]
                # TODO(woosuk): Support M-RoPE.
                target_positions = self.positions[token_indices]
                if self.use_aux_hidden_state_outputs:
                    target_hidden_states = torch.cat(
                        [h[token_indices] for h in aux_hidden_states], dim=-1)
                else:
                    target_hidden_states = hidden_states[token_indices]
            mm_embeds = None
            if self.is_multimodal_model:
                mm_embeds = self._gather_mm_embeddings(scheduler_output,
                                                       shift_computed_tokens=1)

            draft_token_ids = self.drafter.propose(
                target_token_ids=target_token_ids,
                target_positions=target_positions,
                target_hidden_states=target_hidden_states,
                next_token_ids=next_token_ids_gpu_2,
                last_token_indices=token_indices_to_sample,
                sampling_metadata=sampling_metadata,
<<<<<<< HEAD
                common_attn_metadata=common_attn_metadata)
=======
                common_attn_metadata=common_attn_metadata,
                mm_embeds=mm_embeds,
            )
>>>>>>> 1106bff2
            spec_token_ids = draft_token_ids.tolist()

            if self.supports_qlen_padding:
                sampled_token_ids = self.get_valid_sampled_token_ids(
                    sampled_token_ids, discard_sampled_tokens_req_indices)

        return spec_token_ids, sampled_token_ids

    def propose_ngram_draft_token_ids(
        self,
        sampled_token_ids: list[list[int]],
    ) -> list[list[int]]:
        # TODO(woosuk): Optimize.
        draft_token_ids: list[list[int]] = []
        for i, sampled_ids in enumerate(sampled_token_ids):
            num_sampled_ids = len(sampled_ids)
            if not num_sampled_ids:
                # Skip speculative decoding.
                draft_token_ids.append([])
                continue

            # Skip requests that require sampling parameters that are not
            # supported with speculative decoding.
            req_id = self.input_batch.req_ids[i]
            if req_id in self.input_batch.spec_decode_unsupported_reqs:
                draft_token_ids.append([])
                continue

            num_tokens = self.input_batch.num_tokens_no_spec[i]
            if num_tokens >= self.max_model_len:
                # Skip requests that have already reached the max model length.
                draft_token_ids.append([])
                continue

            drafter_output = self.drafter.propose(
                self.input_batch.token_ids_cpu[i, :num_tokens])
            if drafter_output is None or len(drafter_output) == 0:
                draft_token_ids.append([])
            else:
                draft_token_ids.append(drafter_output.tolist())
        return draft_token_ids

    def update_config(self, overrides: dict[str, Any]) -> None:
        allowed_config_names = {"load_config", "model_config"}
        for config_name, config_overrides in overrides.items():
            assert config_name in allowed_config_names, \
                f"Config `{config_name}` not supported. " \
                f"Allowed configs: {allowed_config_names}"
            config = getattr(self, config_name)
            new_config = update_config(config, config_overrides)
            setattr(self, config_name, new_config)

    def load_model(self, eep_scale_up: bool = False) -> None:
        """
        Args:
            eep_scale_up: the model loading is for elastic EP scale up.
        """
        logger.info("Starting to load model %s...", self.model_config.model)
        if eep_scale_up:
            from vllm.distributed.parallel_state import get_ep_group
            num_local_physical_experts = torch.empty(1,
                                                     dtype=torch.int32,
                                                     device="cpu")
            torch.distributed.broadcast(num_local_physical_experts,
                                        group=get_ep_group().cpu_group,
                                        group_src=0)
            num_local_physical_experts = int(num_local_physical_experts.item())
            new_ep_size = get_ep_group().world_size
            global_expert_load, old_global_expert_indices = (
                EplbState.recv_state())
            num_logical_experts = global_expert_load.shape[1]
            self.parallel_config.num_redundant_experts = (
                num_local_physical_experts * new_ep_size - num_logical_experts)
            assert old_global_expert_indices.shape[
                1] % num_local_physical_experts == 0
            old_ep_size = old_global_expert_indices.shape[
                1] // num_local_physical_experts
            rank_mapping = {
                old_ep_rank: old_ep_rank
                for old_ep_rank in range(old_ep_size)
            }
        else:
            global_expert_load = None
            old_global_expert_indices = None
            rank_mapping = None

        with DeviceMemoryProfiler() as m:
            time_before_load = time.perf_counter()
            model_loader = get_model_loader(self.load_config)
            logger.info("Loading model from scratch...")
            self.model = model_loader.load_model(
                vllm_config=self.vllm_config, model_config=self.model_config)
            if self.lora_config:
                self.model = self.load_lora_model(self.model,
                                                  self.model_config,
                                                  self.scheduler_config,
                                                  self.lora_config,
                                                  self.device)
            if hasattr(self, "drafter"):
                logger.info("Loading drafter model...")
                self.drafter.load_model(self.model)
            if self.use_aux_hidden_state_outputs:
                self.model.set_aux_hidden_state_layers(
                    self.model.get_eagle3_aux_hidden_state_layers())
            time_after_load = time.perf_counter()
        self.model_memory_usage = m.consumed_memory
        logger.info("Model loading took %.4f GiB and %.6f seconds",
                    self.model_memory_usage / GiB_bytes,
                    time_after_load - time_before_load)
        prepare_communication_buffer_for_model(self.model)

        if is_mixture_of_experts(
                self.model) and self.parallel_config.enable_eplb:
            logger.info("EPLB is enabled for model %s.",
                        self.model_config.model)
            self.eplb_state = EplbState.build(
                self.model,
                self.device,
                self.parallel_config,
                global_expert_load,
                old_global_expert_indices,
                rank_mapping,
            )

        if (
            self.vllm_config.compilation_config.level == \
                CompilationLevel.DYNAMO_AS_IS and supports_dynamo()
        ):
            backend = self.vllm_config.compilation_config.init_backend(
                self.vllm_config)
            compilation_counter.dynamo_as_is_count += 1
            self.model.compile(
                fullgraph=envs.VLLM_TEST_DYNAMO_FULLGRAPH_CAPTURE,
                backend=backend)

    def reload_weights(self) -> None:
        assert getattr(self, "model", None) is not None, \
            "Cannot reload weights before model is loaded."
        model_loader = get_model_loader(self.load_config)
        logger.info("Reloading weights inplace...")
        model_loader.load_weights(self.model, model_config=self.model_config)

    def save_tensorized_model(
        self,
        tensorizer_config: "TensorizerConfig",
    ) -> None:
        TensorizerLoader.save_model(
            self.model,
            tensorizer_config=tensorizer_config,
            model_config=self.model_config,
        )

    def _get_prompt_logprobs_dict(
        self,
        hidden_states: torch.Tensor,
        scheduler_output: "SchedulerOutput",
    ) -> dict[str, Optional[LogprobsTensors]]:
        num_prompt_logprobs_dict = self.input_batch.num_prompt_logprobs
        if not num_prompt_logprobs_dict:
            return {}

        in_progress_dict = self.input_batch.in_progress_prompt_logprobs_cpu
        prompt_logprobs_dict: dict[str, Optional[LogprobsTensors]] = {}

        # Since prompt logprobs are a rare feature, prioritize simple,
        # maintainable loop over optimal performance.
        completed_prefill_reqs = []
        for req_id, num_prompt_logprobs in num_prompt_logprobs_dict.items():

            num_tokens = scheduler_output.num_scheduled_tokens[req_id]

            # Get metadata for this request.
            request = self.requests[req_id]
            num_prompt_tokens = len(request.prompt_token_ids)
            prompt_token_ids = torch.tensor(request.prompt_token_ids).to(
                self.device, non_blocking=True)

            # Set up target LogprobsTensors object.
            logprobs_tensors = in_progress_dict.get(req_id)
            if not logprobs_tensors:
                # Create empty logprobs CPU tensors for the entire prompt.
                # If chunked, we'll copy in slice by slice.
                logprobs_tensors = LogprobsTensors.empty_cpu(
                    num_prompt_tokens - 1, num_prompt_logprobs + 1)
                in_progress_dict[req_id] = logprobs_tensors

            # Determine number of logits to retrieve.
            start_idx = request.num_computed_tokens
            start_tok = start_idx + 1
            num_remaining_tokens = num_prompt_tokens - start_tok
            if num_tokens <= num_remaining_tokens:
                # This is a chunk, more tokens remain.
                # In the == case, there are no more prompt logprobs to produce
                # but we want to defer returning them to the next step where we
                # have new generated tokens to return.
                num_logits = num_tokens
            else:
                # This is the last chunk of prompt tokens to return.
                num_logits = num_remaining_tokens
                completed_prefill_reqs.append(req_id)
                prompt_logprobs_dict[req_id] = logprobs_tensors

            if num_logits <= 0:
                # This can happen for the final chunk if we prefilled exactly
                # (num_prompt_tokens - 1) tokens for this request in the prior
                # step. There are no more prompt logprobs to produce.
                continue

            # Get the logits corresponding to this req's prompt tokens.
            # If this is a partial request (i.e. chunked prefill),
            # then there is prompt logprob generated for each index.
            req_idx = self.input_batch.req_id_to_index[req_id]
            offset = self.query_start_loc_np[req_idx].item()
            prompt_hidden_states = hidden_states[offset:offset + num_logits]
            logits = self.model.compute_logits(prompt_hidden_states, None)

            # Get the "target" tokens for each index. For prompt at index i,
            # the token at prompt index i+1 is the "sampled" token we want
            # to gather the logprob for.
            tgt_token_ids = prompt_token_ids[start_tok:start_tok + num_logits]

            # Compute prompt logprobs.
            logprobs = self.sampler.compute_logprobs(logits)
            token_ids, logprobs, ranks = self.sampler.gather_logprobs(
                logprobs, num_prompt_logprobs, tgt_token_ids)

            # Transfer GPU->CPU async.
            chunk_slice = slice(start_idx, start_idx + num_logits)
            logprobs_tensors.logprob_token_ids[chunk_slice].copy_(
                token_ids, non_blocking=True)
            logprobs_tensors.logprobs[chunk_slice].copy_(logprobs,
                                                         non_blocking=True)
            logprobs_tensors.selected_token_ranks[chunk_slice].copy_(
                ranks, non_blocking=True)

        # Remove requests that have completed prefill from the batch
        # num_prompt_logprobs_dict.
        for req_id in completed_prefill_reqs:
            del num_prompt_logprobs_dict[req_id]
            del in_progress_dict[req_id]

        # Must synchronize the non-blocking GPU->CPU transfers.
        if prompt_logprobs_dict:
            self._sync_device()

        return prompt_logprobs_dict

    def _get_nans_in_logits(
        self,
        logits: Optional[torch.Tensor],
    ) -> dict[str, int]:
        try:
            if logits is None:
                return {req_id: 0 for req_id in self.input_batch.req_ids}

            num_nans_in_logits = {}
            num_nans_for_index = logits.isnan().sum(dim=-1).cpu().numpy()
            for req_id in self.input_batch.req_ids:
                req_index = self.input_batch.req_id_to_index[req_id]
                num_nans_in_logits[req_id] = (
                    int(num_nans_for_index[req_index])
                    if num_nans_for_index is not None
                    and req_index < logits.shape[0] else 0)
            return num_nans_in_logits
        except IndexError:
            return {}

    @contextmanager
    def maybe_randomize_inputs(self, input_ids: torch.Tensor):
        """
        Randomize input_ids if VLLM_RANDOMIZE_DP_DUMMY_INPUTS is set.
        This is to help balance expert-selection
         - during profile_run
         - during DP rank dummy run
        """
        dp_size = self.vllm_config.parallel_config.data_parallel_size
        randomize_inputs = envs.VLLM_RANDOMIZE_DP_DUMMY_INPUTS and dp_size > 1
        if not randomize_inputs:
            yield
        else:
            import functools

            @functools.cache
            def rand_input_ids() -> torch.Tensor:
                return torch.randint_like(
                    self.input_ids,
                    low=0,
                    high=self.model_config.get_vocab_size(),
                    dtype=input_ids.dtype)

            logger.debug("Randomizing dummy data for DP Rank")
            input_ids.copy_(rand_input_ids()[:input_ids.size(0)],
                            non_blocking=True)
            yield
            input_ids.fill_(0)

    def _get_mm_dummy_batch(
        self,
        modality: str,
        max_items_per_batch: int,
    ) -> BatchedTensorInputs:
        """Dummy data for profiling and precompiling multimodal models."""
        dummy_decoder_data = self.mm_registry.get_decoder_dummy_data(
            model_config=self.model_config,
            seq_len=self.max_num_tokens,
            mm_counts={modality: 1},
        )
        dummy_mm_data = dummy_decoder_data.multi_modal_data

        # Result in the maximum GPU consumption of the model
        dummy_mm_item = dummy_mm_data.get_item(modality=modality, item_index=0)
        dummy_mm_kwargs = MultiModalKwargs.from_items([dummy_mm_item])

        batched_dummy_mm_inputs = MultiModalKwargs.batch([dummy_mm_kwargs] *
                                                         max_items_per_batch)
        return MultiModalKwargs.as_kwargs(
            batched_dummy_mm_inputs,
            device=self.device,
        )

    @torch.inference_mode()
    def _dummy_run(
        self,
        num_tokens: int,
        capture_attn_cudagraph: bool = False,
        skip_eplb: bool = False,
        is_profile: bool = False,
    ) -> tuple[torch.Tensor, torch.Tensor]:

        # Padding for DP
        num_pad, num_tokens_across_dp = self.get_dp_padding(num_tokens)
        num_tokens += num_pad

        # Set num_scheduled_tokens based on num_tokens and max_num_seqs
        # for dummy run with LoRA so that the num_reqs collectively
        # has num_tokens in total.
        assert num_tokens <= self.scheduler_config.max_num_batched_tokens
        max_num_reqs = self.scheduler_config.max_num_seqs
        num_reqs = min(num_tokens, max_num_reqs)
        min_tokens_per_req = num_tokens // num_reqs
        num_scheduled_tokens_list = [min_tokens_per_req] * num_reqs
        num_scheduled_tokens_list[-1] += num_tokens % num_reqs
        assert sum(num_scheduled_tokens_list) == num_tokens
        assert len(num_scheduled_tokens_list) == num_reqs
        num_scheduled_tokens = np.array(num_scheduled_tokens_list,
                                        dtype=np.int32)

        attn_metadata: Optional[dict[str, Any]] = None
        if capture_attn_cudagraph:
            attn_metadata = {}

            # Make sure max_model_len is used at the graph capture time.
            self.seq_lens_np[:num_reqs] = self.max_model_len
            self.seq_lens_np[num_reqs:] = 0
            self.seq_lens[:num_reqs].copy_(self.seq_lens_cpu[:num_reqs],
                                           non_blocking=True)

            for kv_cache_group_id, kv_cache_group_spec in enumerate(
                    self.kv_cache_config.kv_cache_groups):
                common_attn_metadata = CommonAttentionMetadata(
                    query_start_loc=self.query_start_loc[:num_reqs + 1],
                    query_start_loc_cpu=self.query_start_loc_cpu[:num_reqs +
                                                                 1],
                    seq_lens=self.seq_lens[:num_reqs],
                    seq_lens_cpu=self.seq_lens_cpu[:num_reqs],
                    num_computed_tokens_cpu=self.input_batch.
                    num_computed_tokens_cpu_tensor[:num_reqs],
                    num_reqs=num_reqs,
                    num_actual_tokens=num_tokens,
                    max_query_len=num_tokens,
                    block_table_tensor=self.input_batch.block_table[
                        kv_cache_group_id].get_device_tensor()[:num_reqs],
                    slot_mapping=self.input_batch.
                    block_table[kv_cache_group_id].slot_mapping[:num_tokens],
                    causal=True)

                attn_metadata_i = self.attn_metadata_builders[
                    kv_cache_group_id].build_for_cudagraph_capture(
                        common_attn_metadata)
                for layer_name in kv_cache_group_spec.layer_names:
                    attn_metadata[layer_name] = attn_metadata_i

        with self.maybe_dummy_run_with_lora(self.lora_config,
                                            num_scheduled_tokens):
            if self.is_multimodal_model:
                input_ids = None
                inputs_embeds = self.inputs_embeds[:num_tokens]
                model_mm_kwargs = self._dummy_mm_kwargs(num_reqs)
            else:
                input_ids = self.input_ids[:num_tokens]
                inputs_embeds = None
                model_mm_kwargs = {}

            if self.uses_mrope:
                positions = self.mrope_positions[:, :num_tokens]
            else:
                positions = self.positions[:num_tokens]

            if get_pp_group().is_first_rank:
                intermediate_tensors = None
            else:
                if self.intermediate_tensors is None:
                    self.intermediate_tensors = (
                        self.model.make_empty_intermediate_tensors(
                            batch_size=self.max_num_tokens,
                            dtype=self.model_config.dtype,
                            device=self.device))

                intermediate_tensors = self.sync_and_slice_intermediate_tensors(
                    num_tokens, None, False)

            with self.maybe_randomize_inputs(input_ids), set_forward_context(
                    attn_metadata,
                    self.vllm_config,
                    num_tokens=num_tokens,
                    num_tokens_across_dp=num_tokens_across_dp):
                outputs = self.model(
                    input_ids=input_ids,
                    positions=positions,
                    intermediate_tensors=intermediate_tensors,
                    inputs_embeds=inputs_embeds,
                    **MultiModalKwargs.as_kwargs(
                        model_mm_kwargs,
                        device=self.device,
                    ),
                )

            if self.use_aux_hidden_state_outputs:
                hidden_states, _ = outputs
            else:
                hidden_states = outputs

            if self.speculative_config and self.speculative_config.use_eagle():
                assert isinstance(self.drafter, EagleProposer)
                self.drafter.dummy_run(num_tokens)

        # This is necessary to avoid blocking DP.
        # For dummy runs, we typically skip EPLB since we don't have any real
        # requests to process.
        # However, in DP settings, there may be cases when some DP ranks do
        # not have any requests to process, so they're executing dummy batches.
        # In such cases, we still have to trigger EPLB to make sure
        # ranks execute the rearrangement in synchronization.
        if not skip_eplb:
            self.eplb_step(is_dummy=True, is_profile=is_profile)

        logit_indices = np.cumsum(num_scheduled_tokens) - 1
        return hidden_states, hidden_states[logit_indices]

    @torch.inference_mode()
    def _dummy_sampler_run(
        self,
        hidden_states: torch.Tensor,
    ) -> torch.Tensor:
        # The dummy hidden states may contain special values,
        # like `inf` or `nan`.
        # To avoid breaking the sampler, we use a random tensor here instead.
        hidden_states = torch.rand_like(hidden_states)

        logits = self.model.compute_logits(hidden_states, None)
        num_reqs = logits.size(0)

        dummy_tensors = lambda v: torch.full(
            (num_reqs, ), v, device=self.device)

        dummy_metadata = SamplingMetadata(
            temperature=dummy_tensors(0.5),
            all_greedy=False,
            all_random=False,
            top_p=dummy_tensors(0.9),
            top_k=dummy_tensors(logits.size(1) - 1),
            generators={},
            max_num_logprobs=None,
            no_penalties=True,
            prompt_token_ids=None,
            frequency_penalties=dummy_tensors(0.1),
            presence_penalties=dummy_tensors(0.1),
            repetition_penalties=dummy_tensors(0.1),
            output_token_ids=[[] for _ in range(num_reqs)],
            allowed_token_ids_mask=None,
            bad_words_token_ids={},
            logitsprocs=LogitsProcessorManager(),
        )
        try:
            sampler_output = self.sampler(logits=logits,
                                          sampling_metadata=dummy_metadata)
        except RuntimeError as e:
            if 'out of memory' in str(e):
                raise RuntimeError(
                    "CUDA out of memory occurred when warming up sampler with "
                    f"{num_reqs} dummy requests. Please try lowering "
                    "`max_num_seqs` or `gpu_memory_utilization` when "
                    "initializing the engine.") from e
            else:
                raise e
        if self.speculative_config:
            draft_token_ids = [[0] for _ in range(num_reqs)]
            dummy_spec_decode_metadata = SpecDecodeMetadata.make_dummy(
                draft_token_ids, self.device)

            num_tokens = sum(len(ids) for ids in draft_token_ids)
            # draft_probs = torch.randn(
            #     num_tokens, logits.shape[-1], device=self.device,
            #     dtype=logits.dtype)
            draft_probs = None
            target_logits = torch.randn(num_tokens,
                                        logits.shape[-1],
                                        device=self.device,
                                        dtype=logits.dtype)
            # NOTE(woosuk): Here, we should use int32 because the sampler uses
            # int32 for bonus_token_ids. If the dtype mismatches, re-compilation
            # will occur at runtime.
            bonus_token_ids = torch.zeros(num_reqs,
                                          device=self.device,
                                          dtype=torch.int32)
            self.rejection_sampler(
                dummy_spec_decode_metadata,
                draft_probs,
                target_logits,
                bonus_token_ids,
                dummy_metadata,
            )
        return sampler_output

    def _dummy_pooler_run_task(
        self,
        hidden_states: torch.Tensor,
        task: PoolingTask,
    ) -> PoolerOutput:
        num_tokens = hidden_states.shape[0]
        max_num_reqs = self.scheduler_config.max_num_seqs
        num_reqs = min(num_tokens, max_num_reqs)
        min_tokens_per_req = num_tokens // num_reqs
        num_scheduled_tokens_list = [min_tokens_per_req] * num_reqs
        num_scheduled_tokens_list[-1] += num_tokens % num_reqs
        assert sum(num_scheduled_tokens_list) == num_tokens
        assert len(num_scheduled_tokens_list) == num_reqs

        hidden_states_list = list(
            torch.split(hidden_states, num_scheduled_tokens_list))
        req_num_tokens = num_tokens // num_reqs

        dummy_prompt_lens = torch.tensor(
            [h.shape[0] for h in hidden_states_list],
            device=self.device,
        )
        dummy_token_ids = torch.zeros((num_reqs, req_num_tokens),
                                      dtype=torch.int32,
                                      device=self.device)

        model = cast(VllmModelForPooling, self.model)
        dummy_pooling_params = PoolingParams(task=task)
        to_update = model.pooler.get_pooling_updates(task)
        to_update.apply(dummy_pooling_params)

        dummy_metadata = PoolingMetadata(
            prompt_lens=dummy_prompt_lens,
            prompt_token_ids=dummy_token_ids,
            pooling_params=[dummy_pooling_params] * num_reqs,
        )

        try:
            return model.pooler(hidden_states=hidden_states_list,
                                pooling_metadata=dummy_metadata)
        except RuntimeError as e:
            if 'out of memory' in str(e):
                raise RuntimeError(
                    "CUDA out of memory occurred when warming up pooler "
                    f"({task=}) with {num_reqs} dummy requests. Please try "
                    "lowering `max_num_seqs` or `gpu_memory_utilization` when "
                    "initializing the engine.") from e
            else:
                raise e

    @torch.inference_mode()
    def _dummy_pooler_run(
        self,
        hidden_states: torch.Tensor,
    ) -> PoolerOutput:
        # Find the task that has the largest output for subsequent steps
        output_size = dict[PoolingTask, float]()
        for task in self.get_supported_pooling_tasks():
            # Run a full batch with each task to ensure none of them OOMs
            output = self._dummy_pooler_run_task(hidden_states, task)
            output_size[task] = output.get_data_nbytes()
            del output  # Allow GC

        max_task = max(output_size.items(), key=lambda x: x[1])[0]
        return self._dummy_pooler_run_task(hidden_states, max_task)

    def profile_run(self) -> None:
        # Profile with multimodal encoder & encoder cache.
        if self.is_multimodal_model:
            mm_budget = self.mm_budget
            assert mm_budget is not None

            # TODO: handle encoder-decoder models once we support them.
            if (encoder_budget := mm_budget.get_encoder_budget()) > 0:
                # NOTE: Currently model is profiled with a single non-text
                # modality with the max possible input tokens even when
                # it supports multiple.
                (
                    dummy_modality,
                    max_tokens,
                ) = mm_budget.get_modality_with_max_tokens()
                (
                    max_mm_items_per_prompt,
                    max_mm_items_per_batch,
                ) = mm_budget.get_max_items(dummy_modality, max_tokens)

                logger.info(
                    "Encoder cache will be initialized with a budget of "
                    "%s tokens, and profiled with %s %s items of the maximum "
                    "feature size.",
                    encoder_budget,
                    max_mm_items_per_batch,
                    dummy_modality,
                )

                # Create dummy batch of multimodal inputs.
                batched_dummy_mm_inputs = self._get_mm_dummy_batch(
                    dummy_modality,
                    max_mm_items_per_batch,
                )

                # Run multimodal encoder.
                dummy_encoder_outputs = self.model.get_multimodal_embeddings(
                    **batched_dummy_mm_inputs)

                sanity_check_mm_encoder_outputs(
                    dummy_encoder_outputs,
                    expected_num_items=max_mm_items_per_batch,
                )

                # Cache the dummy encoder outputs.
                self.encoder_cache["tmp"] = dict(
                    enumerate(dummy_encoder_outputs))

        # Add `is_profile` here to pre-allocate communication buffers
        hidden_states, last_hidden_states \
            = self._dummy_run(self.max_num_tokens, is_profile=True)
        if get_pp_group().is_last_rank:
            if self.is_pooling_model:
                output = self._dummy_pooler_run(hidden_states)
            else:
                output = self._dummy_sampler_run(last_hidden_states)
        else:
            output = None
        self._sync_device()
        del hidden_states, output
        self.encoder_cache.clear()
        gc.collect()

    def capture_model(self) -> None:
        if not self.use_cuda_graph:
            logger.warning(
                "Skipping CUDA graph capture. To turn on CUDA graph capture, "
                "set -O %s and ensure `use_cudagraph` was not manually set to "
                "False", CompilationLevel.PIECEWISE)
            return

        compilation_counter.num_gpu_runner_capture_triggers += 1

        start_time = time.perf_counter()
        start_free_gpu_memory = torch.cuda.mem_get_info()[0]

        @contextmanager
        def freeze_gc():
            # Optimize garbage collection during CUDA graph capture.
            # Clean up, then freeze all remaining objects from being included
            # in future collections.
            gc.collect()
            should_freeze = not envs.VLLM_ENABLE_CUDAGRAPH_GC
            if should_freeze:
                gc.freeze()
            try:
                yield
            finally:
                if should_freeze:
                    gc.unfreeze()

        # Trigger CUDA graph capture for specific shapes.
        # Capture the large shapes first so that the smaller shapes
        # can reuse the memory pool allocated for the large shapes.
        with freeze_gc(), graph_capture(device=self.device):
            full_cg = self.full_cuda_graph
            # Only rank 0 should print progress bar during capture
            compilation_cases = reversed(self.cudagraph_batch_sizes)
            if is_global_first_rank():
                compilation_cases = tqdm(
                    list(compilation_cases),
                    disable=not self.load_config.use_tqdm_on_load,
                    desc="Capturing CUDA graph shapes")
            for num_tokens in compilation_cases:
                # We skip EPLB here since we don't want to record dummy metrics
                for _ in range(
                        self.compilation_config.cudagraph_num_of_warmups):
                    self._dummy_run(num_tokens,
                                    capture_attn_cudagraph=full_cg,
                                    skip_eplb=True)
                self._dummy_run(num_tokens,
                                capture_attn_cudagraph=full_cg,
                                skip_eplb=True)

        end_time = time.perf_counter()
        end_free_gpu_memory = torch.cuda.mem_get_info()[0]
        elapsed_time = end_time - start_time
        cuda_graph_size = start_free_gpu_memory - end_free_gpu_memory
        # This usually takes 5~20 seconds.
        logger.info("Graph capturing finished in %.0f secs, took %.2f GiB",
                    elapsed_time, cuda_graph_size / (1 << 30))

    def _initialize_single_attn_backend(
        self, kv_cache_spec: KVCacheSpec, layer_names: list[str]
    ) -> tuple[AttentionBackend, AttentionMetadataBuilder]:
        if isinstance(kv_cache_spec, AttentionSpec):
            attn_backend_i = get_attn_backend(
                kv_cache_spec.head_size,
                self.dtype,
                kv_cache_spec.dtype,
                kv_cache_spec.block_size,
                self.model_config.is_attention_free,
                use_mla=kv_cache_spec.use_mla,
            )
            if attn_backend_i is None:
                error_msg = (f"Error with get_attn_backend: "
                             f"{kv_cache_spec.head_size=}, "
                             f"{self.dtype=}, {kv_cache_spec.dtype=}, "
                             f"{kv_cache_spec.block_size=}, "
                             f"{self.model_config.is_attention_free=}, "
                             f"{kv_cache_spec.use_mla=}")
                logger.error(error_msg)
                raise NotImplementedError(
                    "Non-Attention backend is not supported by V1 "
                    "GPUModelRunner.")
        elif isinstance(kv_cache_spec, MambaSpec):
            attn_backend_i = get_mamba_attn_backend(kv_cache_spec.mamba_type)
        else:
            raise ValueError(
                f"Unknown KV cache spec type: {type(kv_cache_spec)}")

        attn_metadata_builder_i = attn_backend_i.get_builder_cls()(
            kv_cache_spec,
            layer_names,
            self.vllm_config,
            self.device,
        )

        if self.full_cuda_graph:
            if attn_metadata_builder_i.attn_cudagraph_support == \
                AttentionCGSupport.NEVER:
                raise ValueError(f"Full CUDAGraph not supported for "
                                 f"{attn_backend_i.__name__}. Turn off "
                                 f"CompilationConfig.full_cuda_graph or use a "
                                 f" different attention backend.")
            if attn_metadata_builder_i.attn_cudagraph_support == \
                AttentionCGSupport.PURE_DECODE_ONLY:
                # Limit the max cudagraph size to the max number of
                # sequences for pure decode only cudagraph backend,
                # whose max_query_len is 1.
                self.cudagraph_batch_sizes = [
                    size for size in self.cudagraph_batch_sizes
                    if size <= self.scheduler_config.max_num_seqs
                ]
        return attn_backend_i, attn_metadata_builder_i

    def initialize_attn_backend(self, kv_cache_config: KVCacheConfig) -> None:
        """
        Initialize the attention backends and attention metadata builders.
        """
        assert len(self.attn_backends) == 0 and len(
            self.attn_metadata_builders
        ) == 0, "Attention backends are already initialized"
        for i, kv_cache_group_spec in enumerate(
                kv_cache_config.kv_cache_groups):
            kv_cache_spec = kv_cache_group_spec.kv_cache_spec

            attn_backend_i, attn_metadata_builder_i = (
                self._initialize_single_attn_backend(
                    kv_cache_spec, kv_cache_group_spec.layer_names))
            self.attn_backends.append(attn_backend_i)
            self.attn_metadata_builders.append(attn_metadata_builder_i)

        # Calculate reorder batch threshold (if neeeded)
        self.calculate_reorder_batch_threshold()

        if len(self.attn_backends) > 0:
            return

        # Check if model is encoder-only
        block_size = self.vllm_config.cache_config.block_size
        use_mla = self.vllm_config.model_config.use_mla
        attn_specs = list[AttentionSpec]()
        attn_layers = get_layers_from_vllm_config(self.vllm_config, Attention)
        for attn_module in attn_layers.values():

            if attn_module.attn_type == AttentionType.ENCODER_ONLY:
                assert attn_module.sliding_window is None, "Sliding "
                "window attention is not supported for encoder-only models"

                attn_specs.append(
                    FullAttentionSpec(block_size=block_size,
                                      num_kv_heads=attn_module.num_kv_heads,
                                      head_size=attn_module.head_size,
                                      dtype=self.kv_cache_dtype,
                                      use_mla=use_mla))
            else:
                raise ValueError("Expected only encoder-only layers")

        if len(attn_specs) > 0:
            assert len(attn_specs) == len(attn_layers), \
                "All or none of the layers are expected to be encoder-only"

            attn_backend, attn_metadata_builder = (
                self._initialize_single_attn_backend(attn_specs[0],
                                                     attn_layers.keys()))
            self.attn_backends.append(attn_backend)
            self.attn_metadata_builders.append(attn_metadata_builder)
            self.is_encoder_only_model = True

    def calculate_reorder_batch_threshold(self) -> None:
        """
        Check that if any backends reorder batches; that the reordering
        is compatible (e.g., decode threshold is the same)
        """
        for attn_metadata_builder_i in self.attn_metadata_builders:
            # check that if any backends reorder batches; that the reordering
            # is compatible (e.g., decode threshold is the same)
            reorder_batch_threshold_i = (
                attn_metadata_builder_i.reorder_batch_threshold)
            if reorder_batch_threshold_i is not None:
                if self.reorder_batch_threshold is not None:
                    if reorder_batch_threshold_i != \
                        self.reorder_batch_threshold:
                        raise ValueError(
                            f"Attention backend reorders decodes with "
                            f"threshold {reorder_batch_threshold_i} but other "
                            f"backend uses threshold "
                            f"{self.reorder_batch_threshold}")
                else:
                    self.reorder_batch_threshold = reorder_batch_threshold_i

    def may_reinitialize_input_batch(self,
                                     kv_cache_config: KVCacheConfig) -> None:
        """
        Re-initialize the input batch if the block sizes are different from
        `[self.cache_config.block_size]`. This usually happens when there
        are multiple KV cache groups.

        Args:
            kv_cache_config: The KV cache configuration.
        """
        block_sizes = [
            kv_cache_group.kv_cache_spec.block_size
            for kv_cache_group in kv_cache_config.kv_cache_groups
        ]
        if block_sizes != [self.cache_config.block_size]:
            assert self.cache_config.cpu_offload_gb == 0, (
                "Cannot re-initialize the input batch when CPU weight "
                "offloading is enabled. See https://github.com/vllm-project/vllm/pull/18298 "  # noqa: E501
                "for more details.")
            self.input_batch = InputBatch(
                max_num_reqs=self.max_num_reqs,
                max_model_len=self.max_model_len,
                max_num_batched_tokens=self.max_num_tokens,
                device=self.device,
                pin_memory=self.pin_memory,
                vocab_size=self.model_config.get_vocab_size(),
                block_sizes=block_sizes,
                is_spec_decode=bool(self.vllm_config.speculative_config),
            )

    def _allocate_kv_cache_tensors(
            self, kv_cache_config: KVCacheConfig) -> dict[str, torch.Tensor]:
        """
        Initializes the KV cache buffer with the correct size. The buffer needs
        to be reshaped to the desired shape before being used by the models.

        Args:
            kv_cache_config: The KV cache config
        Returns:
            dict[str, torch.Tensor]: A map between layer names to their
            corresponding memory buffer for KV cache.
         """
        kv_cache_raw_tensors: dict[str, torch.Tensor] = {}
        for kv_cache_tensor in kv_cache_config.kv_cache_tensors:
            tensor = torch.zeros(kv_cache_tensor.size,
                                 dtype=torch.int8,
                                 device=self.device)
            for layer_name in kv_cache_tensor.shared_by:
                kv_cache_raw_tensors[layer_name] = tensor

        layer_names = set()
        for group in kv_cache_config.kv_cache_groups:
            layer_names.update(group.layer_names)
        assert layer_names == set(kv_cache_raw_tensors.keys(
        )), "Some layers are not correctly initialized"
        return kv_cache_raw_tensors

    def _reshape_kv_cache_tensors(
        self,
        kv_cache_config: KVCacheConfig,
        kv_cache_raw_tensors: dict[str, torch.Tensor],
    ) -> dict[str, torch.Tensor]:
        """
        Reshape the KV cache tensors to the desired shape and dtype.

        Args:
            kv_cache_config: The KV cache config
            kv_cache_raw_tensors: The KV cache buffer of each layer, with
            correct size but uninitialized shape.
        Returns:
            Dict[str, torch.Tensor]: A map between layer names to their
            corresponding memory buffer for KV cache.
        """
        kv_caches: dict[str, torch.Tensor] = {}
        has_attn, has_mamba = False, False
        for i, kv_cache_group_spec in enumerate(
                kv_cache_config.kv_cache_groups):
            kv_cache_spec = kv_cache_group_spec.kv_cache_spec
            for layer_name in kv_cache_group_spec.layer_names:
                raw_tensor = kv_cache_raw_tensors[layer_name]
                assert raw_tensor.numel() % kv_cache_spec.page_size_bytes == 0
                num_blocks = (raw_tensor.numel() //
                              kv_cache_spec.page_size_bytes)
                if isinstance(kv_cache_spec, AttentionSpec):
                    has_attn = True
                    kv_cache_shape = self.attn_backends[i].get_kv_cache_shape(
                        num_blocks, kv_cache_spec.block_size,
                        kv_cache_spec.num_kv_heads, kv_cache_spec.head_size)
                    dtype = kv_cache_spec.dtype
                    try:
                        kv_cache_stride_order = self.attn_backends[
                            i].get_kv_cache_stride_order()
                        assert len(kv_cache_stride_order) == len(
                            kv_cache_shape)
                    except (AttributeError, NotImplementedError):
                        kv_cache_stride_order = tuple(
                            range(len(kv_cache_shape)))
                    # The allocation respects the backend-defined stride order
                    # to ensure the semantic remains consistent for each
                    # backend. We first obtain the generic kv cache shape and
                    # then permute it according to the stride order which could
                    # result in a non-contiguous tensor.
                    kv_cache_shape = tuple(kv_cache_shape[i]
                                           for i in kv_cache_stride_order)
                    # Maintain original KV shape view.
                    inv_order = [
                        kv_cache_stride_order.index(i)
                        for i in range(len(kv_cache_stride_order))
                    ]
                    kv_caches[layer_name] = kv_cache_raw_tensors[
                        layer_name].view(dtype).view(kv_cache_shape).permute(
                            *inv_order)
                elif isinstance(kv_cache_spec, MambaSpec):
                    has_mamba = True
                    raw_tensor = kv_cache_raw_tensors[layer_name]
                    dtype = kv_cache_spec.dtype
                    num_element_per_page = (kv_cache_spec.page_size_bytes //
                                            get_dtype_size(dtype))
                    state_tensors = []
                    storage_offset = 0
                    for shape in kv_cache_spec.shapes:
                        target_shape = (num_blocks, *shape)
                        stride = torch.empty(target_shape).stride()
                        target_stride = (num_element_per_page, *stride[1:])
                        tensor = torch.as_strided(
                            raw_tensor.view(dtype),
                            size=target_shape,
                            stride=target_stride,
                            storage_offset=storage_offset,
                        )
                        state_tensors.append(tensor)
                        storage_offset += stride[0]

                    kv_caches[layer_name] = state_tensors
                else:
                    raise NotImplementedError

        if has_attn and has_mamba:
            self._verify_hybrid_attention_mamba_layout(kv_cache_config,
                                                       kv_cache_raw_tensors)

        return kv_caches

    def _verify_hybrid_attention_mamba_layout(
            self, kv_cache_config: KVCacheConfig,
            kv_cache_raw_tensors: dict[str, torch.Tensor]) -> None:
        """
        Verify that the KV cache memory layout is compatible for
        models with both attention and mamba KV cache groups.

        Args:
            kv_cache_config: The KV cache config
            kv_cache_raw_tensors: The KV cache buffer of each layer.
        """

        for i, kv_cache_group_spec in enumerate(
                kv_cache_config.kv_cache_groups):
            kv_cache_spec = kv_cache_group_spec.kv_cache_spec
            for layer_name in kv_cache_group_spec.layer_names:
                raw_tensor = kv_cache_raw_tensors[layer_name]
                num_blocks = (raw_tensor.numel() //
                              kv_cache_spec.page_size_bytes)
                if isinstance(kv_cache_spec, AttentionSpec):
                    kv_cache_shape = self.attn_backends[i].get_kv_cache_shape(
                        num_blocks, kv_cache_spec.block_size,
                        kv_cache_spec.num_kv_heads, kv_cache_spec.head_size)
                    if kv_cache_shape[0] != num_blocks or kv_cache_shape[
                            1] != 2:
                        raise ValueError(
                            "Hybrid models in V1 require an attention "
                            "backend with kv_cache_shape="
                            "(num_blocks, 2, ...). Please try setting "
                            "VLLM_ATTENTION_BACKEND=FLASHINFER")

    def initialize_kv_cache_tensors(
            self, kv_cache_config: KVCacheConfig) -> dict[str, torch.Tensor]:
        """
        Initialize the memory buffer for KV cache.

        Args:
            kv_cache_config: The KV cache config
        Returns:
            Dict[str, torch.Tensor]: A map between layer names to their
            corresponding memory buffer for KV cache.
        """
        # Initialize the memory buffer for KV cache
        kv_cache_raw_tensors = self._allocate_kv_cache_tensors(kv_cache_config)
        # Change the memory buffer to the desired shape
        kv_caches = self._reshape_kv_cache_tensors(kv_cache_config,
                                                   kv_cache_raw_tensors)

        # Setup `kv_cache_config` and `kv_caches` for models
        # with cross-layer KV sharing
        if self.shared_kv_cache_layers:
            initialize_kv_cache_for_kv_sharing(
                self.shared_kv_cache_layers,
                kv_cache_config.kv_cache_groups,
                kv_caches,
            )
            attn_layers = get_layers_from_vllm_config(self.vllm_config,
                                                      Attention)
            # Iterate in reversed order and add layers that re-use KV cache
            # e.g. in YOCO-like KV sharing setups (e.g. Gemma3n)
            for layer_name in reversed(attn_layers):
                if layer_name in self.shared_kv_cache_layers:
                    self.kv_sharing_fast_prefill_eligible_layers.add(
                        layer_name)
                else:
                    break

        bind_kv_cache(kv_caches,
                      self.compilation_config.static_forward_context,
                      self.kv_caches)
        return kv_caches

    def initialize_kv_cache(self, kv_cache_config: KVCacheConfig) -> None:
        """
        Initialize KV cache based on `kv_cache_config`.
        Args:
            kv_cache_config: Configuration for the KV cache, including the KV
            cache size of each layer
        """
        self.kv_cache_config = kv_cache_config
        self.may_reinitialize_input_batch(kv_cache_config)
        self.initialize_attn_backend(kv_cache_config)
        kv_caches = self.initialize_kv_cache_tensors(kv_cache_config)

        self.supports_qlen_padding = False
        if self.speculative_config and self.speculative_config.use_eagle():
            assert isinstance(self.drafter, EagleProposer)
            # validate all draft model layers belong to the same kv cache
            # group
            self.drafter.validate_same_kv_cache_group(kv_cache_config)

            # check if qlen padding is supported
            self.supports_qlen_padding = all(
                attn_backend.decode_supports_qlen_padding()
                for attn_backend in self.attn_backends)

        if has_kv_transfer_group():
            get_kv_transfer_group().register_kv_caches(kv_caches)

    def get_kv_cache_spec(self) -> dict[str, KVCacheSpec]:
        """
        Generates the KVCacheSpec by parsing the kv cache format from each
        Attention module in the static forward context.
        Returns:
            KVCacheSpec: A dictionary mapping layer names to their KV cache
            format. Layers that do not need KV cache are not included.
        """

        block_size = self.vllm_config.cache_config.block_size
        use_mla = self.vllm_config.model_config.use_mla
        kv_cache_spec: dict[str, KVCacheSpec] = {}
        attn_layers = get_layers_from_vllm_config(self.vllm_config, Attention)
        for layer_name, attn_module in attn_layers.items():
            if (kv_tgt_layer :=
                    attn_module.kv_sharing_target_layer_name) is not None:
                # The layer doesn't need its own KV cache and will use that of
                # the target layer. We skip creating a KVCacheSpec for it, so
                # that KV cache management logic will act as this layer does
                # not exist, and doesn't allocate KV cache for the layer. This
                # enables the memory saving of cross-layer kv sharing, allowing
                # a given amount of memory to accommodate longer context lengths
                # or enable more requests to be processed simultaneously.
                self.shared_kv_cache_layers[layer_name] = kv_tgt_layer
                continue

            # TODO: Support other attention modules, e.g., cross-attention
            if attn_module.attn_type == AttentionType.DECODER:
                use_local_attention = (self.attention_chunk_size is not None
                                       and attn_module.use_irope)
                if attn_module.sliding_window is not None:
                    kv_cache_spec[layer_name] = SlidingWindowSpec(
                        block_size=block_size,
                        num_kv_heads=attn_module.num_kv_heads,
                        head_size=attn_module.head_size,
                        dtype=self.kv_cache_dtype,
                        sliding_window=attn_module.sliding_window,
                        use_mla=use_mla)
                    assert not use_local_attention, (
                        "attention module can not be with ",
                        "both local attention and sliding window")
                elif use_local_attention:
                    kv_cache_spec[layer_name] = ChunkedLocalAttentionSpec(
                        block_size=block_size,
                        num_kv_heads=attn_module.num_kv_heads,
                        head_size=attn_module.head_size,
                        dtype=self.kv_cache_dtype,
                        attention_chunk_size=self.attention_chunk_size,
                        use_mla=use_mla)
                else:
                    kv_cache_spec[layer_name] = FullAttentionSpec(
                        block_size=block_size,
                        num_kv_heads=attn_module.num_kv_heads,
                        head_size=attn_module.head_size,
                        dtype=self.kv_cache_dtype,
                        use_mla=use_mla)
            elif attn_module.attn_type in (AttentionType.ENCODER,
                                           AttentionType.ENCODER_ONLY):
                # encoder-only attention does not need KV cache.
                continue
            elif attn_module.attn_type == AttentionType.ENCODER_DECODER:
                raise NotImplementedError
            else:
                raise ValueError(
                    f"Unknown attention type: {attn_module.attn_type}")

        mamba_layers = get_layers_from_vllm_config(self.vllm_config, MambaBase)
        if len(mamba_layers) > 0:
            if self.vllm_config.speculative_config is not None:
                raise NotImplementedError(
                    "Mamba with speculative decoding is not supported yet.")
            if self.vllm_config.cache_config.enable_prefix_caching:
                raise NotImplementedError(
                    "Prefix caching is not supported for Mamba yet.")
            max_model_len = self.vllm_config.model_config.max_model_len

            page_size_padded = (
                self.vllm_config.cache_config.mamba_page_size_padded)

            # Set block_size to max_model_len, so that mamba model will always
            # have only one block in the KV cache.
            for layer_name, mamba_module in mamba_layers.items():
                kv_cache_spec[layer_name] = MambaSpec(
                    shapes=mamba_module.get_state_shape(),
                    dtype=self.kv_cache_dtype,
                    block_size=max_model_len,
                    page_size_padded=page_size_padded,
                    mamba_type=mamba_module.mamba_type)

        return kv_cache_spec

    def _build_encoder_only_attn_metadata(
            self, scheduler_output: "SchedulerOutput") -> \
                tuple[CommonAttentionMetadata, Any]:
        """Prepare encoder attention metadata for encoder-only models.

        Args:
            scheduler_output: Scheduler output

        Returns:
            dict[str, Any]: Encoder attention metadata
        """
        num_reqs = self.input_batch.num_reqs
        total_num_scheduled_tokens = scheduler_output.total_num_scheduled_tokens

        # Get the number of scheduled tokens for each request.
        req_ids = self.input_batch.req_ids
        tokens = [scheduler_output.num_scheduled_tokens[i] for i in req_ids]
        max_num_scheduled_tokens = max(tokens)

        # Use the first attention metadata builder
        # to create encoder attention metadata
        builder = self.attn_metadata_builders[0]

        dummy_block_table = torch.zeros((num_reqs, 1),
                                        dtype=torch.int32,
                                        device=self.device)
        dummy_slot_mapping = torch.zeros((total_num_scheduled_tokens, ),
                                         dtype=torch.int32,
                                         device=self.device)

        common_metadata = CommonAttentionMetadata(
            query_start_loc=self.query_start_loc[:num_reqs + 1],
            query_start_loc_cpu=self.query_start_loc_cpu[:num_reqs + 1],
            seq_lens=self.seq_lens[:num_reqs],
            seq_lens_cpu=self.seq_lens_cpu[:num_reqs],
            num_computed_tokens_cpu=self.input_batch.
            num_computed_tokens_cpu_tensor[:num_reqs],
            num_reqs=num_reqs,
            num_actual_tokens=total_num_scheduled_tokens,
            max_query_len=max_num_scheduled_tokens,
            block_table_tensor=dummy_block_table,
            slot_mapping=dummy_slot_mapping,
            causal=False,
        )

        return common_metadata, builder.build(
            common_prefix_len=0,  # No cascade for encoder
            common_attn_metadata=common_metadata,
        )<|MERGE_RESOLUTION|>--- conflicted
+++ resolved
@@ -1740,10 +1740,8 @@
             logprobs=logprobs_lists,
             prompt_logprobs_dict=prompt_logprobs_dict,
             pooler_output=[],
-            finished_sending=finished_sending,
-            finished_recving=finished_recving,
-            num_nans_in_logits=num_nans_in_logits,
-        )
+            kv_connector_output=kv_connector_output,
+            num_nans_in_logits=num_nans_in_logits)
 
     def get_valid_sampled_token_ids(
             self, sampled_token_ids: torch.Tensor,
@@ -1786,39 +1784,7 @@
             req_state = self.requests[req_id]
             req_state.output_token_ids.extend(sampled_ids)
 
-<<<<<<< HEAD
         return valid_sampled_token_ids
-=======
-        if not self.speculative_config:
-            # Speculative decoding is not enabled.
-            spec_token_ids = None
-        else:
-            assert spec_decode_common_attn_metadata is not None
-            spec_token_ids = self.propose_draft_token_ids(
-                scheduler_output,
-                valid_sampled_token_ids,
-                sampling_metadata,
-                hidden_states,
-                sample_hidden_states,
-                aux_hidden_states,
-                spec_decode_metadata,
-                spec_decode_common_attn_metadata,
-            )
-
-        self.eplb_step()
-
-        return ModelRunnerOutput(
-            req_ids=self.input_batch.req_ids,
-            req_id_to_index=self.input_batch.req_id_to_index,
-            sampled_token_ids=valid_sampled_token_ids,
-            spec_token_ids=spec_token_ids,
-            logprobs=logprobs_lists,
-            prompt_logprobs_dict=prompt_logprobs_dict,
-            pooler_output=[],
-            kv_connector_output=kv_connector_output,
-            num_nans_in_logits=num_nans_in_logits,
-        )
->>>>>>> 1106bff2
 
     def propose_draft_token_ids(
         self, scheduler_output: "SchedulerOutput",
@@ -1967,13 +1933,9 @@
                 next_token_ids=next_token_ids_gpu_2,
                 last_token_indices=token_indices_to_sample,
                 sampling_metadata=sampling_metadata,
-<<<<<<< HEAD
-                common_attn_metadata=common_attn_metadata)
-=======
                 common_attn_metadata=common_attn_metadata,
                 mm_embeds=mm_embeds,
             )
->>>>>>> 1106bff2
             spec_token_ids = draft_token_ids.tolist()
 
             if self.supports_qlen_padding:
@@ -2757,9 +2719,6 @@
             self.attn_backends.append(attn_backend_i)
             self.attn_metadata_builders.append(attn_metadata_builder_i)
 
-        # Calculate reorder batch threshold (if neeeded)
-        self.calculate_reorder_batch_threshold()
-
         if len(self.attn_backends) > 0:
             return
 
@@ -2803,7 +2762,7 @@
             # check that if any backends reorder batches; that the reordering
             # is compatible (e.g., decode threshold is the same)
             reorder_batch_threshold_i = (
-                attn_metadata_builder_i.reorder_batch_threshold)
+                attn_metadata_builder_i.get_reorder_batch_threshold())
             if reorder_batch_threshold_i is not None:
                 if self.reorder_batch_threshold is not None:
                     if reorder_batch_threshold_i != \
@@ -2815,6 +2774,13 @@
                             f"{self.reorder_batch_threshold}")
                 else:
                     self.reorder_batch_threshold = reorder_batch_threshold_i
+        if self.supports_qlen_padding:
+            assert self.reorder_batch_threshold == \
+                1 + self.speculative_config.num_speculative_tokens, \
+                "Reorder batch threshold must be 1 + num_speculative_tokens " \
+                "for attention backends with qlen padding support. " \
+                f"Got {self.reorder_batch_threshold} != " \
+                f"{1 + self.speculative_config.num_speculative_tokens}."
 
     def may_reinitialize_input_batch(self,
                                      kv_cache_config: KVCacheConfig) -> None:
@@ -3055,6 +3021,9 @@
                 attn_backend.decode_supports_qlen_padding()
                 for attn_backend in self.attn_backends)
 
+        # Calculate reorder batch threshold (if needed)
+        self.calculate_reorder_batch_threshold()
+
         if has_kv_transfer_group():
             get_kv_transfer_group().register_kv_caches(kv_caches)
 
