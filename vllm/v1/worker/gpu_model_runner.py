# SPDX-License-Identifier: Apache-2.0
# SPDX-FileCopyrightText: Copyright contributors to the vLLM project

import gc
<<<<<<< HEAD
import json
=======
import itertools
>>>>>>> 78336a0c
import time
from collections import defaultdict
from collections.abc import Iterator
from contextlib import contextmanager
from copy import deepcopy
from typing import TYPE_CHECKING, Any, Optional, Union, cast

import numpy as np
import torch
import torch.distributed
import torch.nn as nn
from tqdm import tqdm

import vllm.envs as envs
from vllm.attention import Attention, AttentionType
from vllm.attention.backends.abstract import AttentionBackend
from vllm.attention.layers.chunked_local_attention import ChunkedLocalAttention
from vllm.compilation.counter import compilation_counter
from vllm.compilation.cuda_graph import CUDAGraphWrapper
from vllm.compilation.monitor import set_cudagraph_capturing_enabled
from vllm.config import (CompilationLevel, CUDAGraphMode, VllmConfig,
                         get_layers_from_vllm_config, update_config)
from vllm.distributed.eplb.eplb_state import EplbState
from vllm.distributed.kv_transfer import (get_kv_transfer_group,
                                          has_kv_transfer_group)
from vllm.distributed.parallel_state import (
    get_pp_group, get_tp_group, graph_capture, is_global_first_rank,
    prepare_communication_buffer_for_model)
from vllm.forward_context import (BatchDescriptor, DPMetadata,
                                  set_forward_context)
from vllm.logger import init_logger
from vllm.model_executor.layers.attention_layer_base import AttentionLayerBase
from vllm.model_executor.layers.mamba.abstract import MambaBase
from vllm.model_executor.layers.rotary_embedding import MRotaryEmbedding
from vllm.model_executor.model_loader import TensorizerLoader, get_model_loader
from vllm.model_executor.models.interfaces import (is_mixture_of_experts,
                                                   supports_eagle3,
                                                   supports_transcription)
from vllm.model_executor.models.interfaces_base import (
    VllmModelForPooling, is_pooling_model, is_text_generation_model)
from vllm.multimodal import MULTIMODAL_REGISTRY
from vllm.multimodal.inputs import (BatchedTensorInputs, MultiModalKwargsItem,
                                    PlaceholderRange)
from vllm.multimodal.utils import group_mm_kwargs_by_modality
from vllm.pooling_params import PoolingParams
from vllm.sampling_params import SamplingType
from vllm.sequence import IntermediateTensors, PoolerOutput
from vllm.tasks import GenerationTask, PoolingTask, SupportedTask
from vllm.utils import (STR_DTYPE_TO_TORCH_DTYPE, DeviceMemoryProfiler,
                        GiB_bytes, LazyLoader, cdiv, check_use_alibi,
                        get_dtype_size, is_pin_memory_available, round_up,
                        supports_dynamo)
from vllm.v1.attention.backends.utils import (
    AttentionCGSupport, AttentionMetadataBuilder, CommonAttentionMetadata,
    create_fast_prefill_custom_backend,
    reorder_batch_to_split_decodes_and_prefills)
from vllm.v1.cudagraph_dispatcher import CudagraphDispatcher
from vllm.v1.kv_cache_interface import (AttentionSpec,
                                        ChunkedLocalAttentionSpec,
                                        EncoderOnlyAttentionSpec,
                                        FullAttentionSpec, KVCacheConfig,
                                        KVCacheGroupSpec, KVCacheSpec,
                                        MambaSpec, SlidingWindowSpec)
from vllm.v1.outputs import (EMPTY_MODEL_RUNNER_OUTPUT, DraftTokenIds,
                             LogprobsTensors, ModelRunnerOutput)
from vllm.v1.pool.metadata import PoolingMetadata
from vllm.v1.sample.logits_processor import LogitsProcessors, build_logitsprocs
from vllm.v1.sample.metadata import SamplingMetadata
from vllm.v1.sample.rejection_sampler import RejectionSampler
from vllm.v1.sample.sampler import Sampler
from vllm.v1.spec_decode.eagle import EagleProposer
from vllm.v1.spec_decode.medusa import MedusaProposer
from vllm.v1.spec_decode.metadata import SpecDecodeMetadata
from vllm.v1.spec_decode.ngram_proposer import NgramProposer
from vllm.v1.utils import CpuGpuBuffer
from vllm.v1.worker.gpu_input_batch import CachedRequestState, InputBatch
from vllm.v1.worker.kv_connector_model_runner_mixin import (
    KVConnectorModelRunnerMixin, KVConnectorOutput)
from vllm.v1.worker.lora_model_runner_mixin import LoRAModelRunnerMixin

from .utils import (AttentionGroup, MultiModalBudget,
                    add_kv_sharing_layers_to_kv_cache_groups, bind_kv_cache,
                    gather_mm_placeholders, sanity_check_mm_encoder_outputs,
                    scatter_mm_placeholders)

if TYPE_CHECKING:
    import xgrammar as xgr

    from vllm.model_executor.model_loader.tensorizer import TensorizerConfig
    from vllm.v1.core.sched.output import SchedulerOutput
else:
    xgr = LazyLoader("xgr", globals(), "xgrammar")

logger = init_logger(__name__)


class GPUModelRunner(LoRAModelRunnerMixin, KVConnectorModelRunnerMixin):

    def __init__(
        self,
        vllm_config: VllmConfig,
        device: torch.device,
    ):
        self.vllm_config = vllm_config
        self.model_config = vllm_config.model_config
        self.cache_config = vllm_config.cache_config
        self.compilation_config = vllm_config.compilation_config
        self.lora_config = vllm_config.lora_config
        self.load_config = vllm_config.load_config
        self.parallel_config = vllm_config.parallel_config
        self.scheduler_config = vllm_config.scheduler_config
        self.speculative_config = vllm_config.speculative_config
        self.observability_config = vllm_config.observability_config

        from vllm.model_executor.models.utils import set_cpu_offload_max_bytes
        set_cpu_offload_max_bytes(
            int(self.cache_config.cpu_offload_gb * 1024**3))

        model_config = self.model_config
        cache_config = self.cache_config
        scheduler_config = self.scheduler_config
        parallel_config = self.parallel_config
        self.device = device
        self.pin_memory = is_pin_memory_available()
        self.dtype = self.model_config.dtype
        if cache_config.cache_dtype == "auto":
            self.kv_cache_dtype = self.dtype
        else:
            self.kv_cache_dtype = STR_DTYPE_TO_TORCH_DTYPE[
                cache_config.cache_dtype]

        self.is_pooling_model = (model_config.runner_type == 'pooling')
        self.is_multimodal_raw_input_only_model = (
            model_config.is_multimodal_raw_input_only_model)

        self.max_model_len = model_config.max_model_len
        self.max_num_tokens = scheduler_config.max_num_batched_tokens
        self.max_num_reqs = scheduler_config.max_num_seqs

        # Model-related.
        self.num_query_heads = model_config.get_num_attention_heads(
            parallel_config)
        self.hidden_size = model_config.get_hidden_size()
        self.attention_chunk_size = model_config.attention_chunk_size
        # Only relevant for models using ALiBi (e.g, MPT)
        self.use_alibi = check_use_alibi(model_config)

        self.cascade_attn_enabled = not self.model_config.disable_cascade_attn

        # Multi-modal data support
        self.mm_registry = MULTIMODAL_REGISTRY
        self.uses_mrope = model_config.uses_mrope
        self.supports_mm_inputs = self.mm_registry.supports_multimodal_inputs(
            model_config)

        # Sampler
        self.sampler = Sampler(logprobs_mode=self.model_config.logprobs_mode)

        self.eplb_state: Optional[EplbState] = None
        """
        State of the expert parallelism load balancer.

        Will be lazily initialized when the model is loaded.
        """

        # Lazy initializations
        # self.model: nn.Module  # Set after load_model
        # Initialize in initialize_kv_cache
        self.kv_caches: list[torch.Tensor] = []
        # indexes: [kv_cache_group_id][attn_group]
        self.attn_groups: list[list[AttentionGroup]] = []
        # self.kv_cache_config: KVCacheConfig

        # mm_hash ->  encoder_output
        self.encoder_cache: dict[str, torch.Tensor] = {}

        self.use_aux_hidden_state_outputs = False
        # Set up speculative decoding.
        # NOTE(Jiayi): currently we put the entire draft model on
        # the last PP rank. This is not ideal if there are many
        # layers in the draft model.
        if self.speculative_config and get_pp_group().is_last_rank:
            if self.speculative_config.method == "ngram":
                self.drafter = NgramProposer(self.vllm_config)
            elif self.speculative_config.use_eagle():
                self.drafter = EagleProposer(self.vllm_config, self.device,
                                             self)  # type: ignore
                if self.speculative_config.method == "eagle3":
                    self.use_aux_hidden_state_outputs = True
            elif self.speculative_config.method == "medusa":
                self.drafter = MedusaProposer(
                    vllm_config=self.vllm_config,
                    device=self.device)  # type: ignore
            else:
                raise ValueError("Unknown speculative decoding method: "
                                 f"{self.speculative_config.method}")
            self.rejection_sampler = RejectionSampler()
        
        # Hardcode the aux hidden state outputs so we can serialize them.
        self.use_aux_hidden_state_outputs = True

        # Request states.
        self.requests: dict[str, CachedRequestState] = {}

        # Input Batch
        # NOTE(Chen): Ideally, we should initialize the input batch inside
        # `initialize_kv_cache` based on the kv cache config. However, as in
        # https://github.com/vllm-project/vllm/pull/18298, due to some unknown
        # reasons, we have to initialize the input batch before `load_model`,
        # quantization + weight offloading will fail otherwise. As a temporary
        # solution, we initialize the input batch here, and re-initialize it
        # in `initialize_kv_cache` if the block_sizes here is different from
        # the block_sizes in the kv cache config.
        self.input_batch = InputBatch(
            max_num_reqs=self.max_num_reqs,
            max_model_len=self.max_model_len,
            max_num_batched_tokens=self.max_num_tokens,
            device=self.device,
            pin_memory=self.pin_memory,
            vocab_size=self.model_config.get_vocab_size(),
            block_sizes=[self.cache_config.block_size],
            is_spec_decode=bool(self.vllm_config.speculative_config),
            logitsprocs=build_logitsprocs(
                self.vllm_config, self.device, self.pin_memory,
                self.is_pooling_model,
                self.vllm_config.model_config.logits_processors),
            is_pooling_model=self.is_pooling_model,
        )

        # TODO(woosuk): Provide an option to tune the max cudagraph batch size.
        # The convention is different.
        # self.cudagraph_batch_sizes sorts in ascending order.
        # The batch sizes in the config are in descending order.
        if self.compilation_config.cudagraph_capture_sizes and \
                self.compilation_config.cudagraph_mode != CUDAGraphMode.NONE:
            self.cudagraph_batch_sizes = list(
                reversed(self.compilation_config.cudagraph_capture_sizes))

        # Cache the device properties.
        self._init_device_properties()

        # Persistent buffers for CUDA graphs.
        self.input_ids = self._make_buffer(self.max_num_tokens,
                                           dtype=torch.int32)
        self.positions = self._make_buffer(self.max_num_tokens,
                                           dtype=torch.int64)
        self.query_start_loc = self._make_buffer(self.max_num_reqs + 1,
                                                 dtype=torch.int32)
        self.seq_lens = self._make_buffer(self.max_num_reqs, dtype=torch.int32)
        self.inputs_embeds = torch.zeros(
            (self.max_num_tokens, self.hidden_size),
            dtype=self.dtype,
            device=self.device)

        # Only relevant for models using M-RoPE (e.g, Qwen2-VL)
        if self.uses_mrope:
            # NOTE: `mrope_positions` is implemented with one additional dummy
            # position on purpose to make it non-contiguous so that it can work
            # with torch compile.
            # See detailed explanation in https://github.com/vllm-project/vllm/pull/12128#discussion_r1926431923

            # NOTE: When M-RoPE is enabled, position ids are 3D regardless of
            # the modality of inputs. For text-only inputs, each dimension has
            # identical position IDs, making M-RoPE functionally equivalent to
            # 1D-RoPE.
            # See page 5 of https://arxiv.org/abs/2409.12191
            self.mrope_positions = self._make_buffer(
                (3, self.max_num_tokens + 1), dtype=torch.int64)

        # None in the first PP rank. The rest are set after load_model.
        self.intermediate_tensors: Optional[IntermediateTensors] = None

        # OPTIMIZATION: Cache the tensors rather than creating them every step.
        # Keep in int64 to avoid overflow with long context
        self.arange_np = np.arange(max(self.max_num_reqs + 1,
                                       self.max_model_len,
                                       self.max_num_tokens),
                                   dtype=np.int64)

        # Layer pairings for cross-layer KV sharing.
        # If an Attention layer `layer_name` is in the keys of this dict, it
        # means this layer will perform attention using the keys and values
        # from the KV cache of `shared_kv_cache_layers[layer_name]`.
        self.shared_kv_cache_layers: dict[str, str] = {}
        self.kv_sharing_fast_prefill_eligible_layers: set[str] = set()

        self.kv_sharing_fast_prefill_logits_indices = None
        if self.cache_config.kv_sharing_fast_prefill:
            self.kv_sharing_fast_prefill_logits_indices = torch.zeros(
                self.max_num_tokens, dtype=torch.int32, device=self.device)

        self.uniform_decode_query_len = 1 if not self.speculative_config else \
            1 + self.speculative_config.num_speculative_tokens

        # Cudagraph dispatcher for runtime cudagraph dispatching.
        self.cudagraph_dispatcher = CudagraphDispatcher(self.vllm_config)

        self.mm_budget = (MultiModalBudget(
            self.model_config,
            self.scheduler_config,
            self.mm_registry,
        ) if self.supports_mm_inputs else None)

        self.reorder_batch_threshold: Optional[int] = None

        # Attention layers that are only in the KVCacheConfig of the runner
        # (e.g., KV sharing, encoder-only attention), but not in the
        # KVCacheConfig of the scheduler.
        self.runner_only_attn_layers: set[str] = set()

        # Cached outputs.
        self._draft_token_ids: Optional[Union[list[list[int]],
                                              torch.Tensor]] = None
        self.transfer_event = torch.cuda.Event()
        self.sampled_token_ids_pinned_cpu = torch.empty(
            (self.max_model_len, 1),
            dtype=torch.int64,
            device="cpu",
            pin_memory=self.pin_memory)

    def _make_buffer(self, *args, dtype: torch.dtype) -> CpuGpuBuffer:
        return CpuGpuBuffer(*args,
                            dtype=dtype,
                            device=self.device,
                            pin_memory=self.pin_memory)

    def _init_model_kwargs(self, num_tokens: int):
        model_kwargs = dict[str, Any]()

        if not self.is_pooling_model:
            return model_kwargs

        num_reqs = self.input_batch.num_reqs
        pooling_params = self.input_batch.get_pooling_params()

        token_type_id_requests = dict[int, Any]()
        for i, param in enumerate(pooling_params):
            if param.extra_kwargs is not None and \
            (token_types := param.extra_kwargs.get(
                "compressed_token_type_ids")) is not None:
                token_type_id_requests[i] = token_types

        if len(token_type_id_requests) == 0:
            return model_kwargs

        seq_lens = self.seq_lens.gpu[:num_reqs]
        token_type_ids = []

        for i in range(num_reqs):
            pos = token_type_id_requests.get(i, seq_lens[i])
            ids = (torch.arange(seq_lens[i]) >= pos).int()
            token_type_ids.append(ids)

        model_kwargs["token_type_ids"] = torch.concat(token_type_ids).to(
            device=self.device)
        return model_kwargs

    def _may_reorder_batch(self, scheduler_output: "SchedulerOutput") -> None:
        """
        Update the order of requests in the batch based on the attention
        backend's needs. For example, some attention backends (namely MLA) may
        want to separate requests based on if the attention computation will be
        compute-bound or memory-bound.

        Args:
            scheduler_output: The scheduler output.
        """
        # Attention free models have zero kv_cache_goups, however models
        # like Mamba are also attention free but use the kv_cache for
        # keeping its internal state. This is why we check the number
        # of kv_cache groups instead of solely checking
        # for self.model_config.is_attention_free.
        if len(self.kv_cache_config.kv_cache_groups) == 0:
            return

        if self.reorder_batch_threshold is not None:
            reorder_batch_to_split_decodes_and_prefills(
                self.input_batch,
                scheduler_output,
                decode_threshold=self.reorder_batch_threshold)

    # Note: used for model runner override.
    def _init_device_properties(self) -> None:
        """Initialize attributes from torch.cuda.get_device_properties
        """
        self.device_properties = torch.cuda.get_device_properties(self.device)
        self.num_sms = self.device_properties.multi_processor_count

    # Note: used for model runner override.
    def _sync_device(self) -> None:
        torch.cuda.synchronize()

    def _update_states(self, scheduler_output: "SchedulerOutput") -> None:
        """Update the cached states and the persistent batch with the scheduler
        output.

        The updated states are used by the `_prepare_inputs` function to create
        the input GPU tensors for the model.

        The SamplingMetadata is updated and copied to the GPU if there is a
        new/resumed/paused/finished request in the batch.
        """
        # Remove finished requests from the cached states.
        for req_id in scheduler_output.finished_req_ids:
            self.requests.pop(req_id, None)
        # Remove the finished requests from the persistent batch.
        # NOTE(woosuk): There could be an edge case where finished_req_ids and
        # scheduled_req_ids overlap. This happens when a request is aborted and
        # then resubmitted with the same ID. In this case, we treat them as two
        # distinct requests - clearing the cached states for the first request
        # and handling the second as a new request.
        for req_id in scheduler_output.finished_req_ids:
            self.input_batch.remove_request(req_id)

        # Free the cached encoder outputs.
        for mm_hash in scheduler_output.free_encoder_mm_hashes:
            self.encoder_cache.pop(mm_hash, None)

        # Remove the unscheduled requests from the persistent batch.
        # NOTE(woosuk): The unscheduled requests are either preempted requests
        # or running requests that are not scheduled in this step. We remove
        # them from the persistent batch but keep their cached states since
        # they will be scheduled again sometime in the future.
        scheduled_req_ids = scheduler_output.num_scheduled_tokens.keys()
        cached_req_ids = self.input_batch.req_id_to_index.keys()
        unscheduled_req_ids = cached_req_ids - scheduled_req_ids
        # NOTE(woosuk): The persistent batch optimization assumes that
        # consecutive batches contain mostly the same requests. If batches
        # have low request overlap (e.g., alternating between two distinct
        # sets of requests), this optimization becomes very inefficient.
        for req_id in unscheduled_req_ids:
            self.input_batch.remove_request(req_id)

        reqs_to_add: list[CachedRequestState] = []
        # Add new requests to the cached states.
        for new_req_data in scheduler_output.scheduled_new_reqs:
            req_id = new_req_data.req_id
            sampling_params = new_req_data.sampling_params
            pooling_params = new_req_data.pooling_params

            if sampling_params and \
                sampling_params.sampling_type == SamplingType.RANDOM_SEED:
                generator = torch.Generator(device=self.device)
                generator.manual_seed(sampling_params.seed)
            else:
                generator = None

            if self.is_pooling_model:
                assert pooling_params is not None
                task = pooling_params.task
                assert task is not None, "You did not set `task` in the API"

                model = cast(VllmModelForPooling, self.get_model())
                to_update = model.pooler.get_pooling_updates(task)
                to_update.apply(pooling_params)

            req_state = CachedRequestState(
                req_id=req_id,
                prompt_token_ids=new_req_data.prompt_token_ids,
                mm_kwargs=new_req_data.mm_kwargs,
                mm_positions=new_req_data.mm_positions,
                mm_hashes=new_req_data.mm_hashes,
                sampling_params=sampling_params,
                pooling_params=pooling_params,
                generator=generator,
                block_ids=new_req_data.block_ids,
                num_computed_tokens=new_req_data.num_computed_tokens,
                output_token_ids=[],
                lora_request=new_req_data.lora_request,
            )
            self.requests[req_id] = req_state

            # Only relevant for models using M-RoPE (e.g, Qwen2-VL)
            if self.uses_mrope:
                self._init_mrope_positions(req_state)

            reqs_to_add.append(req_state)

        # Update the states of the running/resumed requests.
        is_last_rank = get_pp_group().is_last_rank
        req_data = scheduler_output.scheduled_cached_reqs
        for i, req_id in enumerate(req_data.req_ids):
            req_state = self.requests[req_id]
            num_computed_tokens = req_data.num_computed_tokens[i]
            new_block_ids = req_data.new_block_ids[i]
            resumed_from_preemption = req_data.resumed_from_preemption[i]

            # Update the cached states.
            req_state.num_computed_tokens = num_computed_tokens

            if not is_last_rank:
                # When using PP, the scheduler sends the sampled tokens back,
                # because there's no direct communication between the first-
                # stage worker and the last-stage worker.
                new_token_ids = req_data.new_token_ids[i]
                # Add the sampled token(s) from the previous step (if any).
                # This doesn't include "unverified" tokens like spec tokens.
                num_new_tokens = (num_computed_tokens + len(new_token_ids) -
                                  req_state.num_tokens)
                if num_new_tokens == 1:
                    # Avoid slicing list in most common case.
                    req_state.output_token_ids.append(new_token_ids[-1])
                elif num_new_tokens > 0:
                    req_state.output_token_ids.extend(
                        new_token_ids[-num_new_tokens:])

            # Update the block IDs.
            if not resumed_from_preemption:
                if new_block_ids is not None:
                    # Append the new blocks to the existing block IDs.
                    for block_ids, new_ids in zip(req_state.block_ids,
                                                  new_block_ids):
                        block_ids.extend(new_ids)
            else:
                assert new_block_ids is not None
                # The request is resumed from preemption.
                # Replace the existing block IDs with the new ones.
                req_state.block_ids = new_block_ids

            req_index = self.input_batch.req_id_to_index.get(req_id)
            if req_index is None:
                # The request is not in the persistent batch.
                # The request was either preempted and resumed later, or was not
                # scheduled in the previous step and needs to be added again.
                reqs_to_add.append(req_state)
                continue

            # Update the persistent batch.
            self.input_batch.num_computed_tokens_cpu[req_index] = (
                num_computed_tokens)
            if new_block_ids is not None:
                self.input_batch.block_table.append_row(
                    new_block_ids, req_index)

            # For the last rank, we don't need to update the token_ids_cpu
            # because the sampled tokens are already cached.
            if not is_last_rank:
                # Add new_token_ids to token_ids_cpu.
                start_token_index = num_computed_tokens
                end_token_index = num_computed_tokens + len(new_token_ids)
                self.input_batch.token_ids_cpu[
                    req_index,
                    start_token_index:end_token_index] = new_token_ids
                self.input_batch.num_tokens_no_spec[
                    req_index] = end_token_index
                self.input_batch.num_tokens[req_index] = end_token_index

            # Add spec_token_ids to token_ids_cpu.
            spec_token_ids = (
                scheduler_output.scheduled_spec_decode_tokens.get(req_id, ()))
            if spec_token_ids:
                num_spec_tokens = len(spec_token_ids)
                start_index = self.input_batch.num_tokens_no_spec[req_index]
                end_token_index = start_index + num_spec_tokens
                self.input_batch.token_ids_cpu[
                    req_index, start_index:end_token_index] = spec_token_ids
                # NOTE(woosuk): `num_tokens` here may include spec tokens.
                self.input_batch.num_tokens[req_index] += num_spec_tokens

        # Add the new or resumed requests to the persistent batch.
        # The smaller empty indices are filled first.
        for request in reqs_to_add:
            self.input_batch.add_request(request)

        # Condense the batched states if there are gaps left by removed requests
        self.input_batch.condense()
        # Allow attention backend to reorder the batch, potentially
        self._may_reorder_batch(scheduler_output)
        # Refresh batch metadata with any pending updates.
        self.input_batch.refresh_metadata()

    def _init_mrope_positions(self, req_state: CachedRequestState):
        image_grid_thw = []
        video_grid_thw = []
        second_per_grid_ts = []
        audio_feature_lengths = []
        use_audio_in_video = False
        for mm_item in req_state.mm_kwargs:
            mm_input = mm_item.get_data()
            if (t := mm_input.get("image_grid_thw")) is not None:
                image_grid_thw.append(t.tolist())
            if (t := mm_input.get("video_grid_thw")) is not None:
                video_grid_thw.append(t.tolist())
            if (t := mm_input.get("second_per_grid_ts")) is not None:
                second_per_grid_ts.append(t)
            if (t := mm_input.get("audio_feature_lengths")) is not None:
                audio_feature_lengths.append(t)
            if mm_input.get("use_audio_in_video") is True:
                use_audio_in_video = True

        req_state.mrope_positions, req_state.mrope_position_delta = \
            MRotaryEmbedding.get_input_positions_tensor(
                req_state.prompt_token_ids,
                hf_config=self.model_config.hf_config,
                image_grid_thw=image_grid_thw,
                video_grid_thw=video_grid_thw,
                second_per_grid_ts=second_per_grid_ts,
                audio_feature_lengths=audio_feature_lengths,
                use_audio_in_video=use_audio_in_video,
            )

    def _extract_mm_kwargs(
        self,
        scheduler_output: "SchedulerOutput",
    ) -> BatchedTensorInputs:
        if not scheduler_output or not self.is_multimodal_raw_input_only_model:
            return {}

        mm_kwargs = list[MultiModalKwargsItem]()
        for req in scheduler_output.scheduled_new_reqs:
            mm_kwargs.extend(req.mm_kwargs)

        # Input all modalities at once
        mm_kwargs_combined: BatchedTensorInputs = {}
        for _, _, mm_kwargs_group in group_mm_kwargs_by_modality(
                mm_kwargs,
                device=self.device,
                pin_memory=self.pin_memory,
        ):
            mm_kwargs_combined.update(mm_kwargs_group)

        return mm_kwargs_combined

    def _dummy_mm_kwargs(self, num_seqs: int) -> BatchedTensorInputs:
        if not self.is_multimodal_raw_input_only_model:
            return {}

        mm_budget = self.mm_budget
        assert mm_budget is not None

        dummy_modality = mm_budget.get_modality_with_max_tokens()
        return self._get_mm_dummy_batch(dummy_modality, num_seqs)

    def _get_cumsum_and_arange(
        self,
        num_tokens: np.ndarray,
        cumsum_dtype: Optional[np.dtype] = None,
    ) -> tuple[np.ndarray, np.ndarray]:
        """Get the cumulative sum and batched arange of the given array.
        # E.g., [2, 5, 3] -> ([2, 7, 10], [0, 1, 0, 1, 2, 3, 4, 0, 1, 2])
        # Equivalent to but faster than:
        # np.concatenate([np.arange(n) for n in num_tokens])
        """
        # Step 1. [2, 5, 3] -> [2, 7, 10]
        cu_num_tokens = np.cumsum(num_tokens, dtype=cumsum_dtype)
        total_num_tokens = cu_num_tokens[-1]
        # Step 2. [2, 7, 10] -> [0, 0, 2, 2, 2, 2, 2, 7, 7, 7]
        cumsums_offsets = np.repeat(cu_num_tokens - num_tokens, num_tokens)
        # Step 3. [0, 1, 0, 1, 2, 3, 4, 0, 1, 2]
        arange = self.arange_np[:total_num_tokens] - cumsums_offsets

        return cu_num_tokens, arange

    def _prepare_inputs(
        self,
        scheduler_output: "SchedulerOutput",
    ) -> tuple[dict[str, Any], torch.Tensor, Optional[SpecDecodeMetadata],
               np.ndarray, Optional[CommonAttentionMetadata], int]:
        """
        :return: tuple[
            attn_metadata: layer-to-attention_metadata mapping,
            logits_indices, spec_decode_metadata
        ]
        """
        total_num_scheduled_tokens = scheduler_output.total_num_scheduled_tokens
        assert total_num_scheduled_tokens > 0
        num_reqs = self.input_batch.num_reqs
        assert num_reqs > 0

        # OPTIMIZATION: Start copying the block table first.
        # This way, we can overlap the copy with the following CPU operations.
        self.input_batch.block_table.commit_block_table(num_reqs)

        # Get the number of scheduled tokens for each request.
        req_ids = self.input_batch.req_ids
        tokens = [scheduler_output.num_scheduled_tokens[i] for i in req_ids]
        num_scheduled_tokens = np.array(tokens, dtype=np.int32)
        max_num_scheduled_tokens = max(tokens)

        # Get request indices.
        # E.g., [2, 5, 3] -> [0, 0, 1, 1, 1, 1, 1, 2, 2, 2]
        req_indices = np.repeat(self.arange_np[:num_reqs],
                                num_scheduled_tokens)

        # cu_num_tokens: [2, 5, 3] -> [2, 7, 10]
        # arange: [0, 1, 0, 1, 2, 3, 4, 0, 1, 2]
        cu_num_tokens, arange = self._get_cumsum_and_arange(
            num_scheduled_tokens)

        # Get positions.
        positions_np = self.positions.np[:total_num_scheduled_tokens]
        np.add(self.input_batch.num_computed_tokens_cpu[req_indices],
               arange,
               out=positions_np)

        # Calculate M-RoPE positions.
        # Only relevant for models using M-RoPE (e.g, Qwen2-VL)
        if self.uses_mrope:
            self._calc_mrope_positions(scheduler_output)

        # Get token indices.
        # E.g., [0, 1, 0, 1, 2, 3, 4, 0, 1, 2]
        # -> [0, 1, M, M + 1, M + 2, M + 3, M + 4, 2 * M, 2 * M + 1, 2 * M + 2]
        # where M is the max_model_len.
        token_indices = (positions_np +
                         req_indices * self.input_batch.token_ids_cpu.shape[1])

        # NOTE(woosuk): We use torch.index_select instead of np.take here
        # because torch.index_select is much faster than np.take for large
        # tensors.
        torch.index_select(self.input_batch.token_ids_cpu_tensor.flatten(),
                           0,
                           torch.from_numpy(token_indices),
                           out=self.input_ids.cpu[:total_num_scheduled_tokens])

        self.input_batch.block_table.compute_slot_mapping(
            req_indices, positions_np)
        self.input_batch.block_table.commit_slot_mapping(
            total_num_scheduled_tokens)

        # Prepare the attention metadata.
        self.query_start_loc.np[0] = 0
        self.query_start_loc.np[1:num_reqs + 1] = cu_num_tokens
        # Note: pad query_start_loc to be non-decreasing, as kernels
        # like FlashAttention requires that
        self.query_start_loc.np[num_reqs + 1:].fill(cu_num_tokens[-1])
        self.query_start_loc.copy_to_gpu()
        query_start_loc = self.query_start_loc.gpu[:num_reqs + 1]

        self.seq_lens.np[:num_reqs] = (
            self.input_batch.num_computed_tokens_cpu[:num_reqs] +
            num_scheduled_tokens)
        # Fill unused with 0 for full cuda graph mode.
        self.seq_lens.np[num_reqs:].fill(0)
        self.seq_lens.copy_to_gpu()
        seq_lens = self.seq_lens.gpu[:num_reqs]
        max_seq_len = self.seq_lens.np[:num_reqs].max().item()

        # Copy the tensors to the GPU.
        self.input_ids.copy_to_gpu(total_num_scheduled_tokens)
        if self.uses_mrope:
            # Only relevant for models using M-RoPE (e.g, Qwen2-VL)
            self.mrope_positions.gpu[:, :total_num_scheduled_tokens].copy_(
                self.mrope_positions.cpu[:, :total_num_scheduled_tokens],
                non_blocking=True)
        else:
            # Common case (1D positions)
            self.positions.copy_to_gpu(total_num_scheduled_tokens)

        use_spec_decode = len(
            scheduler_output.scheduled_spec_decode_tokens) > 0
        if not use_spec_decode:
            # NOTE(woosuk): Due to chunked prefills, the batch may contain
            # partial requests. While we should not sample any token
            # from these partial requests, we do so for simplicity.
            # We will ignore the sampled tokens from the partial requests.
            # TODO: Support prompt logprobs.
            logits_indices = query_start_loc[1:] - 1
            spec_decode_metadata = None
        else:
            # Get the number of draft tokens for each request.
            # Iterate over the dictionary rather than all requests since not all
            # requests have draft tokens.
            num_draft_tokens = np.zeros(num_reqs, dtype=np.int32)
            for req_id, draft_token_ids in (
                    scheduler_output.scheduled_spec_decode_tokens.items()):
                req_idx = self.input_batch.req_id_to_index[req_id]
                num_draft_tokens[req_idx] = len(draft_token_ids)

            spec_decode_metadata = self._calc_spec_decode_metadata(
                num_draft_tokens, cu_num_tokens)
            logits_indices = spec_decode_metadata.logits_indices

        logits_indices_padded = None
        if self.cache_config.kv_sharing_fast_prefill:
            logits_indices_padded = self._prepare_kv_sharing_fast_prefill(
                logits_indices)

        attn_metadata: dict[str, Any] = {}

        # Used in the below loop.
        query_start_loc_cpu = self.query_start_loc.cpu[:num_reqs + 1]
        seq_lens_cpu = self.seq_lens.cpu[:num_reqs]
        num_computed_tokens_cpu = (
            self.input_batch.num_computed_tokens_cpu_tensor[:num_reqs])
        spec_decode_common_attn_metadata = None

        # Prepare the attention metadata for each KV cache group and make layers
        # in the same group share the same metadata.
        for kv_cache_group_id, kv_cache_group_spec in enumerate(
                self.kv_cache_config.kv_cache_groups):

            if isinstance(kv_cache_group_spec.kv_cache_spec,
                          EncoderOnlyAttentionSpec):
                # Encoder-only layers do not have KV cache, so we need to
                # create a dummy block table and slot mapping for them.
                blk_table_tensor = torch.zeros(
                    (num_reqs, 1),
                    dtype=torch.int32,
                    device=self.device,
                )
                slot_mapping = torch.zeros(
                    (total_num_scheduled_tokens, ),
                    dtype=torch.int64,
                    device=self.device,
                )
                num_common_prefix_blocks = 0
            else:
                blk_table = self.input_batch.block_table[kv_cache_group_id]
                blk_table_tensor = blk_table.get_device_tensor()[:num_reqs]
                slot_mapping = blk_table.slot_mapping[:
                                                      total_num_scheduled_tokens]

                # Fill unused with -1. Needed for reshape_and_cache in full cuda
                # graph mode.
                blk_table.slot_mapping[total_num_scheduled_tokens:].fill_(-1)
                num_common_prefix_blocks = (
                    scheduler_output.
                    num_common_prefix_blocks[kv_cache_group_id])

            common_attn_metadata = CommonAttentionMetadata(
                query_start_loc=query_start_loc,
                query_start_loc_cpu=query_start_loc_cpu,
                seq_lens=seq_lens,
                seq_lens_cpu=seq_lens_cpu,
                num_computed_tokens_cpu=num_computed_tokens_cpu,
                num_reqs=num_reqs,
                num_actual_tokens=total_num_scheduled_tokens,
                max_query_len=max_num_scheduled_tokens,
                max_seq_len=max_seq_len,
                block_table_tensor=blk_table_tensor,
                slot_mapping=slot_mapping,
                logits_indices_padded=logits_indices_padded,
                num_logits_indices=logits_indices.size(0),
                causal=True,
            )

            if self.speculative_config and \
                spec_decode_common_attn_metadata is None:
                spec_decode_common_attn_metadata = common_attn_metadata

            for attn_group in self.attn_groups[kv_cache_group_id]:
                # Prepare for cascade attention if enabled & beneficial.
                common_prefix_len = 0
                builder = attn_group.metadata_builder
                if self.cascade_attn_enabled:
                    common_prefix_len = self._compute_cascade_attn_prefix_len(
                        num_scheduled_tokens,
                        num_common_prefix_blocks,
                        kv_cache_group_spec.kv_cache_spec,
                        builder,
                    )

                attn_metadata_i = (builder.build(
                    common_prefix_len=common_prefix_len,
                    common_attn_metadata=common_attn_metadata,
                ))

                for layer_name in attn_group.layer_names:
                    attn_metadata[layer_name] = attn_metadata_i

        # Hot-Swap lora model
        if self.lora_config:
            self.set_active_loras(self.input_batch, num_scheduled_tokens)

        return (attn_metadata, logits_indices, spec_decode_metadata,
                num_scheduled_tokens, spec_decode_common_attn_metadata,
                max_num_scheduled_tokens)

    def _compute_cascade_attn_prefix_len(
        self,
        num_scheduled_tokens: np.ndarray,
        num_common_prefix_blocks: int,
        kv_cache_spec: KVCacheSpec,
        attn_metadata_builder: AttentionMetadataBuilder,
    ) -> int:
        """Compute the length of the common prefix for cascade attention.

        NOTE(woosuk): The common prefix length returned by this function
        represents the length used specifically for cascade attention, not the
        actual number of tokens shared between requests. When cascade attention
        is disabled (use_cascade=False), this function returns 0 even if
        requests share common tokens. Additionally, the common prefix length is
        truncated to a multiple of the block size and may be further truncated
        due to implementation details explained below.

        Args:
            num_scheduled_tokens: Number of tokens scheduled per request.
            num_common_prefix_blocks: Number of shared KV cache blocks.

        Returns:
            int: Length of common prefix in tokens.
        """
        common_prefix_len = num_common_prefix_blocks * kv_cache_spec.block_size
        if common_prefix_len == 0:
            # Common case.
            return 0

        # NOTE(woosuk): Cascade attention uses two attention kernels: one
        # for the common prefix and the other for the rest. For the first
        # kernel, we concatenate all the query tokens (possibly from
        # different requests) and treat them as if they are from the same
        # request. Then, we use bi-directional attention to process the
        # common prefix in the KV cache. Importantly, this means that the
        # first kernel does not do any masking.

        # Consider the following example:
        # Request 1's input query: [D, E, X]
        # Request 1's kv cache: [A, B, C, D, E, X]
        # Request 1's num_computed_tokens: 3 (i.e., [A, B, C])
        # Request 2's input query: [E, Y]
        # Request 2's kv cache: [A, B, C, D, E, Y]
        # Request 2's num_computed_tokens: 4 (i.e., [A, B, C, D])

        # If we use [A, B, C, D, E] as the common prefix, then the
        # first kernel will compute the bi-directional attention between
        # input query [D, E, X, E, Y] and common prefix [A, B, C, D, E].
        # However, this is wrong because D in Request 1 should not attend to
        # E in the common prefix (i.e., we need masking).
        # To avoid this, [A, B, C, D] should be the common prefix.
        # That is, the common prefix should be capped by the minimum
        # num_computed_tokens among the requests, and plus one to include
        # the first token of the query.

        # In practice, we use [A, B, C] as the common prefix, instead of
        # [A, B, C, D] (i.e., the common prefix is capped by the minimum
        # num_computed_tokens, without plus one).
        # This is because of an implementation detail: We want to always
        # use two kernels for cascade attention. Let's imagine:
        # Request 3's input query: [D]
        # Request 3's kv cache: [A, B, C, D]
        # Request 3's num_computed_tokens: 3 (i.e., [A, B, C])
        # If we use [A, B, C, D] as the common prefix for Request 1-3,
        # then Request 3 will be processed only by the first kernel,
        # and the second kernel will get an empty input. While this is not
        # a fundamental problem, our current implementation does not support
        # this case.
        num_reqs = len(num_scheduled_tokens)
        common_prefix_len = min(
            common_prefix_len,
            self.input_batch.num_computed_tokens_cpu[:num_reqs].min())
        # common_prefix_len should be a multiple of the block size.
        common_prefix_len = (common_prefix_len // kv_cache_spec.block_size *
                             kv_cache_spec.block_size)
        use_sliding_window = (isinstance(kv_cache_spec, SlidingWindowSpec) or
                              (isinstance(kv_cache_spec, FullAttentionSpec)
                               and kv_cache_spec.sliding_window is not None))
        use_local_attention = (
            isinstance(kv_cache_spec, ChunkedLocalAttentionSpec)
            or (isinstance(kv_cache_spec, FullAttentionSpec)
                and kv_cache_spec.attention_chunk_size is not None))
        assert isinstance(kv_cache_spec, AttentionSpec)
        use_cascade = attn_metadata_builder.use_cascade_attention(
            common_prefix_len=common_prefix_len,
            query_lens=num_scheduled_tokens,
            num_query_heads=self.num_query_heads,
            num_kv_heads=kv_cache_spec.num_kv_heads,
            use_alibi=self.use_alibi,
            use_sliding_window=use_sliding_window,
            use_local_attention=use_local_attention,
            num_sms=self.num_sms,
        )
        return common_prefix_len if use_cascade else 0

    def _calc_mrope_positions(self, scheduler_output: "SchedulerOutput"):
        mrope_pos_ptr = 0
        for index, req_id in enumerate(self.input_batch.req_ids):
            req = self.requests[req_id]
            assert req.mrope_positions is not None

            num_computed_tokens = \
                self.input_batch.num_computed_tokens_cpu[index]
            num_scheduled_tokens = \
                scheduler_output.num_scheduled_tokens[req_id]
            num_prompt_tokens = len(req.prompt_token_ids)

            if num_computed_tokens + num_scheduled_tokens > num_prompt_tokens:
                prompt_part_len = max(0,
                                      num_prompt_tokens - num_computed_tokens)
                completion_part_len = max(
                    0, num_scheduled_tokens - prompt_part_len)
            else:
                prompt_part_len = num_scheduled_tokens
                completion_part_len = 0

            assert num_scheduled_tokens == prompt_part_len + completion_part_len

            if prompt_part_len > 0:
                # prompt's mrope_positions are pre-computed
                dst_start = mrope_pos_ptr
                dst_end = mrope_pos_ptr + prompt_part_len
                src_start = num_computed_tokens
                src_end = num_computed_tokens + prompt_part_len

                self.mrope_positions.cpu[:, dst_start:dst_end] = (
                    req.mrope_positions[:, src_start:src_end])
                mrope_pos_ptr += prompt_part_len

            if completion_part_len > 0:
                # compute completion's mrope_positions on-the-fly
                dst_start = mrope_pos_ptr
                dst_end = mrope_pos_ptr + completion_part_len

                MRotaryEmbedding.get_next_input_positions_tensor(
                    out=self.mrope_positions.np,
                    out_offset=dst_start,
                    mrope_position_delta=req.mrope_position_delta,
                    context_len=num_computed_tokens + prompt_part_len,
                    num_new_tokens=completion_part_len,
                )

                mrope_pos_ptr += completion_part_len

    def _calc_spec_decode_metadata(
        self,
        num_draft_tokens: np.ndarray,
        cu_num_scheduled_tokens: np.ndarray,
    ) -> SpecDecodeMetadata:
        # Inputs:
        # cu_num_scheduled_tokens:  [  4, 104, 107, 207, 209]
        # num_draft_tokens:         [  3,   0,   2,   0,   1]
        # Outputs:
        # cu_num_draft_tokens:      [  3,   3,   5,   5,   6]
        # logits_indices:           [  0,   1,   2,   3, 103, 104, 105, 106,
        #                            206, 207, 208]
        # target_logits_indices:    [  0,   1,   2,   5,   6,   9]
        # bonus_logits_indices:     [  3,   4,   7,   8,  10]

        # Compute the logits indices.
        # [4, 1, 3, 1, 2]
        num_sampled_tokens = num_draft_tokens + 1

        # Step 1. cu_num_sampled_tokens: [4, 5, 8, 9, 11]
        # arange: [0, 1, 2, 3, 0, 0, 1, 2, 0, 0, 1]
        cu_num_sampled_tokens, arange = self._get_cumsum_and_arange(
            num_sampled_tokens, cumsum_dtype=np.int32)
        # Step 2. [0, 0, 0, 0, 103, 104, 104, 104, 206, 207, 207]
        logits_indices = np.repeat(
            cu_num_scheduled_tokens - num_sampled_tokens, num_sampled_tokens)
        # Step 3. [0, 1, 2, 3, 103, 104, 105, 106, 206, 207, 208]
        logits_indices += arange

        # Compute the bonus logits indices.
        bonus_logits_indices = cu_num_sampled_tokens - 1

        # Compute the draft logits indices.
        # cu_num_draft_tokens: [3, 3, 5, 5, 6]
        # arange: [0, 1, 2, 0, 1, 0]
        cu_num_draft_tokens, arange = self._get_cumsum_and_arange(
            num_draft_tokens, cumsum_dtype=np.int32)
        # [0, 0, 0, 5, 5, 9]
        target_logits_indices = np.repeat(
            cu_num_sampled_tokens - num_sampled_tokens, num_draft_tokens)
        # [0, 1, 2, 5, 6, 9]
        target_logits_indices += arange

        # TODO: Optimize the CPU -> GPU copy.
        cu_num_draft_tokens = torch.from_numpy(cu_num_draft_tokens).to(
            self.device, non_blocking=True)
        logits_indices = torch.from_numpy(logits_indices).to(self.device,
                                                             non_blocking=True)
        target_logits_indices = torch.from_numpy(target_logits_indices).to(
            self.device, non_blocking=True)
        bonus_logits_indices = torch.from_numpy(bonus_logits_indices).to(
            self.device, non_blocking=True)

        # Compute the draft token ids.
        # draft_token_indices:      [  1,   2,   3, 105, 106, 208]
        draft_token_ids = self.input_ids.gpu[logits_indices]
        draft_token_ids = draft_token_ids[target_logits_indices + 1]

        metadata = SpecDecodeMetadata(
            draft_token_ids=draft_token_ids,
            num_draft_tokens=num_draft_tokens.tolist(),
            cu_num_draft_tokens=cu_num_draft_tokens,
            target_logits_indices=target_logits_indices,
            bonus_logits_indices=bonus_logits_indices,
            logits_indices=logits_indices,
        )
        return metadata

    def _prepare_kv_sharing_fast_prefill(
        self,
        logits_indices: torch.Tensor,
    ) -> torch.Tensor:
        assert self.kv_sharing_fast_prefill_logits_indices is not None
        num_logits = logits_indices.shape[0]
        assert num_logits > 0
        self.kv_sharing_fast_prefill_logits_indices[:num_logits].copy_(
            logits_indices)
        # There might have leftover indices in logits_indices[num_logits:]
        # from previous iterations, whose values may be greater than the
        # batch size in the current iteration. To ensure indices are always
        # valid, we fill the padded indices with the last index.
        self.kv_sharing_fast_prefill_logits_indices[num_logits:].fill_(
            logits_indices[-1].item())
        if (self.compilation_config.cudagraph_mode != CUDAGraphMode.NONE
                and num_logits <= self.cudagraph_batch_sizes[-1]):
            # Use piecewise CUDA graphs.
            # Add padding to the batch size.
            num_logits_padded = self.vllm_config.pad_for_cudagraph(num_logits)
        else:
            num_logits_padded = num_logits
        logits_indices_padded = (
            self.kv_sharing_fast_prefill_logits_indices[:num_logits_padded])
        return logits_indices_padded

    def _execute_mm_encoder(self, scheduler_output: "SchedulerOutput"):
        scheduled_encoder_inputs = scheduler_output.scheduled_encoder_inputs
        if not scheduled_encoder_inputs:
            return
        # Batch the multi-modal inputs.
        mm_kwargs = list[MultiModalKwargsItem]()
        # list of tuple (mm_hash, position_info)
        mm_hashes_pos = list[tuple[str, PlaceholderRange]]()
        for req_id, encoder_input_ids in scheduled_encoder_inputs.items():
            req_state = self.requests[req_id]

            for mm_input_id in encoder_input_ids:
                mm_hash = req_state.mm_hashes[mm_input_id]
                mm_kwargs.append(req_state.mm_kwargs[mm_input_id])
                mm_hashes_pos.append(
                    (mm_hash, req_state.mm_positions[mm_input_id]))

        # Batch mm inputs as much as we can: if a request in the batch has
        # multiple modalities or a different modality than the previous one,
        # we process it separately to preserve item order.
        # FIXME(ywang96): This is a hacky way to deal with multiple modalities
        # in the same batch while still being able to benefit from batching
        # multimodal inputs. The proper solution should be reordering the
        # encoder outputs.
        encoder_outputs = []
        for _, num_items, mm_kwargs_group in group_mm_kwargs_by_modality(
                mm_kwargs,
                device=self.device,
                pin_memory=self.pin_memory,
        ):
            # Run the encoder.
            # `curr_group_outputs` is either of the following:
            # 1. A tensor of shape (num_items, feature_size, hidden_size)
            # in case feature_size is fixed across all multimodal items.
            # 2. A list or tuple (length: num_items) of tensors, each of shape
            # (feature_size, hidden_size) in case the feature size is dynamic
            # depending on the input multimodal items.
            curr_group_outputs = self.model.get_multimodal_embeddings(
                **mm_kwargs_group)

            sanity_check_mm_encoder_outputs(
                curr_group_outputs,
                expected_num_items=num_items,
            )

            for output in curr_group_outputs:
                encoder_outputs.append(output)

        # Cache the encoder outputs by mm_hash
        for (mm_hash, pos_info), output in zip(mm_hashes_pos, encoder_outputs):
            self.encoder_cache[mm_hash] = scatter_mm_placeholders(
                output,
                is_embed=pos_info.is_embed,
            )

    def _gather_mm_embeddings(
        self,
        scheduler_output: "SchedulerOutput",
        shift_computed_tokens: int = 0,
    ) -> list[torch.Tensor]:
        mm_embeds: list[torch.Tensor] = []
        for req_id in self.input_batch.req_ids:
            num_scheduled_tokens = scheduler_output.num_scheduled_tokens[
                req_id]
            req_state = self.requests[req_id]
            num_computed_tokens = \
                req_state.num_computed_tokens + shift_computed_tokens
            mm_positions = req_state.mm_positions
            mm_hashes = req_state.mm_hashes
            for i, pos_info in enumerate(mm_positions):
                start_pos = pos_info.offset
                num_encoder_tokens = pos_info.length

                # The encoder output is needed if the two ranges overlap:
                # [num_computed_tokens,
                #  num_computed_tokens + num_scheduled_tokens) and
                # [start_pos, start_pos + num_encoder_tokens)
                if start_pos >= num_computed_tokens + num_scheduled_tokens:
                    # The encoder output is not needed in this step.
                    break
                if start_pos + num_encoder_tokens <= num_computed_tokens:
                    # The encoder output is already processed and stored
                    # in the decoder's KV cache.
                    continue

                start_idx = max(num_computed_tokens - start_pos, 0)
                end_idx = min(
                    num_computed_tokens - start_pos + num_scheduled_tokens,
                    num_encoder_tokens,
                )
                assert start_idx < end_idx

                mm_hash = mm_hashes[i]
                encoder_output = self.encoder_cache.get(mm_hash, None)
                assert encoder_output is not None,\
                    f"Encoder cache miss for {mm_hash}."

                if (is_embed := pos_info.is_embed) is not None:
                    is_embed = is_embed[start_idx:end_idx]

                mm_embeds_item = gather_mm_placeholders(
                    encoder_output[start_idx:end_idx],
                    is_embed=is_embed,
                )
                mm_embeds.append(mm_embeds_item)
        return mm_embeds

    def get_model(self) -> nn.Module:
        # get raw model out of the cudagraph wrapper.
        if isinstance(self.model, CUDAGraphWrapper):
            return self.model.unwrap()
        return self.model

    def get_supported_generation_tasks(self) -> list[GenerationTask]:
        model = self.get_model()
        supported_tasks = list[GenerationTask]()

        if is_text_generation_model(model):
            supported_tasks.append("generate")

        if supports_transcription(model):
            if model.supports_transcription_only:
                return ["transcription"]

            supported_tasks.append("transcription")

        return supported_tasks

    def get_supported_pooling_tasks(self) -> list[PoolingTask]:
        model = self.get_model()
        if not is_pooling_model(model):
            return []

        supported_tasks = list(model.pooler.get_supported_tasks())

        if (self.scheduler_config.chunked_prefill_enabled
                and "encode" in supported_tasks):
            supported_tasks.remove("encode")

            logger.debug_once("Chunked prefill is not supported with "
                              "encode task which using ALL pooling. "
                              "Please turn off chunked prefill by "
                              "`--no-enable-chunked-prefill` before using it.")

        if "score" in supported_tasks:
            num_labels = getattr(self.model_config.hf_config, "num_labels", 0)
            if num_labels != 1:
                supported_tasks.remove("score")
                logger.debug_once(
                    "Score API is only enabled for num_labels == 1.")

        return supported_tasks

    def get_supported_tasks(self) -> tuple[SupportedTask, ...]:
        tasks = list[SupportedTask]()

        if self.model_config.runner_type == "generate":
            tasks.extend(self.get_supported_generation_tasks())
        if self.model_config.runner_type == "pooling":
            tasks.extend(self.get_supported_pooling_tasks())

        return tuple(tasks)

    def apply_grammar_bitmask(
        self,
        scheduler_output: "SchedulerOutput",
        logits: torch.Tensor,
    ):
        grammar_bitmask = scheduler_output.grammar_bitmask
        if grammar_bitmask is None:
            return

        # We receive the structured output bitmask from the scheduler,
        # compacted to contain bitmasks only for structured output requests.
        # The order of the requests in the bitmask is not guaranteed to be the
        # same as the order of the requests in the gpu runner's batch. We need
        # to sort the bitmask to match the order of the requests used here.

        # Get the batch indices of the structured output requests.
        # Keep track of the number of speculative tokens scheduled for every
        # request in the batch, as the logit indices are offset by this amount.
        struct_out_req_batch_indices: dict[str, int] = {}
        cumulative_offset = 0
        seq = sorted(self.input_batch.req_id_to_index.items(),
                     key=lambda x: x[1])
        for req_id, batch_index in seq:
            logit_index = batch_index + cumulative_offset
            cumulative_offset += len(
                scheduler_output.scheduled_spec_decode_tokens.get(req_id, []))
            if req_id in scheduler_output.structured_output_request_ids:
                struct_out_req_batch_indices[req_id] = logit_index

        out_indices = []

        # Reorder the bitmask to match the order of the requests in the batch.
        sorted_bitmask = np.full(shape=(logits.shape[0],
                                        grammar_bitmask.shape[1]),
                                 fill_value=-1,
                                 dtype=grammar_bitmask.dtype)
        cumulative_index = 0
        seq = sorted(scheduler_output.structured_output_request_ids.items(),
                     key=lambda x: x[1])
        for req_id, _ in seq:
            logit_index = struct_out_req_batch_indices[req_id]
            num_spec_tokens = len(
                scheduler_output.scheduled_spec_decode_tokens.get(req_id, []))
            for i in range(1 + num_spec_tokens):
                sorted_bitmask[logit_index + i] = \
                    grammar_bitmask[cumulative_index + i]
                out_indices.append(logit_index + i)
            cumulative_index += 1 + num_spec_tokens
        grammar_bitmask = sorted_bitmask

        # If the length of out indices and the logits have the same shape
        # we don't need to pass indices to the kernel,
        # since the bitmask is already aligned with the logits.
        skip_out_indices = len(out_indices) == logits.shape[0]

        # Serialization of np.ndarray is much more efficient than a tensor,
        # so we receive it in that format.
        grammar_bitmask = torch.from_numpy(grammar_bitmask).contiguous()

        xgr.apply_token_bitmask_inplace(
            logits,
            grammar_bitmask.to(self.device, non_blocking=True),
            indices=out_indices if not skip_out_indices else None,
        )

    def sync_and_slice_intermediate_tensors(
            self, num_tokens: int, intermediate_tensors: IntermediateTensors,
            sync_self: bool) -> IntermediateTensors:

        assert self.intermediate_tensors is not None

        tp = self.vllm_config.parallel_config.tensor_parallel_size
        enabled_sp = self.compilation_config.pass_config. \
            enable_sequence_parallelism
        if enabled_sp:
            # When sequence parallelism is enabled, we always pad num_tokens
            # to be a multiple of tensor_parallel_size (tp) earlier
            assert num_tokens % tp == 0
        is_residual_scattered = tp > 1 and enabled_sp \
            and num_tokens % tp == 0

        # When sequence parallelism is enabled, the "residual" tensor is sharded
        # across tensor parallel ranks, so each rank only needs its own slice.
        if sync_self:
            assert intermediate_tensors is not None
            for k, v in intermediate_tensors.items():
                is_scattered = k == "residual" and is_residual_scattered
                copy_len = num_tokens // tp if is_scattered else \
                    num_tokens
                self.intermediate_tensors[k][:copy_len].copy_(
                    v[:copy_len], non_blocking=True)

        return IntermediateTensors({
            k:
            v[:num_tokens // tp]
            if k == "residual" and is_residual_scattered else v[:num_tokens]
            for k, v in self.intermediate_tensors.items()
        })

    def eplb_step(self,
                  is_dummy: bool = False,
                  is_profile: bool = False) -> None:
        """
        Step for the EPLB (Expert Parallelism Load Balancing) state.
        """
        if not self.parallel_config.enable_eplb:
            return

        assert self.eplb_state is not None
        model = self.get_model()
        assert is_mixture_of_experts(model)
        self.eplb_state.step(
            model,
            is_dummy,
            is_profile,
            log_stats=self.parallel_config.eplb_config.log_balancedness,
        )

    def get_dp_padding(self,
                       num_tokens: int) -> tuple[int, Optional[torch.Tensor]]:
        dp_size = self.vllm_config.parallel_config.data_parallel_size
        dp_rank = self.vllm_config.parallel_config.data_parallel_rank

        # For DP: Don't pad when setting enforce_eager.
        # This lets us set enforce_eager on the prefiller in a P/D setup and
        # still use CUDA graphs (enabled by this padding) on the decoder.
        #
        # TODO(tms) : There are many cases where padding is enabled for
        # prefills, causing unnecessary and excessive padding of activations.

        if dp_size == 1 or self.vllm_config.model_config.enforce_eager:
            # Early exit.
            return 0, None

        num_tokens_across_dp = DPMetadata.num_tokens_across_dp(
            num_tokens, dp_size, dp_rank)
        max_tokens_across_dp_cpu = torch.max(num_tokens_across_dp).item()
        num_tokens_after_padding = torch.tensor([max_tokens_across_dp_cpu] *
                                                dp_size,
                                                device="cpu",
                                                dtype=torch.int32)
        return max_tokens_across_dp_cpu - num_tokens, num_tokens_after_padding

    def _pool(
        self,
        hidden_states: torch.Tensor,
        num_scheduled_tokens: int,
        num_scheduled_tokens_np: np.ndarray,
        kv_connector_output: Optional[KVConnectorOutput],
    ) -> ModelRunnerOutput:
        assert self.input_batch.num_reqs ==\
            len(self.input_batch.pooling_params), \
        "Either all or none of the requests in" \
        " a batch must be pooling request"

        hidden_states = hidden_states[:num_scheduled_tokens]
        pooling_metadata = self.input_batch.get_pooling_metadata()
        pooling_metadata.build_pooling_cursor(num_scheduled_tokens_np.tolist(),
                                              device=hidden_states.device)
        seq_lens_cpu = self.seq_lens.cpu[:self.input_batch.num_reqs]

        # Pooling models D2H & synchronize occurs in pooler.py:build_output
        raw_pooler_output = self.model.pooler(
            hidden_states=hidden_states, pooling_metadata=pooling_metadata)

        pooler_output: list[Optional[torch.Tensor]] = []
        for raw_output, seq_len, prompt_len in zip(
                raw_pooler_output, seq_lens_cpu, pooling_metadata.prompt_lens):

            output = raw_output.data if seq_len == prompt_len else None
            pooler_output.append(output)

        return ModelRunnerOutput(
            req_ids=self.input_batch.req_ids,
            req_id_to_index=self.input_batch.req_id_to_index,
            sampled_token_ids=[],
            logprobs=None,
            prompt_logprobs_dict={},
            pooler_output=pooler_output,
            kv_connector_output=kv_connector_output,
        )

    @torch.inference_mode()
    def execute_model(
        self,
        scheduler_output: "SchedulerOutput",
        intermediate_tensors: Optional[IntermediateTensors] = None,
    ) -> Union[ModelRunnerOutput, IntermediateTensors]:
        self._update_states(scheduler_output)
        if not scheduler_output.total_num_scheduled_tokens:
            if not has_kv_transfer_group():
                # Return empty ModelRunnerOutput if there's no work to do.
                return EMPTY_MODEL_RUNNER_OUTPUT

            return self.kv_connector_no_forward(scheduler_output,
                                                self.vllm_config)

        if self.cache_config.kv_sharing_fast_prefill:
            assert not self.input_batch.num_prompt_logprobs, (
                "--kv-sharing-fast-prefill produces incorrect logprobs for "
                "prompt tokens, tokens, please disable it when the requests "
                "need prompt logprobs")

        # Prepare the decoder inputs.
        (attn_metadata, logits_indices, spec_decode_metadata,
         num_scheduled_tokens_np, spec_decode_common_attn_metadata,
         max_query_len) = self._prepare_inputs(scheduler_output)

        num_scheduled_tokens = scheduler_output.total_num_scheduled_tokens
        if (self.compilation_config.cudagraph_mode != CUDAGraphMode.NONE
                and not envs.VLLM_DISABLE_PAD_FOR_CUDAGRAPH
                and num_scheduled_tokens <= self.cudagraph_batch_sizes[-1]):
            # Use CUDA graphs.
            # Add padding to the batch size.
            num_input_tokens = self.vllm_config.pad_for_cudagraph(
                num_scheduled_tokens)
        else:
            # Eager mode.
            # Pad tokens to multiple of tensor_parallel_size when
            # enabled collective fusion for SP
            tp_size = self.vllm_config.parallel_config.tensor_parallel_size
            if self.compilation_config.pass_config. \
                enable_sequence_parallelism and tp_size > 1:
                num_input_tokens = round_up(num_scheduled_tokens, tp_size)
            else:
                num_input_tokens = num_scheduled_tokens

        # Padding for DP
        num_pad, num_tokens_across_dp = self.get_dp_padding(num_input_tokens)
        num_input_tokens += num_pad

        # _prepare_inputs may reorder the batch, so we must gather multi
        # modal outputs after that to ensure the correct order
        if self.supports_mm_inputs:
            # Run the multimodal encoder if any.
            self._execute_mm_encoder(scheduler_output)
            mm_embeds = self._gather_mm_embeddings(scheduler_output)
        else:
            mm_embeds = []

        if self.supports_mm_inputs and get_pp_group().is_first_rank:
            # NOTE(woosuk): To unify token ids and soft tokens (vision
            # embeddings), we always use embeddings (rather than token ids)
            # as input to the multimodal model, even when the input is text.
            inputs_embeds_scheduled = self.model.get_input_embeddings(
                input_ids=self.input_ids.gpu[:num_scheduled_tokens],
                multimodal_embeddings=mm_embeds or None,
            )

            # TODO(woosuk): Avoid the copy. Optimize.
            self.inputs_embeds[:num_scheduled_tokens].copy_(
                inputs_embeds_scheduled)

            input_ids = None
            inputs_embeds = self.inputs_embeds[:num_input_tokens]
            model_kwargs = {
                **self._init_model_kwargs(num_scheduled_tokens),
                **self._extract_mm_kwargs(scheduler_output),
            }
        else:
            # For text-only models, we use token ids as input.
            # While it is possible to use embeddings as input just like the
            # multimodal models, it is not desirable for performance since
            # then the embedding layer is not included in the CUDA graph.
            input_ids = self.input_ids.gpu[:num_input_tokens]
            inputs_embeds = None
            model_kwargs = self._init_model_kwargs(num_input_tokens)
        if self.uses_mrope:
            positions = self.mrope_positions.gpu[:, :num_input_tokens]
        else:
            positions = self.positions.gpu[:num_input_tokens]

        if get_pp_group().is_first_rank:
            intermediate_tensors = None
        else:
            intermediate_tensors = self.sync_and_slice_intermediate_tensors(
                num_input_tokens, intermediate_tensors, True)

        uniform_decode = (max_query_len == self.uniform_decode_query_len) and (
            num_scheduled_tokens == self.input_batch.num_reqs * max_query_len)
        batch_descriptor = BatchDescriptor(num_tokens=num_input_tokens,
                                           uniform_decode=uniform_decode)
        cudagraph_runtime_mode, batch_descriptor = \
            self.cudagraph_dispatcher.dispatch(batch_descriptor)

        # Run the model.
        # Use persistent buffers for CUDA graphs.
        with set_forward_context(
                attn_metadata,
                self.vllm_config,
                num_tokens=num_input_tokens,
                num_tokens_across_dp=num_tokens_across_dp,
                cudagraph_runtime_mode=cudagraph_runtime_mode,
                batch_descriptor=batch_descriptor,
        ), self.maybe_get_kv_connector_output(
                scheduler_output) as kv_connector_output:

            model_output = self.model(
                input_ids=input_ids,
                positions=positions,
                intermediate_tensors=intermediate_tensors,
                inputs_embeds=inputs_embeds,
                **model_kwargs,
            )

        if self.use_aux_hidden_state_outputs:
            hidden_states, aux_hidden_states = model_output
        else:
            hidden_states = model_output
            aux_hidden_states = None

        if input_ids.shape[0] > 2 and get_tp_group().is_first_rank:
            # Serializing the hidden states. Let's read the metadata:
            try:
                with open("/tmp/meta.json", "r") as f:
                    meta = json.load(f)
                target_file = meta["target_file"]
                conv_id = meta["conversation_id"]
                data_to_save = {
                    "hidden_states": hidden_states.cpu().detach().clone(),
                    "input_ids": input_ids.cpu().detach().clone(),
                    "conversation_id": conv_id,
                }
                if aux_hidden_states is not None:
                    data_to_save["hidden_state_features"] = torch.cat(
                        [aux_hidden_layer.cpu().detach().clone() for aux_hidden_layer in aux_hidden_states], dim=-1
                    )
                torch.save(data_to_save, target_file)
            except FileNotFoundError:
                # If the metadata file is not found, we just skip saving.
                logger.warning(
                    "Metadata file not found. Skipping saving hidden states.")
        
        # Broadcast PP output for external_launcher (torchrun)
        # to make sure we are synced across pp ranks
        # TODO: Support overlapping mirco-batches
        # https://github.com/vllm-project/vllm/issues/18019
        broadcast_pp_output = \
            self.parallel_config.distributed_executor_backend \
            == "external_launcher" and len(get_pp_group().ranks) > 0
        if not get_pp_group().is_last_rank:
            # For mid-pipeline stages, return the hidden states.
            assert isinstance(hidden_states, IntermediateTensors)
            if not broadcast_pp_output:
                hidden_states.kv_connector_output = kv_connector_output
                return hidden_states
            get_pp_group().send_tensor_dict(hidden_states.tensors,
                                            all_gather_group=get_tp_group())
            logits = None
        else:
            if self.is_pooling_model:
                return self._pool(hidden_states, num_scheduled_tokens,
                                  num_scheduled_tokens_np, kv_connector_output)

            sample_hidden_states = hidden_states[logits_indices]
            logits = self.model.compute_logits(sample_hidden_states, None)
        if broadcast_pp_output:
            model_output_broadcast_data = {
                "logits": logits.contiguous(),
            } if logits is not None else {}
            model_output_broadcast_data = get_pp_group().broadcast_tensor_dict(
                model_output_broadcast_data, src=len(get_pp_group().ranks) - 1)
            assert model_output_broadcast_data is not None
            logits = model_output_broadcast_data["logits"]

        # Apply structured output bitmasks if present
        if scheduler_output.grammar_bitmask is not None:
            self.apply_grammar_bitmask(scheduler_output, logits)

        # Sample the next token and get logprobs if needed.
        sampling_metadata = self.input_batch.sampling_metadata
        if spec_decode_metadata is None:
            sampler_output = self.sampler(
                logits=logits,
                sampling_metadata=sampling_metadata,
            )
        else:
            # When indexing with a tensor (bonus_logits_indices), PyTorch
            # creates a new tensor with separate storage from the original
            # logits tensor. This means any in-place operations on bonus_logits
            # won't affect the original logits tensor.
            assert logits is not None
            bonus_logits = logits[spec_decode_metadata.bonus_logits_indices]
            sampler_output = self.sampler(
                logits=bonus_logits,
                sampling_metadata=sampling_metadata,
            )
            bonus_token_ids = sampler_output.sampled_token_ids

            # Just like `bonus_logits`, `target_logits` is a new tensor with
            # separate storage from the original `logits` tensor. Therefore,
            # it is safe to update `target_logits` in place.
            target_logits = logits[spec_decode_metadata.target_logits_indices]
            output_token_ids = self.rejection_sampler(
                spec_decode_metadata,
                None,  # draft_probs
                target_logits,
                bonus_token_ids,
                sampling_metadata,
            )
            sampler_output.sampled_token_ids = output_token_ids

        num_nans_in_logits = {}
        if envs.VLLM_COMPUTE_NANS_IN_LOGITS:
            num_nans_in_logits = self._get_nans_in_logits(logits)

        # TODO(woosuk): The following loop can be slow since it iterates over
        # the requests one by one. Optimize.
        discard_sampled_tokens_req_indices = []
        for i, req_id in enumerate(self.input_batch.req_ids):
            req_state = self.requests[req_id]
            seq_len = (req_state.num_computed_tokens +
                       scheduler_output.num_scheduled_tokens[req_id])
            if seq_len < req_state.num_tokens:
                # Ignore the sampled token for partial prefills.
                # Rewind the generator state as if the token was not sampled.
                # This relies on cuda-specific torch-internal impl details
                generator = self.input_batch.generators.get(i)
                if generator is not None:
                    generator.set_offset(generator.get_offset() - 4)
                # Record the index of the request that should not be sampled,
                # so that we could clear the sampled tokens before returning.
                discard_sampled_tokens_req_indices.append(i)

        # NOTE: GPU -> CPU Sync happens here.
        # Move as many CPU operations as possible before this sync point.
        logprobs_tensors = sampler_output.logprobs_tensors
        logprobs_lists = logprobs_tensors.tolists() \
            if logprobs_tensors is not None else None

        # Compute prompt logprobs if needed.
        prompt_logprobs_dict = self._get_prompt_logprobs_dict(
            hidden_states[:num_scheduled_tokens],
            scheduler_output.num_scheduled_tokens,
        )

        # Get the valid generated tokens.
        sampled_token_ids = sampler_output.sampled_token_ids
        max_gen_len = sampled_token_ids.shape[-1]
        if max_gen_len == 1:
            # No spec decode tokens.
            valid_sampled_token_ids = self._to_list(sampled_token_ids)
        else:
            # Includes spec decode tokens.
            valid_sampled_token_ids = self.rejection_sampler.parse_output(
                sampled_token_ids,
                self.input_batch.vocab_size,
            )
        # Mask out the sampled tokens that should not be sampled.
        for i in discard_sampled_tokens_req_indices:
            valid_sampled_token_ids[i].clear()

        # Cache the sampled tokens in the model runner, so that the scheduler
        # doesn't need to send them back.
        # NOTE(woosuk): As an exception, when using PP, the scheduler sends
        # the sampled tokens back, because there's no direct communication
        # between the first-stage worker and the last-stage worker.
        req_ids = self.input_batch.req_ids
        for req_idx, sampled_ids in enumerate(valid_sampled_token_ids):
            if not sampled_ids:
                continue

            start_idx = self.input_batch.num_tokens_no_spec[req_idx]
            end_idx = start_idx + len(sampled_ids)
            assert end_idx <= self.max_model_len, (
                "Sampled token IDs exceed the max model length. "
                f"Total number of tokens: {end_idx} > max_model_len: "
                f"{self.max_model_len}")

            self.input_batch.token_ids_cpu[req_idx,
                                           start_idx:end_idx] = sampled_ids
            self.input_batch.num_tokens_no_spec[req_idx] = end_idx
            self.input_batch.num_tokens[req_idx] = end_idx
            req_id = req_ids[req_idx]
            req_state = self.requests[req_id]
            req_state.output_token_ids.extend(sampled_ids)

        if self.speculative_config:
            assert spec_decode_common_attn_metadata is not None
            self._draft_token_ids = self.propose_draft_token_ids(
                scheduler_output,
                valid_sampled_token_ids,
                sampling_metadata,
                hidden_states,
                sample_hidden_states,
                aux_hidden_states,
                spec_decode_metadata,
                spec_decode_common_attn_metadata,
            )

        self.eplb_step()

        return ModelRunnerOutput(
            req_ids=self.input_batch.req_ids,
            req_id_to_index=self.input_batch.req_id_to_index,
            sampled_token_ids=valid_sampled_token_ids,
            logprobs=logprobs_lists,
            prompt_logprobs_dict=prompt_logprobs_dict,
            pooler_output=[],
            kv_connector_output=kv_connector_output,
            num_nans_in_logits=num_nans_in_logits,
        )

    def take_draft_token_ids(self) -> Optional[DraftTokenIds]:
        if self._draft_token_ids is None:
            return None
        req_ids = self.input_batch.req_ids
        if isinstance(self._draft_token_ids, torch.Tensor):
            draft_token_ids = self._draft_token_ids.tolist()
        else:
            draft_token_ids = self._draft_token_ids
        self._draft_token_ids = None
        return DraftTokenIds(req_ids, draft_token_ids)

    def propose_draft_token_ids(
        self,
        scheduler_output: "SchedulerOutput",
        sampled_token_ids: list[list[int]],
        sampling_metadata: SamplingMetadata,
        hidden_states: torch.Tensor,
        sample_hidden_states: torch.Tensor,
        aux_hidden_states: Optional[torch.Tensor],
        spec_decode_metadata: Optional[SpecDecodeMetadata],
        common_attn_metadata: CommonAttentionMetadata,
    ) -> Union[list[list[int]], torch.Tensor]:
        num_scheduled_tokens = scheduler_output.total_num_scheduled_tokens
        if self.speculative_config.method == "ngram":
            assert isinstance(self.drafter, NgramProposer)
            draft_token_ids = self.propose_ngram_draft_token_ids(
                sampled_token_ids)
        elif self.speculative_config.method == "medusa":
            assert isinstance(self.drafter, MedusaProposer)
            if sample_hidden_states.shape[0] == len(sampled_token_ids):
                # The input to the target model does not include draft tokens.
                hidden_states = sample_hidden_states
            else:
                indices = []
                offset = 0
                for num_draft, tokens in zip(
                        spec_decode_metadata.num_draft_tokens,
                        sampled_token_ids):
                    indices.append(offset + len(tokens) - 1)
                    offset += num_draft + 1
                indices = torch.tensor(indices, device=self.device)
                hidden_states = sample_hidden_states[indices]

            draft_token_ids = self.drafter.propose(
                target_hidden_states=hidden_states,
                sampling_metadata=sampling_metadata,
            )
        elif self.speculative_config.use_eagle():
            assert isinstance(self.drafter, EagleProposer)
            # TODO(woosuk): Refactor the loop.
            req_ids = self.input_batch.req_ids
            next_token_ids: list[int] = []
            for i, token_ids in enumerate(sampled_token_ids):
                if token_ids:
                    # Common case.
                    next_token_id = token_ids[-1]
                else:
                    # Partial prefill (rare case).
                    # Get the next token id from the request state.
                    req_id = req_ids[i]
                    req_state = self.requests[req_id]
                    seq_len = (req_state.num_computed_tokens +
                               scheduler_output.num_scheduled_tokens[req_id])
                    next_token_id = req_state.get_token_id(seq_len)
                next_token_ids.append(next_token_id)
            next_token_ids = torch.tensor(next_token_ids,
                                          dtype=torch.int32,
                                          device=self.device)

            if spec_decode_metadata is None:
                # input_ids can be None for multimodal models.
                target_token_ids = self.input_ids.gpu[:num_scheduled_tokens]
                # TODO(woosuk): Support M-RoPE.
                target_positions = self.positions.gpu[:num_scheduled_tokens]
                if self.use_aux_hidden_state_outputs:
                    target_hidden_states = torch.cat(
                        [h[:num_scheduled_tokens] for h in aux_hidden_states],
                        dim=-1)
                else:
                    target_hidden_states = hidden_states[:num_scheduled_tokens]
            else:
                # TODO(woosuk): Refactor this.
                num_draft_tokens = spec_decode_metadata.num_draft_tokens
                num_rejected_tokens = [
                    n + 1 - len(sampled_token_ids[i]) if n > 0 else 0
                    for i, n in enumerate(num_draft_tokens)
                ]
                num_rejected_tokens_cpu = torch.tensor(num_rejected_tokens,
                                                       dtype=torch.int32)
                common_attn_metadata, token_indices =\
                    self.drafter.prepare_inputs(
                    common_attn_metadata, num_rejected_tokens_cpu)

                target_token_ids = self.input_ids.gpu[token_indices]
                # TODO(woosuk): Support M-RoPE.
                target_positions = self.positions.gpu[token_indices]
                if self.use_aux_hidden_state_outputs:
                    target_hidden_states = torch.cat(
                        [h[token_indices] for h in aux_hidden_states], dim=-1)
                else:
                    target_hidden_states = hidden_states[token_indices]
            mm_embeds = None
            if self.supports_mm_inputs:
                mm_embeds = self._gather_mm_embeddings(scheduler_output,
                                                       shift_computed_tokens=1)

            draft_token_ids = self.drafter.propose(
                target_token_ids=target_token_ids,
                target_positions=target_positions,
                target_hidden_states=target_hidden_states,
                next_token_ids=next_token_ids,
                sampling_metadata=sampling_metadata,
                common_attn_metadata=common_attn_metadata,
                mm_embeds=mm_embeds,
            )
        return draft_token_ids

    def propose_ngram_draft_token_ids(
        self,
        sampled_token_ids: list[list[int]],
    ) -> list[list[int]]:
        # TODO(woosuk): Optimize.
        req_ids = self.input_batch.req_ids
        draft_token_ids: list[list[int]] = []
        for i, sampled_ids in enumerate(sampled_token_ids):
            num_sampled_ids = len(sampled_ids)
            if not num_sampled_ids:
                # Skip speculative decoding.
                draft_token_ids.append([])
                continue

            # Skip requests that require sampling parameters that are not
            # supported with speculative decoding.
            req_id = req_ids[i]
            if req_id in self.input_batch.spec_decode_unsupported_reqs:
                draft_token_ids.append([])
                continue

            num_tokens = self.input_batch.num_tokens_no_spec[i]
            if num_tokens >= self.max_model_len:
                # Skip requests that have already reached the max model length.
                draft_token_ids.append([])
                continue

            drafter_output = self.drafter.propose(
                self.input_batch.token_ids_cpu[i, :num_tokens])
            if drafter_output is None or len(drafter_output) == 0:
                draft_token_ids.append([])
            else:
                draft_token_ids.append(drafter_output.tolist())
        return draft_token_ids

    def update_config(self, overrides: dict[str, Any]) -> None:
        allowed_config_names = {"load_config", "model_config"}
        for config_name, config_overrides in overrides.items():
            assert config_name in allowed_config_names, \
                f"Config `{config_name}` not supported. " \
                f"Allowed configs: {allowed_config_names}"
            config = getattr(self, config_name)
            new_config = update_config(config, config_overrides)
            setattr(self, config_name, new_config)

    def load_model(self, eep_scale_up: bool = False) -> None:
        """
        Args:
            eep_scale_up: the model loading is for elastic EP scale up.
        """
        logger.info("Starting to load model %s...", self.model_config.model)
        if eep_scale_up:
            from vllm.distributed.parallel_state import get_ep_group
            num_local_physical_experts = torch.empty(1,
                                                     dtype=torch.int32,
                                                     device="cpu")
            torch.distributed.broadcast(num_local_physical_experts,
                                        group=get_ep_group().cpu_group,
                                        group_src=0)
            num_local_physical_experts = int(num_local_physical_experts.item())
            new_ep_size = get_ep_group().world_size
            global_expert_load, old_global_expert_indices = (
                EplbState.recv_state())
            num_logical_experts = global_expert_load.shape[1]
            self.parallel_config.eplb_config.num_redundant_experts = (
                num_local_physical_experts * new_ep_size - num_logical_experts)
            assert old_global_expert_indices.shape[
                1] % num_local_physical_experts == 0
            old_ep_size = old_global_expert_indices.shape[
                1] // num_local_physical_experts
            rank_mapping = {
                old_ep_rank: old_ep_rank
                for old_ep_rank in range(old_ep_size)
            }
        else:
            global_expert_load = None
            old_global_expert_indices = None
            rank_mapping = None

        with DeviceMemoryProfiler() as m:
            time_before_load = time.perf_counter()
            model_loader = get_model_loader(self.load_config)
            logger.info("Loading model from scratch...")
            self.model = model_loader.load_model(
                vllm_config=self.vllm_config, model_config=self.model_config)
            if self.lora_config:
                self.model = self.load_lora_model(self.model,
                                                  self.model_config,
                                                  self.scheduler_config,
                                                  self.lora_config,
                                                  self.device)
            if hasattr(self, "drafter"):
                logger.info("Loading drafter model...")
                self.drafter.load_model(self.model)
            if self.use_aux_hidden_state_outputs:
                if supports_eagle3(self.model):
                    self.model.set_aux_hidden_state_layers(
                        self.model.get_eagle3_aux_hidden_state_layers())
                else:
                    raise RuntimeError(
                        "Model does not support EAGLE3 interface but "
                        "aux_hidden_state_outputs was requested")
            time_after_load = time.perf_counter()
        self.model_memory_usage = m.consumed_memory
        logger.info("Model loading took %.4f GiB and %.6f seconds",
                    self.model_memory_usage / GiB_bytes,
                    time_after_load - time_before_load)
        prepare_communication_buffer_for_model(self.model)

        if is_mixture_of_experts(
                self.model) and self.parallel_config.enable_eplb:
            logger.info("EPLB is enabled for model %s.",
                        self.model_config.model)
            self.eplb_state = EplbState.build(
                self.model,
                self.device,
                self.parallel_config,
                global_expert_load,
                old_global_expert_indices,
                rank_mapping,
            )

        if (
            self.vllm_config.compilation_config.level == \
                CompilationLevel.DYNAMO_AS_IS and supports_dynamo()
        ):
            backend = self.vllm_config.compilation_config.init_backend(
                self.vllm_config)
            compilation_counter.dynamo_as_is_count += 1
            self.model.compile(
                fullgraph=envs.VLLM_TEST_DYNAMO_FULLGRAPH_CAPTURE,
                backend=backend)
            return
        # for other compilation levels, cudagraph behavior is controlled by
        # CudagraphWraper and CudagraphDispatcher of vllm.

        # wrap the model with full cudagraph wrapper if needed.
        if self.compilation_config.cudagraph_mode.has_full_cudagraphs():
            self.model = CUDAGraphWrapper(self.model,
                                          self.vllm_config,
                                          runtime_mode=CUDAGraphMode.FULL)

    def reload_weights(self) -> None:
        assert getattr(self, "model", None) is not None, \
            "Cannot reload weights before model is loaded."
        model_loader = get_model_loader(self.load_config)
        logger.info("Reloading weights inplace...")
        model = self.get_model()
        model_loader.load_weights(model, model_config=self.model_config)

    def save_tensorized_model(
        self,
        tensorizer_config: "TensorizerConfig",
    ) -> None:
        model = self.get_model()
        TensorizerLoader.save_model(
            model,
            tensorizer_config=tensorizer_config,
            model_config=self.model_config,
        )

    def _get_prompt_logprobs_dict(
        self,
        hidden_states: torch.Tensor,
        num_scheduled_tokens: dict[str, int],
    ) -> dict[str, Optional[LogprobsTensors]]:
        num_prompt_logprobs_dict = self.input_batch.num_prompt_logprobs
        if not num_prompt_logprobs_dict:
            return {}

        in_progress_dict = self.input_batch.in_progress_prompt_logprobs_cpu
        prompt_logprobs_dict: dict[str, Optional[LogprobsTensors]] = {}

        # Since prompt logprobs are a rare feature, prioritize simple,
        # maintainable loop over optimal performance.
        completed_prefill_reqs = []
        for req_id, num_prompt_logprobs in num_prompt_logprobs_dict.items():
            num_tokens = num_scheduled_tokens[req_id]

            # Get metadata for this request.
            request = self.requests[req_id]
            num_prompt_tokens = len(request.prompt_token_ids)
            prompt_token_ids = torch.tensor(request.prompt_token_ids).to(
                self.device, non_blocking=True)

            # Set up target LogprobsTensors object.
            logprobs_tensors = in_progress_dict.get(req_id)
            if not logprobs_tensors:
                # Create empty logprobs CPU tensors for the entire prompt.
                # If chunked, we'll copy in slice by slice.
                logprobs_tensors = LogprobsTensors.empty_cpu(
                    num_prompt_tokens - 1, num_prompt_logprobs + 1)
                in_progress_dict[req_id] = logprobs_tensors

            # Determine number of logits to retrieve.
            start_idx = request.num_computed_tokens
            start_tok = start_idx + 1
            num_remaining_tokens = num_prompt_tokens - start_tok
            if num_tokens <= num_remaining_tokens:
                # This is a chunk, more tokens remain.
                # In the == case, there are no more prompt logprobs to produce
                # but we want to defer returning them to the next step where we
                # have new generated tokens to return.
                num_logits = num_tokens
            else:
                # This is the last chunk of prompt tokens to return.
                num_logits = num_remaining_tokens
                completed_prefill_reqs.append(req_id)
                prompt_logprobs_dict[req_id] = logprobs_tensors

            if num_logits <= 0:
                # This can happen for the final chunk if we prefilled exactly
                # (num_prompt_tokens - 1) tokens for this request in the prior
                # step. There are no more prompt logprobs to produce.
                continue

            # Get the logits corresponding to this req's prompt tokens.
            # If this is a partial request (i.e. chunked prefill),
            # then there is prompt logprob generated for each index.
            req_idx = self.input_batch.req_id_to_index[req_id]
            offset = self.query_start_loc.np[req_idx].item()
            prompt_hidden_states = hidden_states[offset:offset + num_logits]
            logits = self.model.compute_logits(prompt_hidden_states, None)

            # Get the "target" tokens for each index. For prompt at index i,
            # the token at prompt index i+1 is the "sampled" token we want
            # to gather the logprob for.
            tgt_token_ids = prompt_token_ids[start_tok:start_tok + num_logits]

            # Compute prompt logprobs.
            logprobs = self.sampler.compute_logprobs(logits)
            token_ids, logprobs, ranks = self.sampler.gather_logprobs(
                logprobs, num_prompt_logprobs, tgt_token_ids)

            # Transfer GPU->CPU async.
            chunk_slice = slice(start_idx, start_idx + num_logits)
            logprobs_tensors.logprob_token_ids[chunk_slice].copy_(
                token_ids, non_blocking=True)
            logprobs_tensors.logprobs[chunk_slice].copy_(logprobs,
                                                         non_blocking=True)
            logprobs_tensors.selected_token_ranks[chunk_slice].copy_(
                ranks, non_blocking=True)

        # Remove requests that have completed prefill from the batch
        # num_prompt_logprobs_dict.
        for req_id in completed_prefill_reqs:
            del num_prompt_logprobs_dict[req_id]
            del in_progress_dict[req_id]

        # Must synchronize the non-blocking GPU->CPU transfers.
        if prompt_logprobs_dict:
            self._sync_device()

        return prompt_logprobs_dict

    def _get_nans_in_logits(
        self,
        logits: Optional[torch.Tensor],
    ) -> dict[str, int]:
        try:
            if logits is None:
                return {req_id: 0 for req_id in self.input_batch.req_ids}

            num_nans_in_logits = {}
            num_nans_for_index = logits.isnan().sum(dim=-1).cpu().numpy()
            for req_id in self.input_batch.req_ids:
                req_index = self.input_batch.req_id_to_index[req_id]
                num_nans_in_logits[req_id] = (
                    int(num_nans_for_index[req_index])
                    if num_nans_for_index is not None
                    and req_index < logits.shape[0] else 0)
            return num_nans_in_logits
        except IndexError:
            return {}

    @contextmanager
    def maybe_randomize_inputs(self, input_ids: torch.Tensor):
        """
        Randomize input_ids if VLLM_RANDOMIZE_DP_DUMMY_INPUTS is set.
        This is to help balance expert-selection
         - during profile_run
         - during DP rank dummy run
        """
        dp_size = self.vllm_config.parallel_config.data_parallel_size
        randomize_inputs = envs.VLLM_RANDOMIZE_DP_DUMMY_INPUTS and dp_size > 1
        if not randomize_inputs:
            yield
        else:
            import functools

            @functools.cache
            def rand_input_ids() -> torch.Tensor:
                return torch.randint_like(
                    self.input_ids.gpu,
                    low=0,
                    high=self.model_config.get_vocab_size(),
                    dtype=input_ids.dtype)

            logger.debug_once("Randomizing dummy data for DP Rank")
            input_ids.copy_(rand_input_ids()[:input_ids.size(0)],
                            non_blocking=True)
            yield
            input_ids.fill_(0)

    def _get_mm_dummy_batch(
        self,
        modality: str,
        max_items_per_batch: int,
    ) -> BatchedTensorInputs:
        """Dummy data for profiling and precompiling multimodal models."""
        assert self.mm_budget is not None

        dummy_decoder_data = self.mm_registry.get_decoder_dummy_data(
            model_config=self.model_config,
            seq_len=self.max_num_tokens,
            mm_counts={modality: 1},
            cache=self.mm_budget.cache,
        )
        dummy_mm_data = dummy_decoder_data.multi_modal_data

        # Result in the maximum GPU consumption of the model
        dummy_mm_item = dummy_mm_data[modality][0]
        dummy_mm_items = [dummy_mm_item] * max_items_per_batch

        return next(mm_kwargs_group
                    for _, _, mm_kwargs_group in group_mm_kwargs_by_modality(
                        dummy_mm_items,
                        device=self.device,
                        pin_memory=self.pin_memory,
                    ))

    @torch.inference_mode()
    def _dummy_run(
        self,
        num_tokens: int,
        cudagraph_runtime_mode: CUDAGraphMode = CUDAGraphMode.NONE,
        force_attention: bool = False,
        uniform_decode: bool = False,
        skip_eplb: bool = False,
        is_profile: bool = False,
        remove_lora: bool = True,
    ) -> tuple[torch.Tensor, torch.Tensor]:
        """
        Run a dummy forward pass to warm up/profile run or capture the
        CUDA graph for the model.

        Args:
            num_tokens: Number of tokens to run the dummy forward pass.
            cudagraph_runtime_mode: used to control the behavior.
                - CUDAGraphMode.NONE: No cudagraph, for warm up and profile run
                - CUDAGraphMode.PIECEWISE: Piecewise cudagraph.
                - CUDAGraphMode.FULL: Full cudagraph, attention metadata is
                    needed.
            force_attention: If True, always create attention metadata. Used to
                warm up attention backend when mode is NONE.
            uniform_decode: If True, the batch is a uniform decode batch.
            skip_eplb: If True, skip EPLB state update.
            is_profile: If True, this is a profile run.
            remove_lora: If False, dummy LoRAs are not destroyed after the run
        """
        assert cudagraph_runtime_mode in {
            CUDAGraphMode.NONE, CUDAGraphMode.PIECEWISE, CUDAGraphMode.FULL
        }

        # Padding for DP
        num_pad, num_tokens_across_dp = self.get_dp_padding(num_tokens)
        num_tokens += num_pad

        # If cudagraph_mode.decode_mode() == FULL and
        # cudagraph_mode.seperate_routine(). This means that we are using
        # different graphs and/or modes for mixed prefill-decode batches vs.
        # uniform decode batches. A uniform decode batch means that all
        # requests have identical query length, except a potential virtual
        # request (shorter) in the batch account for padding.
        # Uniform decode batch could either be common pure decode, where
        # max_query_len == 1, or speculative decode, where
        # max_query_len == 1 + num_spec_decode_tokens.

        # When setting max_query_len = 1, we switch to and capture the optimized
        # routine of FA2 for pure decode, i.e., Flashdecode + an optimization
        # for GQA/MQA.
        max_query_len = self.uniform_decode_query_len if uniform_decode else \
                                                                num_tokens

        # Set num_scheduled_tokens based on num_tokens and max_num_seqs
        # for dummy run with LoRA so that the num_reqs collectively
        # has num_tokens in total.
        assert num_tokens <= self.scheduler_config.max_num_batched_tokens
        max_num_reqs = self.scheduler_config.max_num_seqs
        if uniform_decode:
            num_reqs = cdiv(num_tokens, max_query_len)
            assert num_reqs <= max_num_reqs, \
                "Do not capture num_reqs > max_num_reqs for uniform batch"
            num_scheduled_tokens_list = [max_query_len] * num_reqs
            if num_tokens % max_query_len != 0:
                num_scheduled_tokens_list[-1] = num_tokens % max_query_len
        else:
            num_reqs = min(num_tokens, max_num_reqs)
            min_tokens_per_req = num_tokens // num_reqs
            num_scheduled_tokens_list = [min_tokens_per_req] * num_reqs
            num_scheduled_tokens_list[-1] += num_tokens % num_reqs

        assert sum(num_scheduled_tokens_list) == num_tokens
        assert len(num_scheduled_tokens_list) == num_reqs
        num_scheduled_tokens = np.array(num_scheduled_tokens_list,
                                        dtype=np.int32)

        attn_metadata: Optional[dict[str, Any]] = None

        # If force_attention is True, we always capture attention. Otherwise,
        # it only happens for cudagraph_runtime_mode=FULL.
        if force_attention or cudagraph_runtime_mode == CUDAGraphMode.FULL:
            attn_metadata = {}

            # Make sure max_model_len is used at the graph capture time.
            self.seq_lens.np[:num_reqs] = self.max_model_len
            self.seq_lens.np[num_reqs:] = 0
            self.seq_lens.copy_to_gpu()

            for kv_cache_group_id, kv_cache_group_spec in enumerate(
                    self.kv_cache_config.kv_cache_groups):
                common_attn_metadata = CommonAttentionMetadata(
                    query_start_loc=self.query_start_loc.gpu[:num_reqs + 1],
                    query_start_loc_cpu=self.query_start_loc.cpu[:num_reqs +
                                                                 1],
                    seq_lens=self.seq_lens.gpu[:num_reqs],
                    seq_lens_cpu=self.seq_lens.cpu[:num_reqs],
                    num_computed_tokens_cpu=self.input_batch.
                    num_computed_tokens_cpu_tensor[:num_reqs],
                    num_reqs=num_reqs,
                    num_actual_tokens=num_tokens,
                    max_query_len=max_query_len,
                    max_seq_len=self.max_model_len,
                    block_table_tensor=self.input_batch.block_table[
                        kv_cache_group_id].get_device_tensor()[:num_reqs],
                    slot_mapping=self.input_batch.
                    block_table[kv_cache_group_id].slot_mapping[:num_tokens],
                    causal=True)

                for attn_group in self.attn_groups[kv_cache_group_id]:
                    attn_metadata_i = attn_group.metadata_builder\
                        .build_for_cudagraph_capture(common_attn_metadata)
                    for layer_name in kv_cache_group_spec.layer_names:
                        attn_metadata[layer_name] = attn_metadata_i

        with self.maybe_dummy_run_with_lora(self.lora_config,
                                            num_scheduled_tokens, remove_lora):
            if self.supports_mm_inputs:
                input_ids = None
                inputs_embeds = self.inputs_embeds[:num_tokens]
                model_kwargs = {
                    **self._init_model_kwargs(num_tokens),
                    **self._dummy_mm_kwargs(num_reqs),
                }
            else:
                input_ids = self.input_ids.gpu[:num_tokens]
                inputs_embeds = None
                model_kwargs = self._init_model_kwargs(num_tokens)

            if self.uses_mrope:
                positions = self.mrope_positions.gpu[:, :num_tokens]
            else:
                positions = self.positions.gpu[:num_tokens]

            if get_pp_group().is_first_rank:
                intermediate_tensors = None
            else:
                if self.intermediate_tensors is None:
                    self.intermediate_tensors = (
                        self.model.make_empty_intermediate_tensors(
                            batch_size=self.max_num_tokens,
                            dtype=self.model_config.dtype,
                            device=self.device))

                intermediate_tensors = self.sync_and_slice_intermediate_tensors(
                    num_tokens, None, False)
            if cudagraph_runtime_mode == CUDAGraphMode.NONE:
                batch_descriptor = None
            else:
                # filter out the valid batch descriptor
                _cg_mode, batch_descriptor = \
                    self.cudagraph_dispatcher.dispatch(
                        BatchDescriptor(num_tokens=num_tokens,
                                        uniform_decode=uniform_decode))
                # sanity check
                assert cudagraph_runtime_mode == _cg_mode, (
                    f"Cudagraph runtime mode mismatch at dummy_run. "
                    f"Expected {_cg_mode}, but got {cudagraph_runtime_mode}.")

            with self.maybe_randomize_inputs(input_ids), set_forward_context(
                    attn_metadata,
                    self.vllm_config,
                    num_tokens=num_tokens,
                    num_tokens_across_dp=num_tokens_across_dp,
                    cudagraph_runtime_mode=cudagraph_runtime_mode,
                    batch_descriptor=batch_descriptor):
                outputs = self.model(
                    input_ids=input_ids,
                    positions=positions,
                    intermediate_tensors=intermediate_tensors,
                    inputs_embeds=inputs_embeds,
                    **model_kwargs,
                )

            if self.use_aux_hidden_state_outputs:
                hidden_states, _ = outputs
            else:
                hidden_states = outputs

            if self.speculative_config and self.speculative_config.use_eagle():
                assert isinstance(self.drafter, EagleProposer)
                self.drafter.dummy_run(num_tokens)

        # This is necessary to avoid blocking DP.
        # For dummy runs, we typically skip EPLB since we don't have any real
        # requests to process.
        # However, in DP settings, there may be cases when some DP ranks do
        # not have any requests to process, so they're executing dummy batches.
        # In such cases, we still have to trigger EPLB to make sure
        # ranks execute the rearrangement in synchronization.
        if not skip_eplb:
            self.eplb_step(is_dummy=True, is_profile=is_profile)

        logit_indices = np.cumsum(num_scheduled_tokens) - 1
        return hidden_states, hidden_states[logit_indices]

    @torch.inference_mode()
    def _dummy_sampler_run(
        self,
        hidden_states: torch.Tensor,
    ) -> torch.Tensor:
        # The dummy hidden states may contain special values,
        # like `inf` or `nan`.
        # To avoid breaking the sampler, we use a random tensor here instead.
        hidden_states = torch.rand_like(hidden_states)

        logits = self.model.compute_logits(hidden_states, None)
        num_reqs = logits.size(0)

        dummy_tensors = lambda v: torch.full(
            (num_reqs, ), v, device=self.device)

        dummy_metadata = SamplingMetadata(
            temperature=dummy_tensors(0.5),
            all_greedy=False,
            all_random=False,
            top_p=dummy_tensors(0.9),
            top_k=dummy_tensors(logits.size(1) - 1),
            generators={},
            max_num_logprobs=None,
            no_penalties=True,
            prompt_token_ids=None,
            frequency_penalties=dummy_tensors(0.1),
            presence_penalties=dummy_tensors(0.1),
            repetition_penalties=dummy_tensors(0.1),
            output_token_ids=[[] for _ in range(num_reqs)],
            allowed_token_ids_mask=None,
            bad_words_token_ids={},
            logitsprocs=LogitsProcessors(),
        )
        try:
            sampler_output = self.sampler(logits=logits,
                                          sampling_metadata=dummy_metadata)
        except RuntimeError as e:
            if 'out of memory' in str(e):
                raise RuntimeError(
                    "CUDA out of memory occurred when warming up sampler with "
                    f"{num_reqs} dummy requests. Please try lowering "
                    "`max_num_seqs` or `gpu_memory_utilization` when "
                    "initializing the engine.") from e
            else:
                raise e
        if self.speculative_config:
            draft_token_ids = [[0] for _ in range(num_reqs)]
            dummy_spec_decode_metadata = SpecDecodeMetadata.make_dummy(
                draft_token_ids, self.device)

            num_tokens = sum(len(ids) for ids in draft_token_ids)
            # draft_probs = torch.randn(
            #     num_tokens, logits.shape[-1], device=self.device,
            #     dtype=logits.dtype)
            draft_probs = None
            target_logits = torch.randn(num_tokens,
                                        logits.shape[-1],
                                        device=self.device,
                                        dtype=logits.dtype)
            # NOTE(woosuk): Here, we should use int32 because the sampler uses
            # int32 for bonus_token_ids. If the dtype mismatches, re-compilation
            # will occur at runtime.
            bonus_token_ids = torch.zeros(num_reqs,
                                          device=self.device,
                                          dtype=torch.int32)
            self.rejection_sampler(
                dummy_spec_decode_metadata,
                draft_probs,
                target_logits,
                bonus_token_ids,
                dummy_metadata,
            )
        return sampler_output

    def _dummy_pooler_run_task(
        self,
        hidden_states: torch.Tensor,
        task: PoolingTask,
    ) -> PoolerOutput:
        num_tokens = hidden_states.shape[0]
        max_num_reqs = self.scheduler_config.max_num_seqs
        num_reqs = min(num_tokens, max_num_reqs)
        min_tokens_per_req = num_tokens // num_reqs
        num_scheduled_tokens_list = [min_tokens_per_req] * num_reqs
        num_scheduled_tokens_list[-1] += num_tokens % num_reqs
        assert sum(num_scheduled_tokens_list) == num_tokens
        assert len(num_scheduled_tokens_list) == num_reqs

        req_num_tokens = num_tokens // num_reqs

        dummy_prompt_lens = torch.tensor(
            num_scheduled_tokens_list,
            device="cpu",
        )
        dummy_token_ids = torch.zeros((num_reqs, req_num_tokens),
                                      dtype=torch.int32,
                                      device=self.device)

        model = cast(VllmModelForPooling, self.get_model())
        dummy_pooling_params = PoolingParams(task=task)
        to_update = model.pooler.get_pooling_updates(task)
        to_update.apply(dummy_pooling_params)

        dummy_metadata = PoolingMetadata(
            prompt_lens=dummy_prompt_lens,
            prompt_token_ids=dummy_token_ids,
            pooling_params=[dummy_pooling_params] * num_reqs,
        )

        dummy_metadata.build_pooling_cursor(num_scheduled_tokens_list,
                                            device=hidden_states.device)

        try:
            return model.pooler(hidden_states=hidden_states,
                                pooling_metadata=dummy_metadata)
        except RuntimeError as e:
            if 'out of memory' in str(e):
                raise RuntimeError(
                    "CUDA out of memory occurred when warming up pooler "
                    f"({task=}) with {num_reqs} dummy requests. Please try "
                    "lowering `max_num_seqs` or `gpu_memory_utilization` when "
                    "initializing the engine.") from e
            else:
                raise e

    @torch.inference_mode()
    def _dummy_pooler_run(
        self,
        hidden_states: torch.Tensor,
    ) -> PoolerOutput:
        # Find the task that has the largest output for subsequent steps
        output_size = dict[PoolingTask, float]()
        for task in self.get_supported_pooling_tasks():
            # Run a full batch with each task to ensure none of them OOMs
            output = self._dummy_pooler_run_task(hidden_states, task)
            output_size[task] = output.get_data_nbytes()
            del output  # Allow GC

        max_task = max(output_size.items(), key=lambda x: x[1])[0]
        return self._dummy_pooler_run_task(hidden_states, max_task)

    def profile_run(self) -> None:
        # Profile with multimodal encoder & encoder cache.
        if self.supports_mm_inputs:
            if self.model_config.multimodal_config.skip_mm_profiling:
                logger.info(
                    "Skipping memory profiling for multimodal encoder and "
                    "encoder cache.")
            else:
                mm_budget = self.mm_budget
                assert mm_budget is not None

                # TODO: handle encoder-decoder models once we support them.
                if (encoder_budget := mm_budget.get_encoder_budget()) > 0:
                    # NOTE: Currently model is profiled with a single non-text
                    # modality with the max possible input tokens even when
                    # it supports multiple.
                    dummy_modality = mm_budget.get_modality_with_max_tokens()
                    max_mm_items_per_batch = mm_budget \
                        .max_items_per_batch_by_modality[dummy_modality]

                    logger.info(
                        "Encoder cache will be initialized with a budget of "
                        "%s tokens, and profiled with %s %s items of the "
                        "maximum feature size.",
                        encoder_budget,
                        max_mm_items_per_batch,
                        dummy_modality,
                    )

                    # Create dummy batch of multimodal inputs.
                    batched_dummy_mm_inputs = self._get_mm_dummy_batch(
                        dummy_modality,
                        max_mm_items_per_batch,
                    )

                    # Run multimodal encoder.
                    dummy_encoder_outputs = \
                        self.model.get_multimodal_embeddings(
                        **batched_dummy_mm_inputs)

                    sanity_check_mm_encoder_outputs(
                        dummy_encoder_outputs,
                        expected_num_items=max_mm_items_per_batch,
                    )

                    # Cache the dummy encoder outputs.
                    self.encoder_cache["tmp"] = dict(
                        enumerate(dummy_encoder_outputs))

        # Add `is_profile` here to pre-allocate communication buffers
        hidden_states, last_hidden_states \
            = self._dummy_run(self.max_num_tokens, is_profile=True)
        if get_pp_group().is_last_rank:
            if self.is_pooling_model:
                output = self._dummy_pooler_run(hidden_states)
            else:
                output = self._dummy_sampler_run(last_hidden_states)
        else:
            output = None
        self._sync_device()
        del hidden_states, output
        self.encoder_cache.clear()
        gc.collect()

    def capture_model(self) -> None:
        if self.compilation_config.cudagraph_mode == CUDAGraphMode.NONE:
            logger.warning(
                "Skipping CUDA graph capture. To turn on CUDA graph capture, "
                "ensure `cudagraph_mode` was not manually set to `NONE`")
            return
        else:
            self.initialize_cudagraph_capture()

        compilation_counter.num_gpu_runner_capture_triggers += 1

        start_time = time.perf_counter()
        start_free_gpu_memory = torch.cuda.mem_get_info()[0]

        @contextmanager
        def freeze_gc():
            # Optimize garbage collection during CUDA graph capture.
            # Clean up, then freeze all remaining objects from being included
            # in future collections.
            gc.collect()
            should_freeze = not envs.VLLM_ENABLE_CUDAGRAPH_GC
            if should_freeze:
                gc.freeze()
            try:
                yield
            finally:
                if should_freeze:
                    gc.unfreeze()

        # Trigger CUDA graph capture for specific shapes.
        # Capture the large shapes first so that the smaller shapes
        # can reuse the memory pool allocated for the large shapes.
        set_cudagraph_capturing_enabled(True)
        with freeze_gc(), graph_capture(device=self.device):
            cudagraph_mode = self.compilation_config.cudagraph_mode
            if cudagraph_mode.mixed_mode() != CUDAGraphMode.NONE:
                cudagraph_runtime_mode = cudagraph_mode.mixed_mode()

                compilation_cases = list(reversed(self.cudagraph_batch_sizes))
                self._capture_cudagraphs(
                    compilation_cases,
                    cudagraph_runtime_mode=cudagraph_runtime_mode,
                    uniform_decode=False)

            # Capture full cudagraph for uniform decode batches if we have
            # dont already have full mixed prefill-decode cudagraphs
            if cudagraph_mode.decode_mode() == CUDAGraphMode.FULL and \
                cudagraph_mode.separate_routine():
                max_num_tokens = self.scheduler_config.max_num_seqs * \
                        self.uniform_decode_query_len
                decode_cudagraph_batch_sizes = [
                    x for x in self.cudagraph_batch_sizes if
                    x <= max_num_tokens and x >= self.uniform_decode_query_len
                ]
                compilation_cases_decode = list(
                    reversed(decode_cudagraph_batch_sizes))
                self._capture_cudagraphs(
                    compilation_cases=compilation_cases_decode,
                    cudagraph_runtime_mode=CUDAGraphMode.FULL,
                    uniform_decode=True)

        # Disable cudagraph capturing globally, so any unexpected cudagraph
        # capturing will be detected and raise an error after here.
        # Note: We don't put it into graph_capture context manager because
        # we may doing lazy capturing in future that still allows capturing
        # after here.
        set_cudagraph_capturing_enabled(False)

        end_time = time.perf_counter()
        end_free_gpu_memory = torch.cuda.mem_get_info()[0]
        elapsed_time = end_time - start_time
        cuda_graph_size = start_free_gpu_memory - end_free_gpu_memory
        # This usually takes 5~20 seconds.
        logger.info("Graph capturing finished in %.0f secs, took %.2f GiB",
                    elapsed_time, cuda_graph_size / (1 << 30))

    def _capture_cudagraphs(self, compilation_cases: list[int],
                            cudagraph_runtime_mode: CUDAGraphMode,
                            uniform_decode: bool):
        assert cudagraph_runtime_mode != CUDAGraphMode.NONE and \
            cudagraph_runtime_mode in [CUDAGraphMode.FULL,
                                        CUDAGraphMode.PIECEWISE]

        # Only rank 0 should print progress bar during capture
        if is_global_first_rank():
            compilation_cases = tqdm(
                compilation_cases,
                disable=not self.load_config.use_tqdm_on_load,
                desc="Capturing CUDA graphs ({}, {})".format(
                    "decode" if uniform_decode else "mixed prefill-decode",
                    cudagraph_runtime_mode.name))
        # We skip EPLB here since we don't want to record dummy metrics
        for num_tokens in compilation_cases:
            for _ in range(self.compilation_config.cudagraph_num_of_warmups):
                # Use CUDAGraphRuntimeStyle.NONE (default) for warmup.
                # But be careful, warm up with `NONE`is orthogonal to
                # if we want to warm up attention or not. This is
                # different from the case where `FULL` implies capture
                # attention while `PIECEWISE` implies no attention.
                force_attention = (
                    cudagraph_runtime_mode == CUDAGraphMode.FULL)
                self._dummy_run(num_tokens,
                                cudagraph_runtime_mode=CUDAGraphMode.NONE,
                                force_attention=force_attention,
                                uniform_decode=uniform_decode,
                                skip_eplb=True,
                                remove_lora=False)
            self._dummy_run(num_tokens,
                            cudagraph_runtime_mode=cudagraph_runtime_mode,
                            uniform_decode=uniform_decode,
                            skip_eplb=True,
                            remove_lora=False)
        self.maybe_remove_all_loras(self.lora_config)

    def initialize_attn_backend(self, kv_cache_config: KVCacheConfig) -> None:
        """
        Initialize the attention backends and attention metadata builders.
        """
        assert len(self.attn_groups) == 0, \
            "Attention backends are already initialized"

        def get_attn_backends_for_layers(
                layer_names: list[str]
        ) -> dict[type[AttentionBackend], list[str]]:
            layers = get_layers_from_vllm_config(self.vllm_config,
                                                 AttentionLayerBase,
                                                 layer_names)
            attn_backends = {}
            attn_backend_layers = defaultdict(list)
            # Dedupe based on full class name; this is a bit safer than
            # using the class itself as the key because when we create dynamic
            # attention backend subclasses (e.g. ChunkedLocalAttention) unless
            # they are cached correctly, there will be different objects per
            # layer.
            for layer_name in layer_names:
                attn_backend = layers[layer_name].get_attn_backend()

                if layer_name in self.kv_sharing_fast_prefill_eligible_layers:
                    attn_backend = create_fast_prefill_custom_backend(
                        "FastPrefill",
                        attn_backend,
                    )

                key = attn_backend.full_cls_name()
                attn_backends[key] = attn_backend
                attn_backend_layers[key].append(layer_name)
            return {
                attn_backends[k]: v
                for k, v in attn_backend_layers.items()
            }

        def create_attn_groups(
            attn_backends_map: dict[AttentionBackend, list[str]],
            kv_cache_spec: KVCacheSpec,
        ) -> list[AttentionGroup]:
            attn_groups: list[AttentionGroup] = []
            for attn_backend, layer_names in attn_backends_map.items():
                attn_metadata_builder_i = attn_backend.get_builder_cls()(
                    kv_cache_spec,
                    layer_names,
                    self.vllm_config,
                    self.device,
                )
                attn_group = AttentionGroup(attn_backend,
                                            attn_metadata_builder_i,
                                            layer_names)
                attn_groups.append(attn_group)
            return attn_groups

        for kv_cache_group_spec in kv_cache_config.kv_cache_groups:
            kv_cache_spec = kv_cache_group_spec.kv_cache_spec
            attn_backends = get_attn_backends_for_layers(
                kv_cache_group_spec.layer_names)
            self.attn_groups.append(
                create_attn_groups(attn_backends, kv_cache_spec))

        # Calculate reorder batch threshold (if needed)
        self.calculate_reorder_batch_threshold()

    def initialize_cudagraph_capture(self) -> None:
        min_cg_support = AttentionCGSupport.ALWAYS
        min_cg_builder_name = None

        for attn_group in self._attn_group_iterator():
            builder = attn_group.metadata_builder
            if builder.cudagraph_support.value < min_cg_support.value:
                min_cg_support = builder.cudagraph_support
                min_cg_builder_name = builder.__class__.__name__

        # Flexible resolve the cudagraph mode
        cudagraph_mode = self.compilation_config.cudagraph_mode
        # check cudagraph for mixed batch is supported
        if cudagraph_mode.mixed_mode() == CUDAGraphMode.FULL \
            and min_cg_support != AttentionCGSupport.ALWAYS:
            msg = (f"CUDAGraphMode.{cudagraph_mode.name} is not supported "
                   f"with {min_cg_builder_name} backend (support: "
                   f"{min_cg_support})")
            if min_cg_support == AttentionCGSupport.NEVER:
                # if not supported any full cudagraphs, just raise it.
                msg += "; please try cudagraph_mode=PIECEWISE, and "\
                    "make sure compilation level is piecewise"
                raise ValueError(msg)

            # attempt to resolve the full cudagraph related mode
            if self.compilation_config.splitting_ops_contain_attention():
                msg += "; setting cudagraph_mode=FULL_AND_PIECEWISE"
                cudagraph_mode = self.compilation_config.cudagraph_mode = \
                    CUDAGraphMode.FULL_AND_PIECEWISE
            else:
                msg += "; setting cudagraph_mode=FULL_DECODE_ONLY"
                cudagraph_mode = self.compilation_config.cudagraph_mode = \
                    CUDAGraphMode.FULL_DECODE_ONLY
            logger.warning(msg)

        # check that if we are doing spec-decode + decode full-cudagraphs it is
        # supported
        if (cudagraph_mode.decode_mode() == CUDAGraphMode.FULL
                and self.uniform_decode_query_len > 1 and min_cg_support.value
                < AttentionCGSupport.UNIFORM_BATCH.value):
            msg = (f"CUDAGraphMode.{cudagraph_mode.name} is not supported"
                   f" with spec-decode for attention backend "
                   f"{min_cg_builder_name} (support: {min_cg_support})")
            if self.compilation_config.splitting_ops_contain_attention():
                msg += "; setting cudagraph_mode=PIECEWISE"
                cudagraph_mode = self.compilation_config.cudagraph_mode = \
                    CUDAGraphMode.PIECEWISE
            else:
                msg += "; setting cudagraph_mode=NONE"
                cudagraph_mode = self.compilation_config.cudagraph_mode = \
                    CUDAGraphMode.NONE
            logger.warning(msg)

        # double check that we can support full cudagraph if they are requested
        # even after automatic downgrades
        if cudagraph_mode.has_full_cudagraphs() \
            and min_cg_support == AttentionCGSupport.NEVER:
            raise ValueError(f"CUDAGraphMode.{cudagraph_mode.name} is not "
                             f"supported with {min_cg_builder_name} backend ("
                             f"support:{min_cg_support}) "
                             "; please try cudagraph_mode=PIECEWISE, "
                             "and make sure compilation level is piecewise")

        # Trigger cudagraph dispatching keys initialization here (after
        # initializing attn backends).
        self.cudagraph_dispatcher.initialize_cudagraph_keys(
            self.compilation_config.cudagraph_mode,
            self.uniform_decode_query_len)

    def calculate_reorder_batch_threshold(self) -> None:
        """
        Check that if any backends reorder batches; that the reordering
        is compatible (e.g., decode threshold is the same)
        """
        for group in self._attn_group_iterator():
            attn_metadata_builder_i = group.metadata_builder

            # check that if any backends reorder batches; that the reordering
            # is compatible (e.g., decode threshold is the same)
            reorder_batch_threshold_i = (
                attn_metadata_builder_i.reorder_batch_threshold)
            if reorder_batch_threshold_i is not None:
                if self.reorder_batch_threshold is not None:
                    if reorder_batch_threshold_i != \
                        self.reorder_batch_threshold:
                        raise ValueError(
                            f"Attention backend reorders decodes with "
                            f"threshold {reorder_batch_threshold_i} but other "
                            f"backend uses threshold "
                            f"{self.reorder_batch_threshold}")
                else:
                    self.reorder_batch_threshold = reorder_batch_threshold_i

    def may_reinitialize_input_batch(self,
                                     kv_cache_config: KVCacheConfig) -> None:
        """
        Re-initialize the input batch if the block sizes are different from
        `[self.cache_config.block_size]`. This usually happens when there
        are multiple KV cache groups.

        Args:
            kv_cache_config: The KV cache configuration.
        """
        block_sizes = [
            kv_cache_group.kv_cache_spec.block_size
            for kv_cache_group in kv_cache_config.kv_cache_groups
        ]
        if block_sizes != [self.cache_config.block_size]:
            assert self.cache_config.cpu_offload_gb == 0, (
                "Cannot re-initialize the input batch when CPU weight "
                "offloading is enabled. See https://github.com/vllm-project/vllm/pull/18298 "  # noqa: E501
                "for more details.")
            self.input_batch = InputBatch(
                max_num_reqs=self.max_num_reqs,
                max_model_len=self.max_model_len,
                max_num_batched_tokens=self.max_num_tokens,
                device=self.device,
                pin_memory=self.pin_memory,
                vocab_size=self.model_config.get_vocab_size(),
                block_sizes=block_sizes,
                is_spec_decode=bool(self.vllm_config.speculative_config),
                logitsprocs=self.input_batch.logitsprocs,
                is_pooling_model=self.is_pooling_model,
            )

    def _allocate_kv_cache_tensors(
            self, kv_cache_config: KVCacheConfig) -> dict[str, torch.Tensor]:
        """
        Initializes the KV cache buffer with the correct size. The buffer needs
        to be reshaped to the desired shape before being used by the models.

        Args:
            kv_cache_config: The KV cache config
        Returns:
            dict[str, torch.Tensor]: A map between layer names to their
            corresponding memory buffer for KV cache.
         """
        kv_cache_raw_tensors: dict[str, torch.Tensor] = {}
        for kv_cache_tensor in kv_cache_config.kv_cache_tensors:
            tensor = torch.zeros(kv_cache_tensor.size,
                                 dtype=torch.int8,
                                 device=self.device)
            for layer_name in kv_cache_tensor.shared_by:
                kv_cache_raw_tensors[layer_name] = tensor

        layer_names = set()
        for group in kv_cache_config.kv_cache_groups:
            for layer_name in group.layer_names:
                if layer_name in self.runner_only_attn_layers:
                    continue
                layer_names.add(layer_name)
        assert layer_names == set(kv_cache_raw_tensors.keys(
        )), "Some layers are not correctly initialized"
        return kv_cache_raw_tensors

    def _attn_group_iterator(self) -> Iterator[AttentionGroup]:
        return itertools.chain.from_iterable(self.attn_groups)

    def _kv_cache_spec_attn_group_iterator(
            self) -> Iterator[tuple[KVCacheSpec, AttentionGroup]]:
        if not self.kv_cache_config.kv_cache_groups:
            return
        for kv_cache_spec_id, attn_groups in enumerate(self.attn_groups):
            for attn_group in attn_groups:
                yield self.kv_cache_config.kv_cache_groups[
                    kv_cache_spec_id].kv_cache_spec, attn_group

    def _reshape_kv_cache_tensors(
        self,
        kv_cache_config: KVCacheConfig,
        kv_cache_raw_tensors: dict[str, torch.Tensor],
    ) -> dict[str, torch.Tensor]:
        """
        Reshape the KV cache tensors to the desired shape and dtype.

        Args:
            kv_cache_config: The KV cache config
            kv_cache_raw_tensors: The KV cache buffer of each layer, with
                correct size but uninitialized shape.
        Returns:
            Dict[str, torch.Tensor]: A map between layer names to their
            corresponding memory buffer for KV cache.
        """
        kv_caches: dict[str, torch.Tensor] = {}
        has_attn, has_mamba = False, False
        for kv_cache_spec, group in self._kv_cache_spec_attn_group_iterator():
            attn_backend = group.backend
            for layer_name in group.layer_names:
                if layer_name in self.runner_only_attn_layers:
                    continue
                raw_tensor = kv_cache_raw_tensors[layer_name]
                assert raw_tensor.numel() % kv_cache_spec.page_size_bytes == 0
                num_blocks = (raw_tensor.numel() //
                              kv_cache_spec.page_size_bytes)
                if isinstance(kv_cache_spec, AttentionSpec):
                    has_attn = True
                    kv_cache_shape = attn_backend.get_kv_cache_shape(
                        num_blocks, kv_cache_spec.block_size,
                        kv_cache_spec.num_kv_heads, kv_cache_spec.head_size)
                    dtype = kv_cache_spec.dtype
                    try:
                        kv_cache_stride_order = \
                            attn_backend.get_kv_cache_stride_order()
                        assert len(kv_cache_stride_order) == len(
                            kv_cache_shape)
                    except (AttributeError, NotImplementedError):
                        kv_cache_stride_order = tuple(
                            range(len(kv_cache_shape)))
                    # The allocation respects the backend-defined stride order
                    # to ensure the semantic remains consistent for each
                    # backend. We first obtain the generic kv cache shape and
                    # then permute it according to the stride order which could
                    # result in a non-contiguous tensor.
                    kv_cache_shape = tuple(kv_cache_shape[i]
                                           for i in kv_cache_stride_order)
                    # Maintain original KV shape view.
                    inv_order = [
                        kv_cache_stride_order.index(i)
                        for i in range(len(kv_cache_stride_order))
                    ]
                    kv_caches[layer_name] = kv_cache_raw_tensors[
                        layer_name].view(dtype).view(kv_cache_shape).permute(
                            *inv_order)
                elif isinstance(kv_cache_spec, MambaSpec):
                    has_mamba = True
                    raw_tensor = kv_cache_raw_tensors[layer_name]
                    state_tensors = []
                    storage_offset_bytes = 0
                    for (shape, dtype) in zip(kv_cache_spec.shapes,
                                              kv_cache_spec.dtypes):
                        dtype_size = get_dtype_size(dtype)
                        num_element_per_page = (
                            kv_cache_spec.page_size_bytes // dtype_size)
                        target_shape = (num_blocks, *shape)
                        stride = torch.empty(target_shape).stride()
                        target_stride = (num_element_per_page, *stride[1:])
                        assert storage_offset_bytes % dtype_size == 0
                        tensor = torch.as_strided(
                            raw_tensor.view(dtype),
                            size=target_shape,
                            stride=target_stride,
                            storage_offset=storage_offset_bytes // dtype_size,
                        )
                        state_tensors.append(tensor)
                        storage_offset_bytes += stride[0] * dtype_size

                    kv_caches[layer_name] = state_tensors
                else:
                    raise NotImplementedError

        if has_attn and has_mamba:
            self._update_hybrid_attention_mamba_layout(kv_caches)

        return kv_caches

    def _update_hybrid_attention_mamba_layout(
            self, kv_caches: dict[str, torch.Tensor]) -> None:
        """
        Update the layout of attention layers from (2, num_blocks, ...) to
        (num_blocks, 2, ...).

        Args:
            kv_caches: The KV cache buffer of each layer.
        """

        for kv_cache_spec, group in self._kv_cache_spec_attn_group_iterator():
            for layer_name in group.layer_names:
                kv_cache = kv_caches[layer_name]
                if (isinstance(kv_cache_spec, AttentionSpec)
                        and kv_cache.shape[0] == 2):
                    assert kv_cache.shape[1] != 2, \
                        "Fail to determine whether the layout is " \
                        "(2, num_blocks, ...) or (num_blocks, 2, ...) for " \
                        f"a tensor of shape {kv_cache.shape}"
                    hidden_size = kv_cache.shape[2:].numel()
                    kv_cache.as_strided_(size=kv_cache.shape,
                                         stride=(hidden_size, 2 * hidden_size,
                                                 *kv_cache.stride()[2:]))

    def initialize_kv_cache_tensors(
            self, kv_cache_config: KVCacheConfig) -> dict[str, torch.Tensor]:
        """
        Initialize the memory buffer for KV cache.

        Args:
            kv_cache_config: The KV cache config
        Returns:
            Dict[str, torch.Tensor]: A map between layer names to their
            corresponding memory buffer for KV cache.
        """
        # Initialize the memory buffer for KV cache
        kv_cache_raw_tensors = self._allocate_kv_cache_tensors(kv_cache_config)
        # Change the memory buffer to the desired shape
        kv_caches = self._reshape_kv_cache_tensors(kv_cache_config,
                                                   kv_cache_raw_tensors)

        # Set up cross-layer KV cache sharing
        for layer_name, target_layer_name in self.shared_kv_cache_layers.items(
        ):
            logger.debug("%s reuses KV cache of %s", layer_name,
                         target_layer_name)
            kv_caches[layer_name] = kv_caches[target_layer_name]

        bind_kv_cache(kv_caches,
                      self.compilation_config.static_forward_context,
                      self.kv_caches)
        return kv_caches

    def maybe_add_kv_sharing_layers_to_kv_cache_groups(
            self, kv_cache_config: KVCacheConfig) -> None:
        """
        Add layers that re-use KV cache to KV cache group of its target layer.
        Mapping of KV cache tensors happens in `initialize_kv_cache_tensors()`
        """
        if not self.shared_kv_cache_layers:
            # No cross-layer KV sharing, return
            return

        add_kv_sharing_layers_to_kv_cache_groups(
            self.shared_kv_cache_layers,
            kv_cache_config.kv_cache_groups,
            self.runner_only_attn_layers,
        )

        if self.cache_config.kv_sharing_fast_prefill:
            # In You Only Cache Once (https://arxiv.org/abs/2405.05254) or other
            # similar KV sharing setups, only the layers that generate KV caches
            # are involved in the prefill phase, enabling prefill to early exit.
            attn_layers = get_layers_from_vllm_config(self.vllm_config,
                                                      Attention)
            for layer_name in reversed(attn_layers):
                if layer_name in self.shared_kv_cache_layers:
                    self.kv_sharing_fast_prefill_eligible_layers.add(
                        layer_name)
                else:
                    break

    def initialize_kv_cache(self, kv_cache_config: KVCacheConfig) -> None:
        """
        Initialize KV cache based on `kv_cache_config`.
        Args:
            kv_cache_config: Configuration for the KV cache, including the KV
            cache size of each layer
        """
        kv_cache_config = deepcopy(kv_cache_config)
        self.kv_cache_config = kv_cache_config
        self.may_reinitialize_input_batch(kv_cache_config)
        self.may_add_encoder_only_layers_to_kv_cache_config()
        self.maybe_add_kv_sharing_layers_to_kv_cache_groups(kv_cache_config)
        self.initialize_attn_backend(kv_cache_config)
        kv_caches = self.initialize_kv_cache_tensors(kv_cache_config)

        if self.speculative_config and self.speculative_config.use_eagle():
            assert isinstance(self.drafter, EagleProposer)
            # validate all draft model layers belong to the same kv cache
            # group
            self.drafter.validate_same_kv_cache_group(kv_cache_config)

        if has_kv_transfer_group():
            get_kv_transfer_group().register_kv_caches(kv_caches)

    def may_add_encoder_only_layers_to_kv_cache_config(self) -> None:
        """
        Add encoder-only layers to the KV cache config.
        """
        block_size = self.vllm_config.cache_config.block_size
        use_mla = self.vllm_config.model_config.use_mla
        encoder_only_attn_specs: dict[AttentionSpec,
                                      list[str]] = defaultdict(list)
        attn_layers = get_layers_from_vllm_config(self.vllm_config, Attention)
        for layer_name, attn_module in attn_layers.items():
            if attn_module.attn_type == AttentionType.ENCODER_ONLY:
                attn_spec = EncoderOnlyAttentionSpec(
                    block_size=block_size,
                    num_kv_heads=attn_module.num_kv_heads,
                    head_size=attn_module.head_size,
                    dtype=self.kv_cache_dtype,
                    use_mla=use_mla)
                encoder_only_attn_specs[attn_spec].append(layer_name)
                self.runner_only_attn_layers.add(layer_name)
        if len(encoder_only_attn_specs) > 0:
            assert len(
                encoder_only_attn_specs
            ) == 1, "Only support one encoder-only attention spec now"
            spec, layer_names = encoder_only_attn_specs.popitem()
            self.kv_cache_config.kv_cache_groups.append(
                KVCacheGroupSpec(layer_names=layer_names, kv_cache_spec=spec))

    def get_kv_cache_spec(self) -> dict[str, KVCacheSpec]:
        """
        Generates the KVCacheSpec by parsing the kv cache format from each
        Attention module in the static forward context.
        Returns:
            KVCacheSpec: A dictionary mapping layer names to their KV cache
            format. Layers that do not need KV cache are not included.
        """

        block_size = self.vllm_config.cache_config.block_size
        use_mla = self.vllm_config.model_config.use_mla
        kv_cache_spec: dict[str, KVCacheSpec] = {}
        attn_layers = get_layers_from_vllm_config(self.vllm_config, Attention)
        for layer_name, attn_module in attn_layers.items():
            if (kv_tgt_layer :=
                    attn_module.kv_sharing_target_layer_name) is not None:
                # The layer doesn't need its own KV cache and will use that of
                # the target layer. We skip creating a KVCacheSpec for it, so
                # that KV cache management logic will act as this layer does
                # not exist, and doesn't allocate KV cache for the layer. This
                # enables the memory saving of cross-layer kv sharing, allowing
                # a given amount of memory to accommodate longer context lengths
                # or enable more requests to be processed simultaneously.
                self.shared_kv_cache_layers[layer_name] = kv_tgt_layer
                continue

            # TODO: Support other attention modules, e.g., cross-attention
            # TODO(lucas): move the attention specs into the model layers like
            # the attention backends
            if attn_module.attn_type == AttentionType.DECODER:
                if attn_module.sliding_window is not None:
                    kv_cache_spec[layer_name] = SlidingWindowSpec(
                        block_size=block_size,
                        num_kv_heads=attn_module.num_kv_heads,
                        head_size=attn_module.head_size,
                        dtype=self.kv_cache_dtype,
                        sliding_window=attn_module.sliding_window,
                        use_mla=use_mla)
                elif self.attention_chunk_size is not None \
                        and isinstance(attn_module, ChunkedLocalAttention):
                    kv_cache_spec[layer_name] = ChunkedLocalAttentionSpec(
                        block_size=block_size,
                        num_kv_heads=attn_module.num_kv_heads,
                        head_size=attn_module.head_size,
                        dtype=self.kv_cache_dtype,
                        attention_chunk_size=self.attention_chunk_size,
                        use_mla=use_mla)
                else:
                    kv_cache_spec[layer_name] = FullAttentionSpec(
                        block_size=block_size,
                        num_kv_heads=attn_module.num_kv_heads,
                        head_size=attn_module.head_size,
                        dtype=self.kv_cache_dtype,
                        use_mla=use_mla)
            elif attn_module.attn_type in (AttentionType.ENCODER,
                                           AttentionType.ENCODER_ONLY):
                # encoder-only attention does not need KV cache.
                continue
            elif attn_module.attn_type == AttentionType.ENCODER_DECODER:
                raise NotImplementedError
            else:
                raise ValueError(
                    f"Unknown attention type: {attn_module.attn_type}")

        mamba_layers = get_layers_from_vllm_config(self.vllm_config, MambaBase)
        if len(mamba_layers) > 0:
            if self.vllm_config.speculative_config is not None:
                raise NotImplementedError(
                    "Mamba with speculative decoding is not supported yet.")
            if self.vllm_config.cache_config.enable_prefix_caching:
                raise NotImplementedError(
                    "Prefix caching is not supported for Mamba yet.")
            max_model_len = self.vllm_config.model_config.max_model_len

            page_size_padded = (
                self.vllm_config.cache_config.mamba_page_size_padded)

            # Set block_size to max_model_len, so that mamba model will always
            # have only one block in the KV cache.
            for layer_name, mamba_module in mamba_layers.items():
                kv_cache_spec[layer_name] = MambaSpec(
                    shapes=mamba_module.get_state_shape(),
                    dtypes=mamba_module.get_state_dtype(),
                    block_size=max_model_len,
                    page_size_padded=page_size_padded,
                    mamba_type=mamba_module.mamba_type)

        return kv_cache_spec

    def _to_list(self, sampled_token_ids: torch.Tensor) -> list[list[int]]:
        # This is a short term mitigation for issue mentioned in
        # https://github.com/vllm-project/vllm/issues/22754.
        # `tolist` would trigger a cuda wise stream sync, which
        # would block other copy ops from other cuda streams.
        # A cuda event sync would avoid such a situation. Since
        # this is in the critical path of every single model
        # forward loop, this has caused perf issue for a disagg
        # setup.
        pinned = self.sampled_token_ids_pinned_cpu[:sampled_token_ids.shape[0]]
        pinned.copy_(sampled_token_ids, non_blocking=True)
        self.transfer_event.record()
        self.transfer_event.synchronize()
        return pinned.tolist()<|MERGE_RESOLUTION|>--- conflicted
+++ resolved
@@ -2,11 +2,8 @@
 # SPDX-FileCopyrightText: Copyright contributors to the vLLM project
 
 import gc
-<<<<<<< HEAD
+import itertools
 import json
-=======
-import itertools
->>>>>>> 78336a0c
 import time
 from collections import defaultdict
 from collections.abc import Iterator
@@ -204,7 +201,7 @@
                 raise ValueError("Unknown speculative decoding method: "
                                  f"{self.speculative_config.method}")
             self.rejection_sampler = RejectionSampler()
-        
+
         # Hardcode the aux hidden state outputs so we can serialize them.
         self.use_aux_hidden_state_outputs = True
 
@@ -1588,28 +1585,30 @@
             hidden_states = model_output
             aux_hidden_states = None
 
+        assert isinstance(input_ids, torch.Tensor)
         if input_ids.shape[0] > 2 and get_tp_group().is_first_rank:
             # Serializing the hidden states. Let's read the metadata:
             try:
-                with open("/tmp/meta.json", "r") as f:
+                with open("/tmp/meta.json") as f:
                     meta = json.load(f)
-                target_file = meta["target_file"]
-                conv_id = meta["conversation_id"]
+                output_file = meta["output_file"]
                 data_to_save = {
                     "hidden_states": hidden_states.cpu().detach().clone(),
                     "input_ids": input_ids.cpu().detach().clone(),
-                    "conversation_id": conv_id,
+                    "conversation_id": meta["conversation_id"],
                 }
                 if aux_hidden_states is not None:
-                    data_to_save["hidden_state_features"] = torch.cat(
-                        [aux_hidden_layer.cpu().detach().clone() for aux_hidden_layer in aux_hidden_states], dim=-1
-                    )
-                torch.save(data_to_save, target_file)
+                    data_to_save["aux_hidden_states"] = torch.cat([
+                        aux_hidden_layer.cpu().detach().clone()
+                        for aux_hidden_layer in aux_hidden_states
+                    ],
+                                                                  dim=-1)
+                torch.save(data_to_save, output_file)
             except FileNotFoundError:
                 # If the metadata file is not found, we just skip saving.
                 logger.warning(
                     "Metadata file not found. Skipping saving hidden states.")
-        
+
         # Broadcast PP output for external_launcher (torchrun)
         # to make sure we are synced across pp ranks
         # TODO: Support overlapping mirco-batches
