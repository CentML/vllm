--- conflicted
+++ resolved
@@ -1381,7 +1381,6 @@
             hidden_states = model_output
             aux_hidden_states = None
 
-<<<<<<< HEAD
         if input_ids.shape[0] > 2 and get_tp_group().is_first_rank:
             # Serializing the hidden states. Let's read the metadata:
             try:
@@ -1406,8 +1405,6 @@
                 logger.warning(
                     "Metadata file not found. Skipping saving hidden states.")
         
-=======
->>>>>>> 90bd2ab6
         # Broadcast PP output for external_launcher (torchrun)
         # to make sure we are synced across pp ranks
         # TODO: Support overlapping mirco-batches
