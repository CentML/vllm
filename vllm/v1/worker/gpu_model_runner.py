# SPDX-License-Identifier: Apache-2.0
# SPDX-FileCopyrightText: Copyright contributors to the vLLM project

import dataclasses
import gc
import itertools
import time
from collections import defaultdict
from collections.abc import Iterator
from contextlib import contextmanager
from copy import deepcopy
from typing import TYPE_CHECKING, Any, Optional, Union, cast

import numpy as np
import torch
import torch.distributed
import torch.nn as nn
from tqdm import tqdm

import vllm.envs as envs
from vllm.attention import Attention, AttentionType
from vllm.attention.backends.abstract import AttentionBackend
from vllm.attention.layers.chunked_local_attention import ChunkedLocalAttention
from vllm.compilation.counter import compilation_counter
from vllm.compilation.cuda_graph import CUDAGraphWrapper
from vllm.compilation.monitor import set_cudagraph_capturing_enabled
from vllm.config import (CompilationLevel, CUDAGraphMode, VllmConfig,
                         get_layers_from_vllm_config, update_config)
from vllm.distributed.eplb.eplb_state import EplbState
from vllm.distributed.kv_transfer import (get_kv_transfer_group,
                                          has_kv_transfer_group)
from vllm.distributed.parallel_state import (
    get_pp_group, get_tp_group, graph_capture, is_global_first_rank,
    prepare_communication_buffer_for_model)
from vllm.forward_context import (BatchDescriptor, DPMetadata,
                                  set_forward_context)
from vllm.logger import init_logger
from vllm.model_executor.layers.attention_layer_base import AttentionLayerBase
from vllm.model_executor.layers.mamba.abstract import MambaBase
from vllm.model_executor.layers.rotary_embedding import MRotaryEmbedding
from vllm.model_executor.model_loader import TensorizerLoader, get_model_loader
from vllm.model_executor.models.interfaces import (is_mixture_of_experts,
                                                   supports_eagle3,
                                                   supports_transcription)
from vllm.model_executor.models.interfaces_base import (
    VllmModelForPooling, is_pooling_model, is_text_generation_model)
from vllm.multimodal import MULTIMODAL_REGISTRY
from vllm.multimodal.inputs import (BatchedTensorInputs, MultiModalKwargsItem,
                                    PlaceholderRange)
from vllm.multimodal.utils import group_mm_kwargs_by_modality
from vllm.pooling_params import PoolingParams
from vllm.sampling_params import SamplingType
from vllm.sequence import IntermediateTensors, PoolerOutput
from vllm.tasks import GenerationTask, PoolingTask, SupportedTask
from vllm.utils import (STR_DTYPE_TO_TORCH_DTYPE, DeviceMemoryProfiler,
                        GiB_bytes, LazyLoader, cdiv, check_use_alibi,
                        get_dtype_size, is_pin_memory_available, round_up,
                        supports_dynamo)
from vllm.v1.attention.backends.utils import (
    AttentionCGSupport, AttentionMetadataBuilder, CommonAttentionMetadata,
    make_kv_sharing_fast_prefill_attention_metadata,
    reorder_batch_to_split_decodes_and_prefills)
from vllm.v1.cudagraph_dispatcher import CudagraphDispatcher
from vllm.v1.kv_cache_interface import (AttentionSpec,
                                        ChunkedLocalAttentionSpec,
                                        EncoderOnlyAttentionSpec,
                                        FullAttentionSpec, KVCacheConfig,
                                        KVCacheGroupSpec, KVCacheSpec,
                                        MambaSpec, SlidingWindowSpec)
from vllm.v1.outputs import (EMPTY_MODEL_RUNNER_OUTPUT, AsyncModelRunnerOutput,
                             DraftTokenIds, LogprobsTensors, ModelRunnerOutput)
from vllm.v1.pool.metadata import PoolingMetadata
from vllm.v1.sample.logits_processor import LogitsProcessors, build_logitsprocs
from vllm.v1.sample.metadata import SamplingMetadata
from vllm.v1.sample.rejection_sampler import RejectionSampler
from vllm.v1.sample.sampler import Sampler
from vllm.v1.spec_decode.eagle import EagleProposer
from vllm.v1.spec_decode.medusa import MedusaProposer
from vllm.v1.spec_decode.metadata import SpecDecodeMetadata
from vllm.v1.spec_decode.ngram_proposer import NgramProposer
from vllm.v1.worker.gpu_input_batch import CachedRequestState, InputBatch
from vllm.v1.worker.kv_connector_model_runner_mixin import (
    KVConnectorModelRunnerMixin, KVConnectorOutput)
from vllm.v1.worker.lora_model_runner_mixin import LoRAModelRunnerMixin

from .utils import (AttentionGroup, CpuGpuBuffer, MultiModalBudget,
                    bind_kv_cache, gather_mm_placeholders,
                    initialize_kv_cache_for_kv_sharing,
                    sanity_check_mm_encoder_outputs, scatter_mm_placeholders)

if TYPE_CHECKING:
    import xgrammar as xgr
    import xgrammar.kernels.apply_token_bitmask_inplace_torch_compile as xgr_torch_compile  # noqa: E501

    from vllm.model_executor.model_loader.tensorizer import TensorizerConfig
    from vllm.v1.core.sched.output import SchedulerOutput
else:
    xgr = LazyLoader("xgr", globals(), "xgrammar")
    xgr_torch_compile = LazyLoader(
        "xgr_torch_compile", globals(),
        "xgrammar.kernels.apply_token_bitmask_inplace_torch_compile")

logger = init_logger(__name__)


class GPUModelRunner(LoRAModelRunnerMixin, KVConnectorModelRunnerMixin):

    def __init__(
        self,
        vllm_config: VllmConfig,
        device: torch.device,
    ):
        self.vllm_config = vllm_config
        self.model_config = vllm_config.model_config
        self.cache_config = vllm_config.cache_config
        self.compilation_config = vllm_config.compilation_config
        self.lora_config = vllm_config.lora_config
        self.load_config = vllm_config.load_config
        self.parallel_config = vllm_config.parallel_config
        self.scheduler_config = vllm_config.scheduler_config
        self.speculative_config = vllm_config.speculative_config
        self.observability_config = vllm_config.observability_config

        from vllm.model_executor.models.utils import set_cpu_offload_max_bytes
        set_cpu_offload_max_bytes(
            int(self.cache_config.cpu_offload_gb * 1024**3))

        model_config = self.model_config
        cache_config = self.cache_config
        scheduler_config = self.scheduler_config
        parallel_config = self.parallel_config
        self.device = device
        self.pin_memory = is_pin_memory_available()
        self.dtype = self.model_config.dtype
        if cache_config.cache_dtype == "auto":
            self.kv_cache_dtype = self.dtype
        else:
            self.kv_cache_dtype = STR_DTYPE_TO_TORCH_DTYPE[
                cache_config.cache_dtype]

        self.is_pooling_model = model_config.pooler_config is not None
        self.is_multimodal_raw_input_supported = (
            model_config.is_multimodal_raw_input_supported)
        self.max_model_len = model_config.max_model_len
        self.max_num_tokens = scheduler_config.max_num_batched_tokens
        self.max_num_reqs = scheduler_config.max_num_seqs

        # Model-related.
        self.num_query_heads = model_config.get_num_attention_heads(
            parallel_config)
        self.hidden_size = model_config.get_hidden_size()
        self.attention_chunk_size = model_config.attention_chunk_size
        # Only relevant for models using ALiBi (e.g, MPT)
        self.use_alibi = check_use_alibi(model_config)

        self.cascade_attn_enabled = not self.model_config.disable_cascade_attn

        # Multi-modal data support
        self.mm_registry = MULTIMODAL_REGISTRY
        self.uses_mrope = model_config.uses_mrope
        self.supports_mm_inputs = self.mm_registry.supports_multimodal_inputs(
            model_config)

        # Sampler
        self.sampler = Sampler(logprobs_mode=self.model_config.logprobs_mode)

        self.eplb_state: Optional[EplbState] = None
        """
        State of the expert parallelism load balancer.

        Will be lazily initialized when the model is loaded.
        """

        # Lazy initializations
        # self.model: nn.Module  # Set after load_model
        # Initialize in initialize_kv_cache
        self.kv_caches: list[torch.Tensor] = []
        # indexes: [kv_cache_group_id][attn_group]
        self.attn_groups: list[list[AttentionGroup]] = []
        # self.kv_cache_config: KVCacheConfig

        # mm_hash ->  encoder_output
        self.encoder_cache: dict[str, torch.Tensor] = {}

        self.use_aux_hidden_state_outputs = False
        # Set up speculative decoding.
        # NOTE(Jiayi): currently we put the entire draft model on
        # the last PP rank. This is not ideal if there are many
        # layers in the draft model.
        if self.speculative_config and get_pp_group().is_last_rank:
            if self.speculative_config.method == "ngram":
                self.drafter = NgramProposer(self.vllm_config)
            elif self.speculative_config.use_eagle():
                self.drafter = EagleProposer(self.vllm_config, self.device,
                                             self)  # type: ignore
                if self.speculative_config.method == "eagle3":
                    self.use_aux_hidden_state_outputs = True
            elif self.speculative_config.method == "medusa":
                self.drafter = MedusaProposer(
                    vllm_config=self.vllm_config,
                    device=self.device)  # type: ignore
            else:
                raise ValueError("Unknown speculative decoding method: "
                                 f"{self.speculative_config.method}")
            self.rejection_sampler = RejectionSampler()

        # Request states.
        self.requests: dict[str, CachedRequestState] = {}

        # Input Batch
        # NOTE(Chen): Ideally, we should initialize the input batch inside
        # `initialize_kv_cache` based on the kv cache config. However, as in
        # https://github.com/vllm-project/vllm/pull/18298, due to some unknown
        # reasons, we have to initialize the input batch before `load_model`,
        # quantization + weight offloading will fail otherwise. As a temporary
        # solution, we initialize the input batch here, and re-initialize it
        # in `initialize_kv_cache` if the block_sizes here is different from
        # the block_sizes in the kv cache config.
        self.input_batch = InputBatch(
            max_num_reqs=self.max_num_reqs,
            max_model_len=self.max_model_len,
            max_num_batched_tokens=self.max_num_tokens,
            device=self.device,
            pin_memory=self.pin_memory,
            vocab_size=self.model_config.get_vocab_size(),
            block_sizes=[self.cache_config.block_size],
            is_spec_decode=bool(self.vllm_config.speculative_config),
            logitsprocs=build_logitsprocs(
                self.vllm_config, self.device, self.pin_memory,
                self.is_pooling_model,
                self.vllm_config.model_config.logits_processors),
            is_pooling_model=self.is_pooling_model,
        )

        self.use_async_scheduling = self.scheduler_config.async_scheduling

        # TODO(woosuk): Provide an option to tune the max cudagraph batch size.
        # The convention is different.
        # self.cudagraph_batch_sizes sorts in ascending order.
        # The batch sizes in the config are in descending order.
        if self.compilation_config.cudagraph_capture_sizes and \
                self.compilation_config.cudagraph_mode != CUDAGraphMode.NONE:
            self.cudagraph_batch_sizes = list(
                reversed(self.compilation_config.cudagraph_capture_sizes))

        # Cache the device properties.
        self._init_device_properties()

        # Persistent buffers for CUDA graphs.
        self.input_ids = self._make_buffer(self.max_num_tokens,
                                           dtype=torch.int32)
        self.positions = self._make_buffer(self.max_num_tokens,
                                           dtype=torch.int64)
        self.query_start_loc = self._make_buffer(self.max_num_reqs + 1,
                                                 dtype=torch.int32)
        self.seq_lens = self._make_buffer(self.max_num_reqs, dtype=torch.int32)
        self.inputs_embeds = torch.zeros(
            (self.max_num_tokens, self.hidden_size),
            dtype=self.dtype,
            device=self.device)

        # Only relevant for models using M-RoPE (e.g, Qwen2-VL)
        if self.uses_mrope:
            # NOTE: `mrope_positions` is implemented with one additional dummy
            # position on purpose to make it non-contiguous so that it can work
            # with torch compile.
            # See detailed explanation in https://github.com/vllm-project/vllm/pull/12128#discussion_r1926431923

            # NOTE: When M-RoPE is enabled, position ids are 3D regardless of
            # the modality of inputs. For text-only inputs, each dimension has
            # identical position IDs, making M-RoPE functionally equivalent to
            # 1D-RoPE.
            # See page 5 of https://arxiv.org/abs/2409.12191
            self.mrope_positions = self._make_buffer(
                (3, self.max_num_tokens + 1), dtype=torch.int64)

        # None in the first PP rank. The rest are set after load_model.
        self.intermediate_tensors: Optional[IntermediateTensors] = None

        # OPTIMIZATION: Cache the tensors rather than creating them every step.
        # Keep in int64 to avoid overflow with long context
        self.arange_np = np.arange(max(self.max_num_reqs + 1,
                                       self.max_model_len,
                                       self.max_num_tokens),
                                   dtype=np.int64)

        # Layer pairings for cross-layer KV sharing.
        # If an Attention layer `layer_name` is in the keys of this dict, it
        # means this layer will perform attention using the keys and values
        # from the KV cache of `shared_kv_cache_layers[layer_name]`.
        self.shared_kv_cache_layers: dict[str, str] = {}
        self.kv_sharing_fast_prefill_eligible_layers: set[str] = set()

        self.kv_sharing_fast_prefill_logits_indices = None
        if self.cache_config.kv_sharing_fast_prefill:
            self.kv_sharing_fast_prefill_logits_indices = torch.zeros(
                self.max_num_tokens, dtype=torch.int32, device=self.device)

        self.uniform_decode_query_len = 1 if not self.speculative_config else \
            1 + self.speculative_config.num_speculative_tokens

        # Cudagraph dispatcher for runtime cudagraph dispatching.
        self.cudagraph_dispatcher = CudagraphDispatcher(self.vllm_config)

        self.mm_budget = (MultiModalBudget(
            self.model_config,
            self.scheduler_config,
            self.mm_registry,
        ) if self.supports_mm_inputs else None)

        self.reorder_batch_threshold: Optional[int] = None

        # Attention layers that are only in the KVCacheConfig of the runner
        # (e.g., KV sharing, encoder-only attention), but not in the
        # KVCacheConfig of the scheduler.
        self.runner_only_attn_layers: set[str] = set()

        # Cached outputs.
        self._draft_token_ids: Optional[Union[list[list[int]],
                                              torch.Tensor]] = None
        self.transfer_event = torch.cuda.Event()
        self.sampled_token_ids_pinned_cpu = torch.empty(
            (self.max_model_len, 1),
            dtype=torch.int64,
            device="cpu",
            pin_memory=True)

    def _make_buffer(self, *args, dtype: torch.dtype) -> CpuGpuBuffer:
        return CpuGpuBuffer(*args,
                            dtype=dtype,
                            device=self.device,
                            pin_memory=self.pin_memory)

    def _init_model_kwargs(self, num_tokens: int):
        model_kwargs = dict[str, Any]()
        num_reqs = self.input_batch.num_reqs

        num_pooling_reqs = len(self.input_batch.pooling_params)

        if num_pooling_reqs == 0:
            return model_kwargs

        # This does nontrivial work.
        pooling_params = self.input_batch.pooling_metadata.pooling_params

        assert num_pooling_reqs == num_reqs

        token_type_id_requests = dict[int, Any]()
        for i, param in enumerate(pooling_params):
            if param.extra_kwargs is not None and \
            (token_types := param.extra_kwargs.get(
                "compressed_token_type_ids")) is not None:
                token_type_id_requests[i] = token_types

        if len(token_type_id_requests) == 0:
            return model_kwargs

        seq_lens = self.seq_lens.gpu[:num_reqs]
        token_type_ids = []

        for i in range(num_reqs):
            pos = token_type_id_requests.get(i, seq_lens[i])
            ids = (torch.arange(seq_lens[i]) >= pos).int()
            token_type_ids.append(ids)

        model_kwargs["token_type_ids"] = torch.concat(token_type_ids).to(
            device=self.device)
        return model_kwargs

    def _may_reorder_batch(self, scheduler_output: "SchedulerOutput") -> None:
        """
        Update the order of requests in the batch based on the attention
        backend's needs. For example, some attention backends (namely MLA) may
        want to separate requests based on if the attention computation will be
        compute-bound or memory-bound.

        Args:
            scheduler_output: The scheduler output.
        """
        # Attention free models have zero kv_cache_goups, however models
        # like Mamba are also attention free but use the kv_cache for
        # keeping its internal state. This is why we check the number
        # of kv_cache groups instead of solely checking
        # for self.model_config.is_attention_free.
        if len(self.kv_cache_config.kv_cache_groups) == 0:
            return

        if self.reorder_batch_threshold is not None:
            reorder_batch_to_split_decodes_and_prefills(
                self.input_batch,
                scheduler_output,
                decode_threshold=self.reorder_batch_threshold)

    # Note: used for model runner override.
    def _init_device_properties(self) -> None:
        """Initialize attributes from torch.cuda.get_device_properties
        """
        self.device_properties = torch.cuda.get_device_properties(self.device)
        self.num_sms = self.device_properties.multi_processor_count

    # Note: used for model runner override.
    def _sync_device(self) -> None:
        torch.cuda.synchronize()

    def _update_states(self, scheduler_output: "SchedulerOutput") -> None:
        """Update the cached states and the persistent batch with the scheduler
        output.

        The updated states are used by the `_prepare_inputs` function to create
        the input GPU tensors for the model.

        The SamplingMetadata is updated and copied to the GPU if there is a
        new/resumed/paused/finished request in the batch.
        """
        # Remove finished requests from the cached states.
        for req_id in scheduler_output.finished_req_ids:
            self.requests.pop(req_id, None)
        # Remove the finished requests from the persistent batch.
        # NOTE(woosuk): There could be an edge case where finished_req_ids and
        # scheduled_req_ids overlap. This happens when a request is aborted and
        # then resubmitted with the same ID. In this case, we treat them as two
        # distinct requests - clearing the cached states for the first request
        # and handling the second as a new request.
        for req_id in scheduler_output.finished_req_ids:
            self.input_batch.remove_request(req_id)

        # Free the cached encoder outputs.
        for mm_hash in scheduler_output.free_encoder_mm_hashes:
            self.encoder_cache.pop(mm_hash, None)

        # Remove the unscheduled requests from the persistent batch.
        # NOTE(woosuk): The unscheduled requests are either preempted requests
        # or running requests that are not scheduled in this step. We remove
        # them from the persistent batch but keep their cached states since
        # they will be scheduled again sometime in the future.
        scheduled_req_ids = scheduler_output.num_scheduled_tokens.keys()
        cached_req_ids = self.input_batch.req_id_to_index.keys()
        unscheduled_req_ids = cached_req_ids - scheduled_req_ids
        # NOTE(woosuk): The persistent batch optimization assumes that
        # consecutive batches contain mostly the same requests. If batches
        # have low request overlap (e.g., alternating between two distinct
        # sets of requests), this optimization becomes very inefficient.
        for req_id in unscheduled_req_ids:
            self.input_batch.remove_request(req_id)

        reqs_to_add: list[CachedRequestState] = []
        # Add new requests to the cached states.
        for new_req_data in scheduler_output.scheduled_new_reqs:
            req_id = new_req_data.req_id
            sampling_params = new_req_data.sampling_params
            pooling_params = new_req_data.pooling_params

            if sampling_params and \
                sampling_params.sampling_type == SamplingType.RANDOM_SEED:
                generator = torch.Generator(device=self.device)
                generator.manual_seed(sampling_params.seed)
            else:
                generator = None

            if pooling_params:
                task = pooling_params.task
                assert task is not None, "You did not set `task` in the API"

                model = cast(VllmModelForPooling, self.get_model())
                to_update = model.pooler.get_pooling_updates(task)
                to_update.apply(pooling_params)

            req_state = CachedRequestState(
                req_id=req_id,
                prompt_token_ids=new_req_data.prompt_token_ids,
                mm_kwargs=new_req_data.mm_kwargs,
                mm_positions=new_req_data.mm_positions,
                mm_hashes=new_req_data.mm_hashes,
                sampling_params=sampling_params,
                pooling_params=pooling_params,
                generator=generator,
                block_ids=new_req_data.block_ids,
                num_computed_tokens=new_req_data.num_computed_tokens,
                output_token_ids=[],
                lora_request=new_req_data.lora_request,
            )
            self.requests[req_id] = req_state

            # Only relevant for models using M-RoPE (e.g, Qwen2-VL)
            if self.uses_mrope:
                self._init_mrope_positions(req_state)

            reqs_to_add.append(req_state)

        # Update the states of the running/resumed requests.
        is_last_rank = get_pp_group().is_last_rank
        req_data = scheduler_output.scheduled_cached_reqs
        for i, req_id in enumerate(req_data.req_ids):
            req_state = self.requests[req_id]
            num_computed_tokens = req_data.num_computed_tokens[i]
            new_block_ids = req_data.new_block_ids[i]
            resumed_from_preemption = req_data.resumed_from_preemption[i]

            # Update the cached states.
            req_state.num_computed_tokens = num_computed_tokens

            if not is_last_rank:
                # When using PP, the scheduler sends the sampled tokens back,
                # because there's no direct communication between the first-
                # stage worker and the last-stage worker.
                new_token_ids = req_data.new_token_ids[i]
                # Add the sampled token(s) from the previous step (if any).
                # This doesn't include "unverified" tokens like spec tokens.
                num_new_tokens = (num_computed_tokens + len(new_token_ids) -
                                  req_state.num_tokens)
                if num_new_tokens == 1:
                    # Avoid slicing list in most common case.
                    req_state.output_token_ids.append(new_token_ids[-1])
                elif num_new_tokens > 0:
                    req_state.output_token_ids.extend(
                        new_token_ids[-num_new_tokens:])

            # Update the block IDs.
            if not resumed_from_preemption:
                if new_block_ids is not None:
                    # Append the new blocks to the existing block IDs.
                    for block_ids, new_ids in zip(req_state.block_ids,
                                                  new_block_ids):
                        block_ids.extend(new_ids)
            else:
                assert new_block_ids is not None
                # The request is resumed from preemption.
                # Replace the existing block IDs with the new ones.
                req_state.block_ids = new_block_ids

            req_index = self.input_batch.req_id_to_index.get(req_id)
            if req_index is None:
                # The request is not in the persistent batch.
                # The request was either preempted and resumed later, or was not
                # scheduled in the previous step and needs to be added again.
                reqs_to_add.append(req_state)
                continue

            # Update the persistent batch.
            self.input_batch.num_computed_tokens_cpu[req_index] = (
                num_computed_tokens)
            if new_block_ids is not None:
                self.input_batch.block_table.append_row(
                    new_block_ids, req_index)

            # For the last rank, we don't need to update the token_ids_cpu
            # because the sampled tokens are already cached.
            if not is_last_rank:
                # Add new_token_ids to token_ids_cpu.
                start_token_index = num_computed_tokens
                end_token_index = num_computed_tokens + len(new_token_ids)
                self.input_batch.token_ids_cpu[
                    req_index,
                    start_token_index:end_token_index] = new_token_ids
                self.input_batch.num_tokens_no_spec[
                    req_index] = end_token_index
                self.input_batch.num_tokens[req_index] = end_token_index

            # Add spec_token_ids to token_ids_cpu.
            spec_token_ids = (
                scheduler_output.scheduled_spec_decode_tokens.get(req_id, ()))
            if spec_token_ids:
                num_spec_tokens = len(spec_token_ids)
                start_index = self.input_batch.num_tokens_no_spec[req_index]
                end_token_index = start_index + num_spec_tokens
                self.input_batch.token_ids_cpu[
                    req_index, start_index:end_token_index] = spec_token_ids
                # NOTE(woosuk): `num_tokens` here may include spec tokens.
                self.input_batch.num_tokens[req_index] += num_spec_tokens

        # Add the new or resumed requests to the persistent batch.
        # The smaller empty indices are filled first.
        for request in reqs_to_add:
            self.input_batch.add_request(request)

        # Condense the batched states if there are gaps left by removed requests
        self.input_batch.condense()
        # Allow attention backend to reorder the batch, potentially
        self._may_reorder_batch(scheduler_output)
        # Refresh batch metadata with any pending updates.
        self.input_batch.refresh_metadata()

    def _init_mrope_positions(self, req_state: CachedRequestState):
        image_grid_thw = []
        video_grid_thw = []
        second_per_grid_ts = []
        audio_feature_lengths = []
        use_audio_in_video = False
        for mm_item in req_state.mm_kwargs:
            mm_input = mm_item.get_data()
            if (t := mm_input.get("image_grid_thw")) is not None:
                image_grid_thw.append(t.tolist())
            if (t := mm_input.get("video_grid_thw")) is not None:
                video_grid_thw.append(t.tolist())
            if (t := mm_input.get("second_per_grid_ts")) is not None:
                second_per_grid_ts.append(t)
            if (t := mm_input.get("audio_feature_lengths")) is not None:
                audio_feature_lengths.append(t)
            if mm_input.get("use_audio_in_video") is True:
                use_audio_in_video = True

        req_state.mrope_positions, req_state.mrope_position_delta = \
            MRotaryEmbedding.get_input_positions_tensor(
                req_state.prompt_token_ids,
                hf_config=self.model_config.hf_config,
                image_grid_thw=image_grid_thw,
                video_grid_thw=video_grid_thw,
                second_per_grid_ts=second_per_grid_ts,
                audio_feature_lengths=audio_feature_lengths,
                use_audio_in_video=use_audio_in_video,
            )

    def _extract_mm_kwargs(
        self,
        scheduler_output: "SchedulerOutput",
    ) -> BatchedTensorInputs:
        if not self.is_multimodal_raw_input_supported or not scheduler_output:  # noqa: SIM102
            return {}

        mm_kwargs = list[MultiModalKwargsItem]()
        for req in scheduler_output.scheduled_new_reqs:
            mm_kwargs.extend(req.mm_kwargs)

        # Input all modalities at once
        mm_kwargs_combined: BatchedTensorInputs = {}
        for _, _, mm_kwargs_group in group_mm_kwargs_by_modality(
                mm_kwargs,
                device=self.device,
                pin_memory=self.pin_memory,
        ):
            mm_kwargs_combined.update(mm_kwargs_group)

        return mm_kwargs_combined

    def _dummy_mm_kwargs(self, num_seqs: int) -> BatchedTensorInputs:
        if not self.is_multimodal_raw_input_supported:
            return {}
        mm_budget = self.mm_budget
        assert mm_budget is not None

        dummy_modality = mm_budget.get_modality_with_max_tokens()
        return self._get_mm_dummy_batch(dummy_modality, num_seqs)

    def _get_cumsum_and_arange(
        self,
        num_tokens: np.ndarray,
        cumsum_dtype: Optional[np.dtype] = None,
    ) -> tuple[np.ndarray, np.ndarray]:
        """Get the cumulative sum and batched arange of the given array.
        # E.g., [2, 5, 3] -> ([2, 7, 10], [0, 1, 0, 1, 2, 3, 4, 0, 1, 2])
        # Equivalent to but faster than:
        # np.concatenate([np.arange(n) for n in num_tokens])
        """
        # Step 1. [2, 5, 3] -> [2, 7, 10]
        cu_num_tokens = np.cumsum(num_tokens, dtype=cumsum_dtype)
        total_num_tokens = cu_num_tokens[-1]
        # Step 2. [2, 7, 10] -> [0, 0, 2, 2, 2, 2, 2, 7, 7, 7]
        cumsums_offsets = np.repeat(cu_num_tokens - num_tokens, num_tokens)
        # Step 3. [0, 1, 0, 1, 2, 3, 4, 0, 1, 2]
        arange = self.arange_np[:total_num_tokens] - cumsums_offsets

        return cu_num_tokens, arange

    def _prepare_inputs(
        self,
        scheduler_output: "SchedulerOutput",
    ) -> tuple[dict[str, Any], torch.Tensor, Optional[SpecDecodeMetadata],
               np.ndarray, Optional[CommonAttentionMetadata], int]:
        """
        :return: tuple[
            attn_metadata: layer-to-attention_metadata mapping,
            logits_indices, spec_decode_metadata
        ]
        """
        total_num_scheduled_tokens = scheduler_output.total_num_scheduled_tokens
        assert total_num_scheduled_tokens > 0
        num_reqs = self.input_batch.num_reqs
        assert num_reqs > 0

        # OPTIMIZATION: Start copying the block table first.
        # This way, we can overlap the copy with the following CPU operations.
        self.input_batch.block_table.commit_block_table(num_reqs)

        # Get the number of scheduled tokens for each request.
        req_ids = self.input_batch.req_ids
        tokens = [scheduler_output.num_scheduled_tokens[i] for i in req_ids]
        num_scheduled_tokens = np.array(tokens, dtype=np.int32)
        max_num_scheduled_tokens = max(tokens)

        # Get request indices.
        # E.g., [2, 5, 3] -> [0, 0, 1, 1, 1, 1, 1, 2, 2, 2]
        req_indices = np.repeat(self.arange_np[:num_reqs],
                                num_scheduled_tokens)

        # cu_num_tokens: [2, 5, 3] -> [2, 7, 10]
        # arange: [0, 1, 0, 1, 2, 3, 4, 0, 1, 2]
        cu_num_tokens, arange = self._get_cumsum_and_arange(
            num_scheduled_tokens)

        # Get positions.
        positions_np = self.positions.np[:total_num_scheduled_tokens]
        np.add(self.input_batch.num_computed_tokens_cpu[req_indices],
               arange,
               out=positions_np)

        # Calculate M-RoPE positions.
        # Only relevant for models using M-RoPE (e.g, Qwen2-VL)
        if self.uses_mrope:
            self._calc_mrope_positions(scheduler_output)

        # Get token indices.
        # E.g., [0, 1, 0, 1, 2, 3, 4, 0, 1, 2]
        # -> [0, 1, M, M + 1, M + 2, M + 3, M + 4, 2 * M, 2 * M + 1, 2 * M + 2]
        # where M is the max_model_len.
        token_indices = (positions_np +
                         req_indices * self.input_batch.token_ids_cpu.shape[1])

        # NOTE(woosuk): We use torch.index_select instead of np.take here
        # because torch.index_select is much faster than np.take for large
        # tensors.
        torch.index_select(self.input_batch.token_ids_cpu_tensor.flatten(),
                           0,
                           torch.from_numpy(token_indices),
                           out=self.input_ids.cpu[:total_num_scheduled_tokens])

        self.input_batch.block_table.compute_slot_mapping(
            req_indices, positions_np)
        self.input_batch.block_table.commit_slot_mapping(
            total_num_scheduled_tokens)

        # Prepare the attention metadata.
        self.query_start_loc.np[0] = 0
        self.query_start_loc.np[1:num_reqs + 1] = cu_num_tokens
        # Note: pad query_start_loc to be non-decreasing, as kernels
        # like FlashAttention requires that
        self.query_start_loc.np[num_reqs + 1:].fill(cu_num_tokens[-1])
        self.query_start_loc.copy_to_gpu()
        query_start_loc = self.query_start_loc.gpu[:num_reqs + 1]

        self.seq_lens.np[:num_reqs] = (
            self.input_batch.num_computed_tokens_cpu[:num_reqs] +
            num_scheduled_tokens)
        # Fill unused with 0 for full cuda graph mode.
        self.seq_lens.np[num_reqs:].fill(0)
        self.seq_lens.copy_to_gpu()
        seq_lens = self.seq_lens.gpu[:num_reqs]
        max_seq_len = self.seq_lens.np[:num_reqs].max().item()

        # Copy the tensors to the GPU.
<<<<<<< HEAD
        if self.input_batch.prev_sampled_token_ids is not None:
            # Async scheduling case, we need to copy the sampled token ids
            # from the previous iteration.
            prev_req_id_to_index = self.input_batch.prev_req_id_to_index
            current_req_id_to_index = self.input_batch.req_id_to_index
            assert prev_req_id_to_index is not None
            common_req_ids = set(prev_req_id_to_index.keys()).intersection(
                set(current_req_id_to_index.keys()))
            if common_req_ids:
                current_common_req_indices = [
                    current_req_id_to_index[req_id]
                    for req_id in common_req_ids
                ]
                prev_common_req_indices = [
                    prev_req_id_to_index[req_id] for req_id in common_req_ids
                ]
                # We need to compute the flattened input_ids index of the
                # last token in each common request.
                flattened_indices = [
                    int(cu_num_tokens[idx]) - 1
                    for idx in current_common_req_indices
                ]
                if len(flattened_indices) < total_num_scheduled_tokens:
                    # If not all requests are decodes from the last iteration,
                    # We need to copy the input_ids_cpu to the GPU first.
                    self.input_ids[:total_num_scheduled_tokens].copy_(
                        self.input_ids_cpu[:total_num_scheduled_tokens],
                        non_blocking=True)
                if flattened_indices == prev_common_req_indices and \
                    set(flattened_indices) == \
                        set(range(len(flattened_indices))):
                    # Common-case optimization: the batch is unchanged
                    # and no reordering happened.
                    # The indices are both the same permutation of 0..N-1
                    self.input_ids[:len(flattened_indices)].copy_(
                        self.input_batch.prev_sampled_token_ids[:len(
                            flattened_indices)].squeeze(1),
                        non_blocking=True)
                else:
                    # Upload the index tensors asynchronously
                    # so the scatter can be non-blocking
                    input_ids_index_tensor = torch.tensor(
                        flattened_indices,
                        dtype=torch.int64,
                        pin_memory=self.pin_memory).to(self.device,
                                                       non_blocking=True)
                    prev_common_req_indices_tensor = torch.tensor(
                        prev_common_req_indices,
                        dtype=torch.int64,
                        pin_memory=self.pin_memory).to(self.device,
                                                       non_blocking=True)
                    self.input_ids.scatter_(
                        dim=0,
                        index=input_ids_index_tensor,
                        src=self.input_batch.prev_sampled_token_ids[
                            prev_common_req_indices_tensor].squeeze(1))
            else:
                self.input_ids[:total_num_scheduled_tokens].copy_(
                    self.input_ids_cpu[:total_num_scheduled_tokens],
                    non_blocking=True)
        else:
            self.input_ids[:total_num_scheduled_tokens].copy_(
                self.input_ids_cpu[:total_num_scheduled_tokens],
                non_blocking=True)
=======
        self.input_ids.copy_to_gpu(total_num_scheduled_tokens)
>>>>>>> 1fdc7324
        if self.uses_mrope:
            # Only relevant for models using M-RoPE (e.g, Qwen2-VL)
            self.mrope_positions.gpu[:, :total_num_scheduled_tokens].copy_(
                self.mrope_positions.cpu[:, :total_num_scheduled_tokens],
                non_blocking=True)
        else:
            # Common case (1D positions)
            self.positions.copy_to_gpu(total_num_scheduled_tokens)

        use_spec_decode = len(
            scheduler_output.scheduled_spec_decode_tokens) > 0
        if not use_spec_decode:
            # NOTE(woosuk): Due to chunked prefills, the batch may contain
            # partial requests. While we should not sample any token
            # from these partial requests, we do so for simplicity.
            # We will ignore the sampled tokens from the partial requests.
            # TODO: Support prompt logprobs.
            logits_indices = query_start_loc[1:] - 1
            spec_decode_metadata = None
        else:
            # Get the number of draft tokens for each request.
            # Iterate over the dictionary rather than all requests since not all
            # requests have draft tokens.
            num_draft_tokens = np.zeros(num_reqs, dtype=np.int32)
            for req_id, draft_token_ids in (
                    scheduler_output.scheduled_spec_decode_tokens.items()):
                req_idx = self.input_batch.req_id_to_index[req_id]
                num_draft_tokens[req_idx] = len(draft_token_ids)

            spec_decode_metadata = self._calc_spec_decode_metadata(
                num_draft_tokens, cu_num_tokens)
            logits_indices = spec_decode_metadata.logits_indices

        logits_indices_padded = None
        if self.cache_config.kv_sharing_fast_prefill:
            assert self.kv_sharing_fast_prefill_logits_indices is not None
            num_logits = logits_indices.shape[0]
            assert num_logits > 0
            self.kv_sharing_fast_prefill_logits_indices[:num_logits].copy_(
                logits_indices)
            # There might have leftover indices in logits_indices[num_logits:]
            # from previous iterations, whose values may be greater than the
            # batch size in the current iteration. To ensure indices are always
            # valid, we fill the padded indices with the last index.
            self.kv_sharing_fast_prefill_logits_indices[num_logits:].fill_(
                logits_indices[-1].item())
            if (self.compilation_config.cudagraph_mode != CUDAGraphMode.NONE
                    and num_logits <= self.cudagraph_batch_sizes[-1]):
                # Use piecewise CUDA graphs.
                # Add padding to the batch size.
                num_logits_padded = self.vllm_config.pad_for_cudagraph(
                    num_logits)
            else:
                num_logits_padded = num_logits
            logits_indices_padded = (
                self.kv_sharing_fast_prefill_logits_indices[:num_logits_padded]
            )

        attn_metadata: dict[str, Any] = {}

        # Used in the below loop.
        query_start_loc_cpu = self.query_start_loc.cpu[:num_reqs + 1]
        seq_lens_cpu = self.seq_lens.cpu[:num_reqs]
        num_computed_tokens_cpu = (
            self.input_batch.num_computed_tokens_cpu_tensor[:num_reqs])
        spec_decode_common_attn_metadata = None

        # Prepare the attention metadata for each KV cache group and make layers
        # in the same group share the same metadata.
        for kv_cache_group_id, kv_cache_group_spec in enumerate(
                self.kv_cache_config.kv_cache_groups):

            if isinstance(kv_cache_group_spec.kv_cache_spec,
                          EncoderOnlyAttentionSpec):
                # Encoder-only layers do not have KV cache, so we need to
                # create a dummy block table and slot mapping for them.
                blk_table_tensor = torch.zeros(
                    (num_reqs, 1),
                    dtype=torch.int32,
                    pin_memory=self.pin_memory,
                    device="cpu").to(self.device, non_blocking=True)
                slot_mapping = torch.zeros((total_num_scheduled_tokens, ),
                                           dtype=torch.int32,
                                           pin_memory=self.pin_memory,
                                           device="cpu").to(self.device,
                                                            non_blocking=True)
                num_common_prefix_blocks = 0
            else:
                blk_table = self.input_batch.block_table[kv_cache_group_id]
                blk_table_tensor = blk_table.get_device_tensor()[:num_reqs]
                slot_mapping = blk_table.slot_mapping[:
                                                      total_num_scheduled_tokens]

                # Fill unused with -1. Needed for reshape_and_cache in full cuda
                # graph mode.
                blk_table.slot_mapping[total_num_scheduled_tokens:].fill_(-1)
                num_common_prefix_blocks = (
                    scheduler_output.
                    num_common_prefix_blocks[kv_cache_group_id])

            common_attn_metadata = CommonAttentionMetadata(
                query_start_loc=query_start_loc,
                query_start_loc_cpu=query_start_loc_cpu,
                seq_lens=seq_lens,
                seq_lens_cpu=seq_lens_cpu,
                num_computed_tokens_cpu=num_computed_tokens_cpu,
                num_reqs=num_reqs,
                num_actual_tokens=total_num_scheduled_tokens,
                max_query_len=max_num_scheduled_tokens,
                max_seq_len=max_seq_len,
                block_table_tensor=blk_table_tensor,
                slot_mapping=slot_mapping,
                causal=True,
            )

            if self.speculative_config and \
                spec_decode_common_attn_metadata is None:
                spec_decode_common_attn_metadata = common_attn_metadata

            for attn_group in self.attn_groups[kv_cache_group_id]:
                # Prepare for cascade attention if enabled & beneficial.
                common_prefix_len = 0
                builder = attn_group.metadata_builder
                if self.cascade_attn_enabled:
                    common_prefix_len = self._compute_cascade_attn_prefix_len(
                        num_scheduled_tokens,
                        num_common_prefix_blocks,
                        kv_cache_group_spec.kv_cache_spec,
                        builder,
                    )

                attn_metadata_i = (builder.build(
                    common_prefix_len=common_prefix_len,
                    common_attn_metadata=common_attn_metadata,
                ))

                fast_prefill_metadata = attn_metadata_i
                if (self.cache_config.kv_sharing_fast_prefill
                        and self.kv_sharing_fast_prefill_eligible_layers):
                    # Dynamically create a a dataclass type that inherits
                    # from attention metadata type but includes additional
                    # fields logits_indices_padded and num_logits_indices
                    # which are required for prefill truncation
                    fast_prefill_metadata_type = (
                        make_kv_sharing_fast_prefill_attention_metadata(
                            metadata_cls=type(attn_metadata_i), ))
                    fast_prefill_metadata = fast_prefill_metadata_type(
                        **dataclasses.asdict(attn_metadata_i),
                        logits_indices_padded=logits_indices_padded,
                        num_logits_indices=logits_indices.size(0),
                    )

                for layer_name in attn_group.layer_names:
                    if (self.cache_config.kv_sharing_fast_prefill
                            and layer_name
                            in self.kv_sharing_fast_prefill_eligible_layers):
                        attn_metadata[layer_name] = fast_prefill_metadata
                        continue
                    attn_metadata[layer_name] = attn_metadata_i

        # Hot-Swap lora model
        if self.lora_config:
            self.set_active_loras(self.input_batch, num_scheduled_tokens)

        return (attn_metadata, logits_indices, spec_decode_metadata,
                num_scheduled_tokens, spec_decode_common_attn_metadata,
                max_num_scheduled_tokens)

    def _compute_cascade_attn_prefix_len(
        self,
        num_scheduled_tokens: np.ndarray,
        num_common_prefix_blocks: int,
        kv_cache_spec: KVCacheSpec,
        attn_metadata_builder: AttentionMetadataBuilder,
    ) -> int:
        """Compute the length of the common prefix for cascade attention.

        NOTE(woosuk): The common prefix length returned by this function
        represents the length used specifically for cascade attention, not the
        actual number of tokens shared between requests. When cascade attention
        is disabled (use_cascade=False), this function returns 0 even if
        requests share common tokens. Additionally, the common prefix length is
        truncated to a multiple of the block size and may be further truncated
        due to implementation details explained below.

        Args:
            num_scheduled_tokens: Number of tokens scheduled per request.
            num_common_prefix_blocks: Number of shared KV cache blocks.

        Returns:
            int: Length of common prefix in tokens.
        """
        common_prefix_len = num_common_prefix_blocks * kv_cache_spec.block_size
        if common_prefix_len == 0:
            # Common case.
            return 0

        # NOTE(woosuk): Cascade attention uses two attention kernels: one
        # for the common prefix and the other for the rest. For the first
        # kernel, we concatenate all the query tokens (possibly from
        # different requests) and treat them as if they are from the same
        # request. Then, we use bi-directional attention to process the
        # common prefix in the KV cache. Importantly, this means that the
        # first kernel does not do any masking.

        # Consider the following example:
        # Request 1's input query: [D, E, X]
        # Request 1's kv cache: [A, B, C, D, E, X]
        # Request 1's num_computed_tokens: 3 (i.e., [A, B, C])
        # Request 2's input query: [E, Y]
        # Request 2's kv cache: [A, B, C, D, E, Y]
        # Request 2's num_computed_tokens: 4 (i.e., [A, B, C, D])

        # If we use [A, B, C, D, E] as the common prefix, then the
        # first kernel will compute the bi-directional attention between
        # input query [D, E, X, E, Y] and common prefix [A, B, C, D, E].
        # However, this is wrong because D in Request 1 should not attend to
        # E in the common prefix (i.e., we need masking).
        # To avoid this, [A, B, C, D] should be the common prefix.
        # That is, the common prefix should be capped by the minimum
        # num_computed_tokens among the requests, and plus one to include
        # the first token of the query.

        # In practice, we use [A, B, C] as the common prefix, instead of
        # [A, B, C, D] (i.e., the common prefix is capped by the minimum
        # num_computed_tokens, without plus one).
        # This is because of an implementation detail: We want to always
        # use two kernels for cascade attention. Let's imagine:
        # Request 3's input query: [D]
        # Request 3's kv cache: [A, B, C, D]
        # Request 3's num_computed_tokens: 3 (i.e., [A, B, C])
        # If we use [A, B, C, D] as the common prefix for Request 1-3,
        # then Request 3 will be processed only by the first kernel,
        # and the second kernel will get an empty input. While this is not
        # a fundamental problem, our current implementation does not support
        # this case.
        num_reqs = len(num_scheduled_tokens)
        common_prefix_len = min(
            common_prefix_len,
            self.input_batch.num_computed_tokens_cpu[:num_reqs].min())
        # common_prefix_len should be a multiple of the block size.
        common_prefix_len = (common_prefix_len // kv_cache_spec.block_size *
                             kv_cache_spec.block_size)
        use_sliding_window = (isinstance(kv_cache_spec, SlidingWindowSpec) or
                              (isinstance(kv_cache_spec, FullAttentionSpec)
                               and kv_cache_spec.sliding_window is not None))
        use_local_attention = (
            isinstance(kv_cache_spec, ChunkedLocalAttentionSpec)
            or (isinstance(kv_cache_spec, FullAttentionSpec)
                and kv_cache_spec.attention_chunk_size is not None))
        assert isinstance(kv_cache_spec, AttentionSpec)
        use_cascade = attn_metadata_builder.use_cascade_attention(
            common_prefix_len=common_prefix_len,
            query_lens=num_scheduled_tokens,
            num_query_heads=self.num_query_heads,
            num_kv_heads=kv_cache_spec.num_kv_heads,
            use_alibi=self.use_alibi,
            use_sliding_window=use_sliding_window,
            use_local_attention=use_local_attention,
            num_sms=self.num_sms,
        )
        return common_prefix_len if use_cascade else 0

    def _calc_mrope_positions(self, scheduler_output: "SchedulerOutput"):
        mrope_pos_ptr = 0
        for index, req_id in enumerate(self.input_batch.req_ids):
            req = self.requests[req_id]
            assert req.mrope_positions is not None

            num_computed_tokens = \
                self.input_batch.num_computed_tokens_cpu[index]
            num_scheduled_tokens = \
                scheduler_output.num_scheduled_tokens[req_id]
            num_prompt_tokens = len(req.prompt_token_ids)

            if num_computed_tokens + num_scheduled_tokens > num_prompt_tokens:
                prompt_part_len = max(0,
                                      num_prompt_tokens - num_computed_tokens)
                completion_part_len = max(
                    0, num_scheduled_tokens - prompt_part_len)
            else:
                prompt_part_len = num_scheduled_tokens
                completion_part_len = 0

            assert num_scheduled_tokens == prompt_part_len + completion_part_len

            if prompt_part_len > 0:
                # prompt's mrope_positions are pre-computed
                dst_start = mrope_pos_ptr
                dst_end = mrope_pos_ptr + prompt_part_len
                src_start = num_computed_tokens
                src_end = num_computed_tokens + prompt_part_len

                self.mrope_positions.cpu[:, dst_start:dst_end] = (
                    req.mrope_positions[:, src_start:src_end])
                mrope_pos_ptr += prompt_part_len

            if completion_part_len > 0:
                # compute completion's mrope_positions on-the-fly
                dst_start = mrope_pos_ptr
                dst_end = mrope_pos_ptr + completion_part_len

                MRotaryEmbedding.get_next_input_positions_tensor(
                    out=self.mrope_positions.np,
                    out_offset=dst_start,
                    mrope_position_delta=req.mrope_position_delta,
                    context_len=num_computed_tokens + prompt_part_len,
                    num_new_tokens=completion_part_len,
                )

                mrope_pos_ptr += completion_part_len

    def _calc_spec_decode_metadata(
        self,
        num_draft_tokens: np.ndarray,
        cu_num_scheduled_tokens: np.ndarray,
    ) -> SpecDecodeMetadata:
        # Inputs:
        # cu_num_scheduled_tokens:  [  4, 104, 107, 207, 209]
        # num_draft_tokens:         [  3,   0,   2,   0,   1]
        # Outputs:
        # cu_num_draft_tokens:      [  3,   3,   5,   5,   6]
        # logits_indices:           [  0,   1,   2,   3, 103, 104, 105, 106,
        #                            206, 207, 208]
        # target_logits_indices:    [  0,   1,   2,   5,   6,   9]
        # bonus_logits_indices:     [  3,   4,   7,   8,  10]

        # Compute the logits indices.
        # [4, 1, 3, 1, 2]
        num_sampled_tokens = num_draft_tokens + 1

        # Step 1. cu_num_sampled_tokens: [4, 5, 8, 9, 11]
        # arange: [0, 1, 2, 3, 0, 0, 1, 2, 0, 0, 1]
        cu_num_sampled_tokens, arange = self._get_cumsum_and_arange(
            num_sampled_tokens, cumsum_dtype=np.int32)
        # Step 2. [0, 0, 0, 0, 103, 104, 104, 104, 206, 207, 207]
        logits_indices = np.repeat(
            cu_num_scheduled_tokens - num_sampled_tokens, num_sampled_tokens)
        # Step 3. [0, 1, 2, 3, 103, 104, 105, 106, 206, 207, 208]
        logits_indices += arange

        # Compute the bonus logits indices.
        bonus_logits_indices = cu_num_sampled_tokens - 1

        # Compute the draft logits indices.
        # cu_num_draft_tokens: [3, 3, 5, 5, 6]
        # arange: [0, 1, 2, 0, 1, 0]
        cu_num_draft_tokens, arange = self._get_cumsum_and_arange(
            num_draft_tokens, cumsum_dtype=np.int32)
        # [0, 0, 0, 5, 5, 9]
        target_logits_indices = np.repeat(
            cu_num_sampled_tokens - num_sampled_tokens, num_draft_tokens)
        # [0, 1, 2, 5, 6, 9]
        target_logits_indices += arange

        # TODO: Optimize the CPU -> GPU copy.
        cu_num_draft_tokens = torch.from_numpy(cu_num_draft_tokens).to(
            self.device, non_blocking=True)
        logits_indices = torch.from_numpy(logits_indices).to(self.device,
                                                             non_blocking=True)
        target_logits_indices = torch.from_numpy(target_logits_indices).to(
            self.device, non_blocking=True)
        bonus_logits_indices = torch.from_numpy(bonus_logits_indices).to(
            self.device, non_blocking=True)

        # Compute the draft token ids.
        # draft_token_indices:      [  1,   2,   3, 105, 106, 208]
        draft_token_ids = self.input_ids.gpu[logits_indices]
        draft_token_ids = draft_token_ids[target_logits_indices + 1]

        metadata = SpecDecodeMetadata(
            draft_token_ids=draft_token_ids,
            num_draft_tokens=num_draft_tokens.tolist(),
            cu_num_draft_tokens=cu_num_draft_tokens,
            target_logits_indices=target_logits_indices,
            bonus_logits_indices=bonus_logits_indices,
            logits_indices=logits_indices,
        )
        return metadata

    def _execute_mm_encoder(self, scheduler_output: "SchedulerOutput"):
        scheduled_encoder_inputs = scheduler_output.scheduled_encoder_inputs
        if not scheduled_encoder_inputs:
            return
        # Batch the multi-modal inputs.
        mm_kwargs = list[MultiModalKwargsItem]()
        # list of tuple (mm_hash, position_info)
        mm_hashes_pos = list[tuple[str, PlaceholderRange]]()
        for req_id, encoder_input_ids in scheduled_encoder_inputs.items():
            req_state = self.requests[req_id]

            for mm_input_id in encoder_input_ids:
                mm_hash = req_state.mm_hashes[mm_input_id]
                mm_kwargs.append(req_state.mm_kwargs[mm_input_id])
                mm_hashes_pos.append(
                    (mm_hash, req_state.mm_positions[mm_input_id]))

        # Batch mm inputs as much as we can: if a request in the batch has
        # multiple modalities or a different modality than the previous one,
        # we process it separately to preserve item order.
        # FIXME(ywang96): This is a hacky way to deal with multiple modalities
        # in the same batch while still being able to benefit from batching
        # multimodal inputs. The proper solution should be reordering the
        # encoder outputs.
        encoder_outputs = []
        for _, num_items, mm_kwargs_group in group_mm_kwargs_by_modality(
                mm_kwargs,
                device=self.device,
                pin_memory=self.pin_memory,
        ):
            # Run the encoder.
            # `curr_group_outputs` is either of the following:
            # 1. A tensor of shape (num_items, feature_size, hidden_size)
            # in case feature_size is fixed across all multimodal items.
            # 2. A list or tuple (length: num_items) of tensors, each of shape
            # (feature_size, hidden_size) in case the feature size is dynamic
            # depending on the input multimodal items.
            curr_group_outputs = self.model.get_multimodal_embeddings(
                **mm_kwargs_group)

            sanity_check_mm_encoder_outputs(
                curr_group_outputs,
                expected_num_items=num_items,
            )

            for output in curr_group_outputs:
                encoder_outputs.append(output)

        # Cache the encoder outputs by mm_hash
        for (mm_hash, pos_info), output in zip(mm_hashes_pos, encoder_outputs):
            self.encoder_cache[mm_hash] = scatter_mm_placeholders(
                output,
                is_embed=pos_info.is_embed,
            )

    def _gather_mm_embeddings(
        self,
        scheduler_output: "SchedulerOutput",
        shift_computed_tokens: int = 0,
    ) -> list[torch.Tensor]:
        mm_embeds: list[torch.Tensor] = []
        for req_id in self.input_batch.req_ids:
            num_scheduled_tokens = scheduler_output.num_scheduled_tokens[
                req_id]
            req_state = self.requests[req_id]
            num_computed_tokens = \
                req_state.num_computed_tokens + shift_computed_tokens
            mm_positions = req_state.mm_positions
            mm_hashes = req_state.mm_hashes
            for i, pos_info in enumerate(mm_positions):
                start_pos = pos_info.offset
                num_encoder_tokens = pos_info.length

                # The encoder output is needed if the two ranges overlap:
                # [num_computed_tokens,
                #  num_computed_tokens + num_scheduled_tokens) and
                # [start_pos, start_pos + num_encoder_tokens)
                if start_pos >= num_computed_tokens + num_scheduled_tokens:
                    # The encoder output is not needed in this step.
                    break
                if start_pos + num_encoder_tokens <= num_computed_tokens:
                    # The encoder output is already processed and stored
                    # in the decoder's KV cache.
                    continue

                start_idx = max(num_computed_tokens - start_pos, 0)
                end_idx = min(
                    num_computed_tokens - start_pos + num_scheduled_tokens,
                    num_encoder_tokens,
                )
                assert start_idx < end_idx

                mm_hash = mm_hashes[i]
                encoder_output = self.encoder_cache.get(mm_hash, None)
                assert encoder_output is not None,\
                    f"Encoder cache miss for {mm_hash}."

                if (is_embed := pos_info.is_embed) is not None:
                    is_embed = is_embed[start_idx:end_idx]

                mm_embeds_item = gather_mm_placeholders(
                    encoder_output[start_idx:end_idx],
                    is_embed=is_embed,
                )
                mm_embeds.append(mm_embeds_item)
        return mm_embeds

    def get_model(self) -> nn.Module:
        # get raw model out of the cudagraph wrapper.
        if isinstance(self.model, CUDAGraphWrapper):
            return self.model.unwrap()
        return self.model

    def get_supported_generation_tasks(self) -> list[GenerationTask]:
        model = self.get_model()
        supported_tasks = list[GenerationTask]()

        if is_text_generation_model(model):
            supported_tasks.append("generate")

        if supports_transcription(model):
            if model.supports_transcription_only:
                return ["transcription"]

            supported_tasks.append("transcription")

        return supported_tasks

    def get_supported_pooling_tasks(self) -> list[PoolingTask]:
        model = self.get_model()
        if not is_pooling_model(model):
            return []

        supported_tasks = list(model.pooler.get_supported_tasks())

        if (self.scheduler_config.chunked_prefill_enabled
                and "encode" in supported_tasks):
            supported_tasks.remove("encode")

            logger.info_once("Chunked prefill is not supported with "
                             "encode task which using ALL pooling. "
                             "Please turn off chunked prefill by "
                             "`--no-enable-chunked-prefill` before using it.")

        return supported_tasks

    def get_supported_tasks(self) -> tuple[SupportedTask, ...]:
        tasks = list[SupportedTask]()

        if self.model_config.runner_type == "generate":
            tasks.extend(self.get_supported_generation_tasks())
        if self.model_config.runner_type == "pooling":
            tasks.extend(self.get_supported_pooling_tasks())

        return tuple(tasks)

    def apply_grammar_bitmask(
        self,
        scheduler_output: "SchedulerOutput",
        logits: torch.Tensor,
    ):
        grammar_bitmask = scheduler_output.grammar_bitmask
        if grammar_bitmask is None:
            return

        # We receive the structured output bitmask from the scheduler,
        # compacted to contain bitmasks only for structured output requests.
        # The order of the requests in the bitmask is not guaranteed to be the
        # same as the order of the requests in the gpu runner's batch. We need
        # to sort the bitmask to match the order of the requests used here.

        # Get the batch indices of the structured output requests.
        # Keep track of the number of speculative tokens scheduled for every
        # request in the batch, as the logit indices are offset by this amount.
        struct_out_req_batch_indices: dict[str, int] = {}
        cumulative_offset = 0
        seq = sorted(self.input_batch.req_id_to_index.items(),
                     key=lambda x: x[1])
        for req_id, batch_index in seq:
            logit_index = batch_index + cumulative_offset
            cumulative_offset += len(
                scheduler_output.scheduled_spec_decode_tokens.get(req_id, []))
            if req_id in scheduler_output.structured_output_request_ids:
                struct_out_req_batch_indices[req_id] = logit_index

        out_indices = []

        # Reorder the bitmask to match the order of the requests in the batch.
        sorted_bitmask = np.full(shape=(logits.shape[0],
                                        grammar_bitmask.shape[1]),
                                 fill_value=-1,
                                 dtype=grammar_bitmask.dtype)
        cumulative_index = 0
        seq = sorted(scheduler_output.structured_output_request_ids.items(),
                     key=lambda x: x[1])
        for req_id, _ in seq:
            logit_index = struct_out_req_batch_indices[req_id]
            num_spec_tokens = len(
                scheduler_output.scheduled_spec_decode_tokens.get(req_id, []))
            for i in range(1 + num_spec_tokens):
                sorted_bitmask[logit_index + i] = \
                    grammar_bitmask[cumulative_index + i]
                out_indices.append(logit_index + i)
            cumulative_index += 1 + num_spec_tokens
        grammar_bitmask = sorted_bitmask

        # If the length of out indices and the logits have the same shape
        # we don't need to pass indices to the kernel,
        # since the bitmask is already aligned with the logits.
        skip_out_indices = len(out_indices) == logits.shape[0]

        # Serialization of np.ndarray is much more efficient than a tensor,
        # so we receive it in that format.
        grammar_bitmask = torch.from_numpy(grammar_bitmask).contiguous()

        # Force use of the torch.compile implementation from xgrammar to work
        # around issues with the Triton kernel in concurrent structured output
        # scenarios. See PR #19565 and issues #19493, #18376 for details.
        xgr_torch_compile.apply_token_bitmask_inplace_torch_compile(
            logits,
            grammar_bitmask.to(self.device, non_blocking=True),
            indices=out_indices if not skip_out_indices else None,
        )

    def sync_and_slice_intermediate_tensors(
            self, num_tokens: int, intermediate_tensors: IntermediateTensors,
            sync_self: bool) -> IntermediateTensors:

        assert self.intermediate_tensors is not None

        tp = self.vllm_config.parallel_config.tensor_parallel_size
        enabled_sp = self.compilation_config.pass_config. \
            enable_sequence_parallelism
        if enabled_sp:
            # When sequence parallelism is enabled, we always pad num_tokens
            # to be a multiple of tensor_parallel_size (tp) earlier
            assert num_tokens % tp == 0
        is_residual_scattered = tp > 1 and enabled_sp \
            and num_tokens % tp == 0

        # When sequence parallelism is enabled, the "residual" tensor is sharded
        # across tensor parallel ranks, so each rank only needs its own slice.
        if sync_self:
            assert intermediate_tensors is not None
            for k, v in intermediate_tensors.items():
                is_scattered = k == "residual" and is_residual_scattered
                copy_len = num_tokens // tp if is_scattered else \
                    num_tokens
                self.intermediate_tensors[k][:copy_len].copy_(
                    v[:copy_len], non_blocking=True)

        return IntermediateTensors({
            k:
            v[:num_tokens // tp]
            if k == "residual" and is_residual_scattered else v[:num_tokens]
            for k, v in self.intermediate_tensors.items()
        })

    def eplb_step(self,
                  is_dummy: bool = False,
                  is_profile: bool = False) -> None:
        """
        Step for the EPLB (Expert Parallelism Load Balancing) state.
        """
        if not self.parallel_config.enable_eplb:
            return

        assert self.eplb_state is not None
        model = self.get_model()
        assert is_mixture_of_experts(model)
        self.eplb_state.step(
            model,
            is_dummy,
            is_profile,
            log_stats=self.parallel_config.eplb_config.log_balancedness,
        )

    def get_dp_padding(self,
                       num_tokens: int) -> tuple[int, Optional[torch.Tensor]]:
        dp_size = self.vllm_config.parallel_config.data_parallel_size
        dp_rank = self.vllm_config.parallel_config.data_parallel_rank

        # For DP: Don't pad when setting enforce_eager.
        # This lets us set enforce_eager on the prefiller in a P/D setup and
        # still use CUDA graphs (enabled by this padding) on the decoder.
        #
        # TODO(tms) : There are many cases where padding is enabled for
        # prefills, causing unnecessary and excessive padding of activations.

        if dp_size == 1 or self.vllm_config.model_config.enforce_eager:
            # Early exit.
            return 0, None

        num_tokens_across_dp = DPMetadata.num_tokens_across_dp(
            num_tokens, dp_size, dp_rank)
        max_tokens_across_dp_cpu = torch.max(num_tokens_across_dp).item()
        num_tokens_after_padding = torch.tensor([max_tokens_across_dp_cpu] *
                                                dp_size,
                                                device="cpu",
                                                dtype=torch.int32)
        return max_tokens_across_dp_cpu - num_tokens, num_tokens_after_padding

    def _pool(
        self,
        hidden_states: torch.Tensor,
        num_scheduled_tokens: int,
        num_scheduled_tokens_np: np.ndarray,
        kv_connector_output: Optional[KVConnectorOutput],
    ) -> ModelRunnerOutput:
        assert self.input_batch.num_reqs ==\
            len(self.input_batch.pooling_params), \
        "Either all or none of the requests in" \
        " a batch must be pooling request"

        hidden_states = hidden_states[:num_scheduled_tokens]
        pooling_metadata = self.input_batch.pooling_metadata
        pooling_metadata.build_pooling_cursor(num_scheduled_tokens_np.tolist(),
                                              device=hidden_states.device)
        seq_lens_cpu = self.seq_lens.cpu[:self.input_batch.num_reqs]

        # Pooling models D2H & synchronize occurs in pooler.py:build_output
        raw_pooler_output = self.model.pooler(
            hidden_states=hidden_states, pooling_metadata=pooling_metadata)

        pooler_output: list[Optional[torch.Tensor]] = []
        for raw_output, seq_len, prompt_len in zip(
                raw_pooler_output, seq_lens_cpu, pooling_metadata.prompt_lens):

            output = raw_output.data if seq_len == prompt_len else None
            pooler_output.append(output)

        return ModelRunnerOutput(
            req_ids=self.input_batch.req_ids,
            req_id_to_index=self.input_batch.req_id_to_index,
            sampled_token_ids=[],
            logprobs=None,
            prompt_logprobs_dict={},
            pooler_output=pooler_output,
            kv_connector_output=kv_connector_output,
        )

    @torch.inference_mode()
    def execute_model(
        self,
        scheduler_output: "SchedulerOutput",
        intermediate_tensors: Optional[IntermediateTensors] = None,
    ) -> Union[ModelRunnerOutput, AsyncModelRunnerOutput, IntermediateTensors]:
        self._update_states(scheduler_output)
        if not scheduler_output.total_num_scheduled_tokens:
            if not has_kv_transfer_group():
                # Return empty ModelRunnerOutput if there's no work to do.
                return EMPTY_MODEL_RUNNER_OUTPUT

            return self.kv_connector_no_forward(scheduler_output,
                                                self.vllm_config)

        # Prepare the decoder inputs.
        (attn_metadata, logits_indices, spec_decode_metadata,
         num_scheduled_tokens_np, spec_decode_common_attn_metadata,
         max_query_len) = self._prepare_inputs(scheduler_output)

        num_scheduled_tokens = scheduler_output.total_num_scheduled_tokens
        if (self.compilation_config.cudagraph_mode != CUDAGraphMode.NONE
                and num_scheduled_tokens <= self.cudagraph_batch_sizes[-1]):
            # Use CUDA graphs.
            # Add padding to the batch size.
            num_input_tokens = self.vllm_config.pad_for_cudagraph(
                num_scheduled_tokens)
        else:
            # Eager mode.
            # Pad tokens to multiple of tensor_parallel_size when
            # enabled collective fusion for SP
            tp_size = self.vllm_config.parallel_config.tensor_parallel_size
            if self.compilation_config.pass_config. \
                enable_sequence_parallelism and tp_size > 1:
                num_input_tokens = round_up(num_scheduled_tokens, tp_size)
            else:
                num_input_tokens = num_scheduled_tokens

        # Padding for DP
        num_pad, num_tokens_across_dp = self.get_dp_padding(num_input_tokens)
        num_input_tokens += num_pad

        # _prepare_inputs may reorder the batch, so we must gather multi
        # modal outputs after that to ensure the correct order
        if self.supports_mm_inputs:
            # Run the multimodal encoder if any.
            self._execute_mm_encoder(scheduler_output)
            mm_embeds = self._gather_mm_embeddings(scheduler_output)
        else:
            mm_embeds = []

        if self.supports_mm_inputs and get_pp_group().is_first_rank:
            # NOTE(woosuk): To unify token ids and soft tokens (vision
            # embeddings), we always use embeddings (rather than token ids)
            # as input to the multimodal model, even when the input is text.
            inputs_embeds_scheduled = self.model.get_input_embeddings(
                input_ids=self.input_ids.gpu[:num_scheduled_tokens],
                multimodal_embeddings=mm_embeds or None,
            )

            # TODO(woosuk): Avoid the copy. Optimize.
            self.inputs_embeds[:num_scheduled_tokens].copy_(
                inputs_embeds_scheduled)

            input_ids = None
            inputs_embeds = self.inputs_embeds[:num_input_tokens]
            model_kwargs = {
                **self._init_model_kwargs(num_scheduled_tokens),
                **self._extract_mm_kwargs(scheduler_output),
            }
        else:
            # For text-only models, we use token ids as input.
            # While it is possible to use embeddings as input just like the
            # multimodal models, it is not desirable for performance since
            # then the embedding layer is not included in the CUDA graph.
            input_ids = self.input_ids.gpu[:num_input_tokens]
            inputs_embeds = None
            model_kwargs = self._init_model_kwargs(num_input_tokens)
        if self.uses_mrope:
            positions = self.mrope_positions.gpu[:, :num_input_tokens]
        else:
            positions = self.positions.gpu[:num_input_tokens]

        if get_pp_group().is_first_rank:
            intermediate_tensors = None
        else:
            intermediate_tensors = self.sync_and_slice_intermediate_tensors(
                num_input_tokens, intermediate_tensors, True)

        uniform_decode = (max_query_len == self.uniform_decode_query_len) and (
            num_scheduled_tokens == self.input_batch.num_reqs * max_query_len)
        batch_descriptor = BatchDescriptor(num_tokens=num_input_tokens,
                                           uniform_decode=uniform_decode)
        cudagraph_runtime_mode, batch_descriptor = \
            self.cudagraph_dispatcher.dispatch(batch_descriptor)

        # Run the model.
        # Use persistent buffers for CUDA graphs.
        with set_forward_context(
                attn_metadata,
                self.vllm_config,
                num_tokens=num_input_tokens,
                num_tokens_across_dp=num_tokens_across_dp,
                cudagraph_runtime_mode=cudagraph_runtime_mode,
                batch_descriptor=batch_descriptor,
        ), self.maybe_get_kv_connector_output(
                scheduler_output) as kv_connector_output:

            model_output = self.model(
                input_ids=input_ids,
                positions=positions,
                intermediate_tensors=intermediate_tensors,
                inputs_embeds=inputs_embeds,
                **model_kwargs,
            )

        if self.use_aux_hidden_state_outputs:
            hidden_states, aux_hidden_states = model_output
        else:
            hidden_states = model_output
            aux_hidden_states = None

        # Broadcast PP output for external_launcher (torchrun)
        # to make sure we are synced across pp ranks
        # TODO: Support overlapping mirco-batches
        # https://github.com/vllm-project/vllm/issues/18019
        broadcast_pp_output = \
            self.parallel_config.distributed_executor_backend \
            == "external_launcher" and len(get_pp_group().ranks) > 0
        if not get_pp_group().is_last_rank:
            # For mid-pipeline stages, return the hidden states.
            assert isinstance(hidden_states, IntermediateTensors)
            if not broadcast_pp_output:
                hidden_states.kv_connector_output = kv_connector_output
                return hidden_states
            get_pp_group().send_tensor_dict(hidden_states.tensors,
                                            all_gather_group=get_tp_group())
            logits = None
        else:
            if self.input_batch.pooling_params:
                return self._pool(hidden_states, num_scheduled_tokens,
                                  num_scheduled_tokens_np, kv_connector_output)

            sample_hidden_states = hidden_states[logits_indices]
            logits = self.model.compute_logits(sample_hidden_states, None)
        if broadcast_pp_output:
            model_output_broadcast_data = {
                "logits": logits.contiguous(),
            } if logits is not None else {}
            model_output_broadcast_data = get_pp_group().broadcast_tensor_dict(
                model_output_broadcast_data, src=len(get_pp_group().ranks) - 1)
            assert model_output_broadcast_data is not None
            logits = model_output_broadcast_data["logits"]

        # Apply structured output bitmasks if present
        if scheduler_output.grammar_bitmask is not None:
            self.apply_grammar_bitmask(scheduler_output, logits)

        # Sample the next token and get logprobs if needed.
        sampling_metadata = self.input_batch.sampling_metadata
        if spec_decode_metadata is None:
            sampler_output = self.sampler(
                logits=logits,
                sampling_metadata=sampling_metadata,
            )
        else:
            # When indexing with a tensor (bonus_logits_indices), PyTorch
            # creates a new tensor with separate storage from the original
            # logits tensor. This means any in-place operations on bonus_logits
            # won't affect the original logits tensor.
            assert logits is not None
            bonus_logits = logits[spec_decode_metadata.bonus_logits_indices]
            sampler_output = self.sampler(
                logits=bonus_logits,
                sampling_metadata=sampling_metadata,
            )
            bonus_token_ids = sampler_output.sampled_token_ids

            # Just like `bonus_logits`, `target_logits` is a new tensor with
            # separate storage from the original `logits` tensor. Therefore,
            # it is safe to update `target_logits` in place.
            target_logits = logits[spec_decode_metadata.target_logits_indices]
            output_token_ids = self.rejection_sampler(
                spec_decode_metadata,
                None,  # draft_probs
                target_logits,
                bonus_token_ids,
                sampling_metadata,
            )
            sampler_output.sampled_token_ids = output_token_ids

        num_nans_in_logits = {}
        if envs.VLLM_COMPUTE_NANS_IN_LOGITS:
            num_nans_in_logits = self._get_nans_in_logits(logits)

        # TODO(woosuk): The following loop can be slow since it iterates over
        # the requests one by one. Optimize.
        discard_sampled_tokens_req_indices = []
        for i, req_id in enumerate(self.input_batch.req_ids):
            req_state = self.requests[req_id]
            seq_len = (req_state.num_computed_tokens +
                       scheduler_output.num_scheduled_tokens[req_id])
            if seq_len < req_state.num_tokens:
                # Ignore the sampled token for partial prefills.
                # Rewind the generator state as if the token was not sampled.
                # This relies on cuda-specific torch-internal impl details
                generator = self.input_batch.generators.get(i)
                if generator is not None:
                    generator.set_offset(generator.get_offset() - 4)
                # Record the index of the request that should not be sampled,
                # so that we could clear the sampled tokens before returning.
                discard_sampled_tokens_req_indices.append(i)

        # NOTE: GPU -> CPU Sync happens here.
        # Move as many CPU operations as possible before this sync point.
        logprobs_tensors = sampler_output.logprobs_tensors
        logprobs_lists = logprobs_tensors.tolists() \
            if logprobs_tensors is not None else None

        # Compute prompt logprobs if needed.
        prompt_logprobs_dict = self._get_prompt_logprobs_dict(
            hidden_states[:num_scheduled_tokens],
            scheduler_output.num_scheduled_tokens,
        )

<<<<<<< HEAD
        num_sampled_tokens = sampler_output.sampled_token_ids.shape[0]
        if not self.use_async_scheduling:
            # Get the valid generated tokens.
            sampled_token_ids = sampler_output.sampled_token_ids
            max_gen_len = sampled_token_ids.shape[-1]
            if max_gen_len == 1:
                # No spec decode tokens.
                valid_sampled_token_ids = sampled_token_ids.tolist()
            else:
                # Includes spec decode tokens.
                valid_sampled_token_ids = self.rejection_sampler.parse_output(
                    sampled_token_ids,
                    self.input_batch.vocab_size,
                )
            # Mask out the sampled tokens that should not be sampled.
            for i in discard_sampled_tokens_req_indices:
                valid_sampled_token_ids[i].clear()
=======
        # Get the valid generated tokens.
        sampled_token_ids = sampler_output.sampled_token_ids
        max_gen_len = sampled_token_ids.shape[-1]
        if max_gen_len == 1:
            # No spec decode tokens.
            valid_sampled_token_ids = self._to_list(sampled_token_ids)
>>>>>>> 1fdc7324
        else:
            valid_sampled_token_ids = []
            sampled_token_ids_tensor = sampler_output.sampled_token_ids
            invalid_req_indices = list(discard_sampled_tokens_req_indices)
            invalid_req_indices_set = set(invalid_req_indices)
            assert sampled_token_ids_tensor.shape[-1] == 1

            # Cache the sampled tokens on the GPU and avoid CPU sync.
            # These will be copied into input_ids in the next step
            # when preparing inputs.
            self.input_batch.prev_sampled_token_ids = \
                sampled_token_ids_tensor
            self.input_batch.prev_sampled_token_ids_invalid_indices = \
                invalid_req_indices_set
            self.input_batch.prev_req_id_to_index = {
                req_id: i
                for i, req_id in enumerate(self.input_batch.req_ids)
                if i not in invalid_req_indices_set
            }

        # Cache the sampled tokens in the model runner, so that the scheduler
        # doesn't need to send them back.
        # NOTE(woosuk): As an exception, when using PP, the scheduler sends
        # the sampled tokens back, because there's no direct communication
        # between the first-stage worker and the last-stage worker.
        req_ids = self.input_batch.req_ids
        for req_idx in range(num_sampled_tokens):
            if self.use_async_scheduling:
                sampled_ids = [-1] * 1 if \
                    req_idx not in invalid_req_indices_set else None
            else:
                sampled_ids = valid_sampled_token_ids[req_idx]
            if not sampled_ids:
                continue

            start_idx = self.input_batch.num_tokens_no_spec[req_idx]
            end_idx = start_idx + len(sampled_ids)
            assert end_idx <= self.max_model_len, (
                "Sampled token IDs exceed the max model length. "
                f"Total number of tokens: {end_idx} > max_model_len: "
                f"{self.max_model_len}")

            self.input_batch.num_tokens_no_spec[req_idx] = end_idx
            self.input_batch.num_tokens[req_idx] = end_idx

            req_id = req_ids[req_idx]
            req_state = self.requests[req_id]
            self.input_batch.token_ids_cpu[req_idx,
                                           start_idx:end_idx] = sampled_ids
            req_state.output_token_ids.extend(sampled_ids)

        if self.speculative_config:
            assert spec_decode_common_attn_metadata is not None
            self._draft_token_ids = self.propose_draft_token_ids(
                scheduler_output,
                valid_sampled_token_ids,
                sampling_metadata,
                hidden_states,
                sample_hidden_states,
                aux_hidden_states,
                spec_decode_metadata,
                spec_decode_common_attn_metadata,
            )

        self.eplb_step()

        output = ModelRunnerOutput(
            req_ids=self.input_batch.req_ids.copy(),
            req_id_to_index=self.input_batch.req_id_to_index.copy(),
            sampled_token_ids=valid_sampled_token_ids,
            logprobs=logprobs_lists,
            prompt_logprobs_dict=prompt_logprobs_dict,
            pooler_output=[],
            kv_connector_output=kv_connector_output,
            num_nans_in_logits=num_nans_in_logits.copy(),
        )

        if self.use_async_scheduling:
            return AsyncModelRunnerOutput(
                model_runner_output=output,
                sampled_token_ids_tensor=sampled_token_ids_tensor,
                invalid_req_indices=invalid_req_indices,
            )

        return output

    def take_draft_token_ids(self) -> Optional[DraftTokenIds]:
        if self._draft_token_ids is None:
            return None
        req_ids = self.input_batch.req_ids
        if isinstance(self._draft_token_ids, torch.Tensor):
            draft_token_ids = self._draft_token_ids.tolist()
        else:
            draft_token_ids = self._draft_token_ids
        self._draft_token_ids = None
        return DraftTokenIds(req_ids, draft_token_ids)

    def propose_draft_token_ids(
        self,
        scheduler_output: "SchedulerOutput",
        sampled_token_ids: list[list[int]],
        sampling_metadata: SamplingMetadata,
        hidden_states: torch.Tensor,
        sample_hidden_states: torch.Tensor,
        aux_hidden_states: Optional[torch.Tensor],
        spec_decode_metadata: Optional[SpecDecodeMetadata],
        common_attn_metadata: CommonAttentionMetadata,
    ) -> Union[list[list[int]], torch.Tensor]:
        num_scheduled_tokens = scheduler_output.total_num_scheduled_tokens
        if self.speculative_config.method == "ngram":
            assert isinstance(self.drafter, NgramProposer)
            draft_token_ids = self.propose_ngram_draft_token_ids(
                sampled_token_ids)
        elif self.speculative_config.method == "medusa":
            assert isinstance(self.drafter, MedusaProposer)
            if sample_hidden_states.shape[0] == len(sampled_token_ids):
                # The input to the target model does not include draft tokens.
                hidden_states = sample_hidden_states
            else:
                indices = []
                offset = 0
                for num_draft, tokens in zip(
                        spec_decode_metadata.num_draft_tokens,
                        sampled_token_ids):
                    indices.append(offset + len(tokens) - 1)
                    offset += num_draft + 1
                indices = torch.tensor(indices, device=self.device)
                hidden_states = sample_hidden_states[indices]

            draft_token_ids = self.drafter.propose(
                target_hidden_states=hidden_states,
                sampling_metadata=sampling_metadata,
            )
        elif self.speculative_config.use_eagle():
            assert isinstance(self.drafter, EagleProposer)
            # TODO(woosuk): Refactor the loop.
            req_ids = self.input_batch.req_ids
            next_token_ids: list[int] = []
            for i, token_ids in enumerate(sampled_token_ids):
                if token_ids:
                    # Common case.
                    next_token_id = token_ids[-1]
                else:
                    # Partial prefill (rare case).
                    # Get the next token id from the request state.
                    req_id = req_ids[i]
                    req_state = self.requests[req_id]
                    seq_len = (req_state.num_computed_tokens +
                               scheduler_output.num_scheduled_tokens[req_id])
                    next_token_id = req_state.get_token_id(seq_len)
                next_token_ids.append(next_token_id)
            next_token_ids = torch.tensor(next_token_ids,
                                          dtype=torch.int32,
                                          device=self.device)

            if spec_decode_metadata is None:
                # input_ids can be None for multimodal models.
                target_token_ids = self.input_ids.gpu[:num_scheduled_tokens]
                # TODO(woosuk): Support M-RoPE.
                target_positions = self.positions.gpu[:num_scheduled_tokens]
                if self.use_aux_hidden_state_outputs:
                    target_hidden_states = torch.cat(
                        [h[:num_scheduled_tokens] for h in aux_hidden_states],
                        dim=-1)
                else:
                    target_hidden_states = hidden_states[:num_scheduled_tokens]
            else:
                # TODO(woosuk): Refactor this.
                num_draft_tokens = spec_decode_metadata.num_draft_tokens
                num_rejected_tokens = [
                    n + 1 - len(sampled_token_ids[i]) if n > 0 else 0
                    for i, n in enumerate(num_draft_tokens)
                ]
                num_rejected_tokens_cpu = torch.tensor(num_rejected_tokens,
                                                       dtype=torch.int32)
                common_attn_metadata, token_indices =\
                    self.drafter.prepare_inputs(
                    common_attn_metadata, num_rejected_tokens_cpu)

                target_token_ids = self.input_ids.gpu[token_indices]
                # TODO(woosuk): Support M-RoPE.
                target_positions = self.positions.gpu[token_indices]
                if self.use_aux_hidden_state_outputs:
                    target_hidden_states = torch.cat(
                        [h[token_indices] for h in aux_hidden_states], dim=-1)
                else:
                    target_hidden_states = hidden_states[token_indices]
            mm_embeds = None
            if self.supports_mm_inputs:
                mm_embeds = self._gather_mm_embeddings(scheduler_output,
                                                       shift_computed_tokens=1)

            draft_token_ids = self.drafter.propose(
                target_token_ids=target_token_ids,
                target_positions=target_positions,
                target_hidden_states=target_hidden_states,
                next_token_ids=next_token_ids,
                sampling_metadata=sampling_metadata,
                common_attn_metadata=common_attn_metadata,
                mm_embeds=mm_embeds,
            )
        return draft_token_ids

    def propose_ngram_draft_token_ids(
        self,
        sampled_token_ids: list[list[int]],
    ) -> list[list[int]]:
        # TODO(woosuk): Optimize.
        req_ids = self.input_batch.req_ids
        draft_token_ids: list[list[int]] = []
        for i, sampled_ids in enumerate(sampled_token_ids):
            num_sampled_ids = len(sampled_ids)
            if not num_sampled_ids:
                # Skip speculative decoding.
                draft_token_ids.append([])
                continue

            # Skip requests that require sampling parameters that are not
            # supported with speculative decoding.
            req_id = req_ids[i]
            if req_id in self.input_batch.spec_decode_unsupported_reqs:
                draft_token_ids.append([])
                continue

            num_tokens = self.input_batch.num_tokens_no_spec[i]
            if num_tokens >= self.max_model_len:
                # Skip requests that have already reached the max model length.
                draft_token_ids.append([])
                continue

            drafter_output = self.drafter.propose(
                self.input_batch.token_ids_cpu[i, :num_tokens])
            if drafter_output is None or len(drafter_output) == 0:
                draft_token_ids.append([])
            else:
                draft_token_ids.append(drafter_output.tolist())
        return draft_token_ids

    def update_config(self, overrides: dict[str, Any]) -> None:
        allowed_config_names = {"load_config", "model_config"}
        for config_name, config_overrides in overrides.items():
            assert config_name in allowed_config_names, \
                f"Config `{config_name}` not supported. " \
                f"Allowed configs: {allowed_config_names}"
            config = getattr(self, config_name)
            new_config = update_config(config, config_overrides)
            setattr(self, config_name, new_config)

    def load_model(self, eep_scale_up: bool = False) -> None:
        """
        Args:
            eep_scale_up: the model loading is for elastic EP scale up.
        """
        logger.info("Starting to load model %s...", self.model_config.model)
        if eep_scale_up:
            from vllm.distributed.parallel_state import get_ep_group
            num_local_physical_experts = torch.empty(1,
                                                     dtype=torch.int32,
                                                     device="cpu")
            torch.distributed.broadcast(num_local_physical_experts,
                                        group=get_ep_group().cpu_group,
                                        group_src=0)
            num_local_physical_experts = int(num_local_physical_experts.item())
            new_ep_size = get_ep_group().world_size
            global_expert_load, old_global_expert_indices = (
                EplbState.recv_state())
            num_logical_experts = global_expert_load.shape[1]
            self.parallel_config.eplb_config.num_redundant_experts = (
                num_local_physical_experts * new_ep_size - num_logical_experts)
            assert old_global_expert_indices.shape[
                1] % num_local_physical_experts == 0
            old_ep_size = old_global_expert_indices.shape[
                1] // num_local_physical_experts
            rank_mapping = {
                old_ep_rank: old_ep_rank
                for old_ep_rank in range(old_ep_size)
            }
        else:
            global_expert_load = None
            old_global_expert_indices = None
            rank_mapping = None

        with DeviceMemoryProfiler() as m:
            time_before_load = time.perf_counter()
            model_loader = get_model_loader(self.load_config)
            logger.info("Loading model from scratch...")
            self.model = model_loader.load_model(
                vllm_config=self.vllm_config, model_config=self.model_config)
            if self.lora_config:
                self.model = self.load_lora_model(self.model,
                                                  self.model_config,
                                                  self.scheduler_config,
                                                  self.lora_config,
                                                  self.device)
            if hasattr(self, "drafter"):
                logger.info("Loading drafter model...")
                self.drafter.load_model(self.model)
            if self.use_aux_hidden_state_outputs:
                if supports_eagle3(self.model):
                    self.model.set_aux_hidden_state_layers(
                        self.model.get_eagle3_aux_hidden_state_layers())
                else:
                    raise RuntimeError(
                        "Model does not support EAGLE3 interface but "
                        "aux_hidden_state_outputs was requested")
            time_after_load = time.perf_counter()
        self.model_memory_usage = m.consumed_memory
        logger.info("Model loading took %.4f GiB and %.6f seconds",
                    self.model_memory_usage / GiB_bytes,
                    time_after_load - time_before_load)
        prepare_communication_buffer_for_model(self.model)

        if is_mixture_of_experts(
                self.model) and self.parallel_config.enable_eplb:
            logger.info("EPLB is enabled for model %s.",
                        self.model_config.model)
            self.eplb_state = EplbState.build(
                self.model,
                self.device,
                self.parallel_config,
                global_expert_load,
                old_global_expert_indices,
                rank_mapping,
            )

        if (
            self.vllm_config.compilation_config.level == \
                CompilationLevel.DYNAMO_AS_IS and supports_dynamo()
        ):
            backend = self.vllm_config.compilation_config.init_backend(
                self.vllm_config)
            compilation_counter.dynamo_as_is_count += 1
            self.model.compile(
                fullgraph=envs.VLLM_TEST_DYNAMO_FULLGRAPH_CAPTURE,
                backend=backend)
            return
        # for other compilation levels, cudagraph behavior is controlled by
        # CudagraphWraper and CudagraphDispatcher of vllm.

        # wrap the model with full cudagraph wrapper if needed.
        if self.compilation_config.cudagraph_mode.has_full_cudagraphs():
            self.model = CUDAGraphWrapper(self.model,
                                          self.vllm_config,
                                          runtime_mode=CUDAGraphMode.FULL)

    def reload_weights(self) -> None:
        assert getattr(self, "model", None) is not None, \
            "Cannot reload weights before model is loaded."
        model_loader = get_model_loader(self.load_config)
        logger.info("Reloading weights inplace...")
        model = self.get_model()
        model_loader.load_weights(model, model_config=self.model_config)

    def save_tensorized_model(
        self,
        tensorizer_config: "TensorizerConfig",
    ) -> None:
        model = self.get_model()
        TensorizerLoader.save_model(
            model,
            tensorizer_config=tensorizer_config,
            model_config=self.model_config,
        )

    def _get_prompt_logprobs_dict(
        self,
        hidden_states: torch.Tensor,
        num_scheduled_tokens: dict[str, int],
    ) -> dict[str, Optional[LogprobsTensors]]:
        num_prompt_logprobs_dict = self.input_batch.num_prompt_logprobs
        if not num_prompt_logprobs_dict:
            return {}

        in_progress_dict = self.input_batch.in_progress_prompt_logprobs_cpu
        prompt_logprobs_dict: dict[str, Optional[LogprobsTensors]] = {}

        # Since prompt logprobs are a rare feature, prioritize simple,
        # maintainable loop over optimal performance.
        completed_prefill_reqs = []
        for req_id, num_prompt_logprobs in num_prompt_logprobs_dict.items():
            num_tokens = num_scheduled_tokens[req_id]

            # Get metadata for this request.
            request = self.requests[req_id]
            num_prompt_tokens = len(request.prompt_token_ids)
            prompt_token_ids = torch.tensor(request.prompt_token_ids).to(
                self.device, non_blocking=True)

            # Set up target LogprobsTensors object.
            logprobs_tensors = in_progress_dict.get(req_id)
            if not logprobs_tensors:
                # Create empty logprobs CPU tensors for the entire prompt.
                # If chunked, we'll copy in slice by slice.
                logprobs_tensors = LogprobsTensors.empty_cpu(
                    num_prompt_tokens - 1, num_prompt_logprobs + 1)
                in_progress_dict[req_id] = logprobs_tensors

            # Determine number of logits to retrieve.
            start_idx = request.num_computed_tokens
            start_tok = start_idx + 1
            num_remaining_tokens = num_prompt_tokens - start_tok
            if num_tokens <= num_remaining_tokens:
                # This is a chunk, more tokens remain.
                # In the == case, there are no more prompt logprobs to produce
                # but we want to defer returning them to the next step where we
                # have new generated tokens to return.
                num_logits = num_tokens
            else:
                # This is the last chunk of prompt tokens to return.
                num_logits = num_remaining_tokens
                completed_prefill_reqs.append(req_id)
                prompt_logprobs_dict[req_id] = logprobs_tensors

            if num_logits <= 0:
                # This can happen for the final chunk if we prefilled exactly
                # (num_prompt_tokens - 1) tokens for this request in the prior
                # step. There are no more prompt logprobs to produce.
                continue

            # Get the logits corresponding to this req's prompt tokens.
            # If this is a partial request (i.e. chunked prefill),
            # then there is prompt logprob generated for each index.
            req_idx = self.input_batch.req_id_to_index[req_id]
            offset = self.query_start_loc.np[req_idx].item()
            prompt_hidden_states = hidden_states[offset:offset + num_logits]
            logits = self.model.compute_logits(prompt_hidden_states, None)

            # Get the "target" tokens for each index. For prompt at index i,
            # the token at prompt index i+1 is the "sampled" token we want
            # to gather the logprob for.
            tgt_token_ids = prompt_token_ids[start_tok:start_tok + num_logits]

            # Compute prompt logprobs.
            logprobs = self.sampler.compute_logprobs(logits)
            token_ids, logprobs, ranks = self.sampler.gather_logprobs(
                logprobs, num_prompt_logprobs, tgt_token_ids)

            # Transfer GPU->CPU async.
            chunk_slice = slice(start_idx, start_idx + num_logits)
            logprobs_tensors.logprob_token_ids[chunk_slice].copy_(
                token_ids, non_blocking=True)
            logprobs_tensors.logprobs[chunk_slice].copy_(logprobs,
                                                         non_blocking=True)
            logprobs_tensors.selected_token_ranks[chunk_slice].copy_(
                ranks, non_blocking=True)

        # Remove requests that have completed prefill from the batch
        # num_prompt_logprobs_dict.
        for req_id in completed_prefill_reqs:
            del num_prompt_logprobs_dict[req_id]
            del in_progress_dict[req_id]

        # Must synchronize the non-blocking GPU->CPU transfers.
        if prompt_logprobs_dict:
            self._sync_device()

        return prompt_logprobs_dict

    def _get_nans_in_logits(
        self,
        logits: Optional[torch.Tensor],
    ) -> dict[str, int]:
        try:
            if logits is None:
                return {req_id: 0 for req_id in self.input_batch.req_ids}

            num_nans_in_logits = {}
            num_nans_for_index = logits.isnan().sum(dim=-1).cpu().numpy()
            for req_id in self.input_batch.req_ids:
                req_index = self.input_batch.req_id_to_index[req_id]
                num_nans_in_logits[req_id] = (
                    int(num_nans_for_index[req_index])
                    if num_nans_for_index is not None
                    and req_index < logits.shape[0] else 0)
            return num_nans_in_logits
        except IndexError:
            return {}

    @contextmanager
    def maybe_randomize_inputs(self, input_ids: torch.Tensor):
        """
        Randomize input_ids if VLLM_RANDOMIZE_DP_DUMMY_INPUTS is set.
        This is to help balance expert-selection
         - during profile_run
         - during DP rank dummy run
        """
        dp_size = self.vllm_config.parallel_config.data_parallel_size
        randomize_inputs = envs.VLLM_RANDOMIZE_DP_DUMMY_INPUTS and dp_size > 1
        if not randomize_inputs:
            yield
        else:
            import functools

            @functools.cache
            def rand_input_ids() -> torch.Tensor:
                return torch.randint_like(
                    self.input_ids.gpu,
                    low=0,
                    high=self.model_config.get_vocab_size(),
                    dtype=input_ids.dtype)

            logger.debug_once("Randomizing dummy data for DP Rank")
            input_ids.copy_(rand_input_ids()[:input_ids.size(0)],
                            non_blocking=True)
            yield
            input_ids.fill_(0)

    def _get_mm_dummy_batch(
        self,
        modality: str,
        max_items_per_batch: int,
    ) -> BatchedTensorInputs:
        """Dummy data for profiling and precompiling multimodal models."""
        dummy_decoder_data = self.mm_registry.get_decoder_dummy_data(
            model_config=self.model_config,
            seq_len=self.max_num_tokens,
            mm_counts={modality: 1},
        )
        dummy_mm_data = dummy_decoder_data.multi_modal_data

        # Result in the maximum GPU consumption of the model
        dummy_mm_item = dummy_mm_data[modality][0]
        dummy_mm_items = [dummy_mm_item] * max_items_per_batch

        return next(mm_kwargs_group
                    for _, _, mm_kwargs_group in group_mm_kwargs_by_modality(
                        dummy_mm_items,
                        device=self.device,
                        pin_memory=self.pin_memory,
                    ))

    @torch.inference_mode()
    def _dummy_run(
        self,
        num_tokens: int,
        cudagraph_runtime_mode: CUDAGraphMode = CUDAGraphMode.NONE,
        force_attention: bool = False,
        uniform_decode: bool = False,
        skip_eplb: bool = False,
        is_profile: bool = False,
    ) -> tuple[torch.Tensor, torch.Tensor]:
        """
        Run a dummy forward pass to warm up/profile run or capture the
        CUDA graph for the model.

        Args:
            num_tokens: Number of tokens to run the dummy forward pass.
            cudagraph_runtime_mode: used to control the behavior.
                - CUDAGraphMode.NONE: No cudagraph, for warm up and profile run
                - CUDAGraphMode.PIECEWISE: Piecewise cudagraph.
                - CUDAGraphMode.FULL: Full cudagraph, attention metadata is
                    needed.
            force_attention: If True, always create attention metadata. Used to
                warm up attention backend when mode is NONE.
            uniform_decode: If True, the batch is a uniform decode batch.
            skip_eplb: If True, skip EPLB state update.
            is_profile: If True, this is a profile run.
        """
        assert cudagraph_runtime_mode in {
            CUDAGraphMode.NONE, CUDAGraphMode.PIECEWISE, CUDAGraphMode.FULL
        }

        # Padding for DP
        num_pad, num_tokens_across_dp = self.get_dp_padding(num_tokens)
        num_tokens += num_pad

        # If cudagraph_mode.decode_mode() == FULL and
        # cudagraph_mode.seperate_routine(). This means that we are using
        # different graphs and/or modes for mixed prefill-decode batches vs.
        # uniform decode batches. A uniform decode batch means that all
        # requests have identical query length, except a potential virtual
        # request (shorter) in the batch account for padding.
        # Uniform decode batch could either be common pure decode, where
        # max_query_len == 1, or speculative decode, where
        # max_query_len == 1 + num_spec_decode_tokens.

        # When setting max_query_len = 1, we switch to and capture the optimized
        # routine of FA2 for pure decode, i.e., Flashdecode + an optimization
        # for GQA/MQA.
        max_query_len = self.uniform_decode_query_len if uniform_decode else \
                                                                num_tokens

        # Set num_scheduled_tokens based on num_tokens and max_num_seqs
        # for dummy run with LoRA so that the num_reqs collectively
        # has num_tokens in total.
        assert num_tokens <= self.scheduler_config.max_num_batched_tokens
        max_num_reqs = self.scheduler_config.max_num_seqs
        if uniform_decode:
            num_reqs = cdiv(num_tokens, max_query_len)
            assert num_reqs <= max_num_reqs, \
                "Do not capture num_reqs > max_num_reqs for uniform batch"
            num_scheduled_tokens_list = [max_query_len] * num_reqs
            if num_tokens % max_query_len != 0:
                num_scheduled_tokens_list[-1] = num_tokens % max_query_len
        else:
            num_reqs = min(num_tokens, max_num_reqs)
            min_tokens_per_req = num_tokens // num_reqs
            num_scheduled_tokens_list = [min_tokens_per_req] * num_reqs
            num_scheduled_tokens_list[-1] += num_tokens % num_reqs

        assert sum(num_scheduled_tokens_list) == num_tokens
        assert len(num_scheduled_tokens_list) == num_reqs
        num_scheduled_tokens = np.array(num_scheduled_tokens_list,
                                        dtype=np.int32)

        attn_metadata: Optional[dict[str, Any]] = None

        # If force_attention is True, we always capture attention. Otherwise,
        # it only happens for cudagraph_runtime_mode=FULL.
        if force_attention or cudagraph_runtime_mode == CUDAGraphMode.FULL:
            attn_metadata = {}

            # Make sure max_model_len is used at the graph capture time.
            self.seq_lens.np[:num_reqs] = self.max_model_len
            self.seq_lens.np[num_reqs:] = 0
            self.seq_lens.copy_to_gpu()

            for kv_cache_group_id, kv_cache_group_spec in enumerate(
                    self.kv_cache_config.kv_cache_groups):
                common_attn_metadata = CommonAttentionMetadata(
                    query_start_loc=self.query_start_loc.gpu[:num_reqs + 1],
                    query_start_loc_cpu=self.query_start_loc.cpu[:num_reqs +
                                                                 1],
                    seq_lens=self.seq_lens.gpu[:num_reqs],
                    seq_lens_cpu=self.seq_lens.cpu[:num_reqs],
                    num_computed_tokens_cpu=self.input_batch.
                    num_computed_tokens_cpu_tensor[:num_reqs],
                    num_reqs=num_reqs,
                    num_actual_tokens=num_tokens,
                    max_query_len=max_query_len,
                    max_seq_len=self.max_model_len,
                    block_table_tensor=self.input_batch.block_table[
                        kv_cache_group_id].get_device_tensor()[:num_reqs],
                    slot_mapping=self.input_batch.
                    block_table[kv_cache_group_id].slot_mapping[:num_tokens],
                    causal=True)

                for attn_group in self.attn_groups[kv_cache_group_id]:
                    attn_metadata_i = attn_group.metadata_builder\
                        .build_for_cudagraph_capture(common_attn_metadata)
                    for layer_name in kv_cache_group_spec.layer_names:
                        attn_metadata[layer_name] = attn_metadata_i

        with self.maybe_dummy_run_with_lora(self.lora_config,
                                            num_scheduled_tokens):
            if self.supports_mm_inputs:
                input_ids = None
                inputs_embeds = self.inputs_embeds[:num_tokens]
                model_kwargs = {
                    **self._init_model_kwargs(num_tokens),
                    **self._dummy_mm_kwargs(num_reqs),
                }
            else:
                input_ids = self.input_ids.gpu[:num_tokens]
                inputs_embeds = None
                model_kwargs = self._init_model_kwargs(num_tokens)

            if self.uses_mrope:
                positions = self.mrope_positions.gpu[:, :num_tokens]
            else:
                positions = self.positions.gpu[:num_tokens]

            if get_pp_group().is_first_rank:
                intermediate_tensors = None
            else:
                if self.intermediate_tensors is None:
                    self.intermediate_tensors = (
                        self.model.make_empty_intermediate_tensors(
                            batch_size=self.max_num_tokens,
                            dtype=self.model_config.dtype,
                            device=self.device))

                intermediate_tensors = self.sync_and_slice_intermediate_tensors(
                    num_tokens, None, False)
            if cudagraph_runtime_mode == CUDAGraphMode.NONE:
                batch_descriptor = None
            else:
                # filter out the valid batch descriptor
                _cg_mode, batch_descriptor = \
                    self.cudagraph_dispatcher.dispatch(
                        BatchDescriptor(num_tokens=num_tokens,
                                        uniform_decode=uniform_decode))
                # sanity check
                assert cudagraph_runtime_mode == _cg_mode, (
                    f"Cudagraph runtime mode mismatch at dummy_run. "
                    f"Expected {_cg_mode}, but got {cudagraph_runtime_mode}.")

            with self.maybe_randomize_inputs(input_ids), set_forward_context(
                    attn_metadata,
                    self.vllm_config,
                    num_tokens=num_tokens,
                    num_tokens_across_dp=num_tokens_across_dp,
                    cudagraph_runtime_mode=cudagraph_runtime_mode,
                    batch_descriptor=batch_descriptor):
                outputs = self.model(
                    input_ids=input_ids,
                    positions=positions,
                    intermediate_tensors=intermediate_tensors,
                    inputs_embeds=inputs_embeds,
                    **model_kwargs,
                )

            if self.use_aux_hidden_state_outputs:
                hidden_states, _ = outputs
            else:
                hidden_states = outputs

            if self.speculative_config and self.speculative_config.use_eagle():
                assert isinstance(self.drafter, EagleProposer)
                self.drafter.dummy_run(num_tokens)

        # This is necessary to avoid blocking DP.
        # For dummy runs, we typically skip EPLB since we don't have any real
        # requests to process.
        # However, in DP settings, there may be cases when some DP ranks do
        # not have any requests to process, so they're executing dummy batches.
        # In such cases, we still have to trigger EPLB to make sure
        # ranks execute the rearrangement in synchronization.
        if not skip_eplb:
            self.eplb_step(is_dummy=True, is_profile=is_profile)

        logit_indices = np.cumsum(num_scheduled_tokens) - 1
        return hidden_states, hidden_states[logit_indices]

    @torch.inference_mode()
    def _dummy_sampler_run(
        self,
        hidden_states: torch.Tensor,
    ) -> torch.Tensor:
        # The dummy hidden states may contain special values,
        # like `inf` or `nan`.
        # To avoid breaking the sampler, we use a random tensor here instead.
        hidden_states = torch.rand_like(hidden_states)

        logits = self.model.compute_logits(hidden_states, None)
        num_reqs = logits.size(0)

        dummy_tensors = lambda v: torch.full(
            (num_reqs, ), v, device=self.device)

        dummy_metadata = SamplingMetadata(
            temperature=dummy_tensors(0.5),
            all_greedy=False,
            all_random=False,
            top_p=dummy_tensors(0.9),
            top_k=dummy_tensors(logits.size(1) - 1),
            generators={},
            max_num_logprobs=None,
            no_penalties=True,
            prompt_token_ids=None,
            frequency_penalties=dummy_tensors(0.1),
            presence_penalties=dummy_tensors(0.1),
            repetition_penalties=dummy_tensors(0.1),
            output_token_ids=[[] for _ in range(num_reqs)],
            allowed_token_ids_mask=None,
            bad_words_token_ids={},
            logitsprocs=LogitsProcessors(),
        )
        try:
            sampler_output = self.sampler(logits=logits,
                                          sampling_metadata=dummy_metadata)
        except RuntimeError as e:
            if 'out of memory' in str(e):
                raise RuntimeError(
                    "CUDA out of memory occurred when warming up sampler with "
                    f"{num_reqs} dummy requests. Please try lowering "
                    "`max_num_seqs` or `gpu_memory_utilization` when "
                    "initializing the engine.") from e
            else:
                raise e
        if self.speculative_config:
            draft_token_ids = [[0] for _ in range(num_reqs)]
            dummy_spec_decode_metadata = SpecDecodeMetadata.make_dummy(
                draft_token_ids, self.device)

            num_tokens = sum(len(ids) for ids in draft_token_ids)
            # draft_probs = torch.randn(
            #     num_tokens, logits.shape[-1], device=self.device,
            #     dtype=logits.dtype)
            draft_probs = None
            target_logits = torch.randn(num_tokens,
                                        logits.shape[-1],
                                        device=self.device,
                                        dtype=logits.dtype)
            # NOTE(woosuk): Here, we should use int32 because the sampler uses
            # int32 for bonus_token_ids. If the dtype mismatches, re-compilation
            # will occur at runtime.
            bonus_token_ids = torch.zeros(num_reqs,
                                          device=self.device,
                                          dtype=torch.int32)
            self.rejection_sampler(
                dummy_spec_decode_metadata,
                draft_probs,
                target_logits,
                bonus_token_ids,
                dummy_metadata,
            )
        return sampler_output

    def _dummy_pooler_run_task(
        self,
        hidden_states: torch.Tensor,
        task: PoolingTask,
    ) -> PoolerOutput:
        num_tokens = hidden_states.shape[0]
        max_num_reqs = self.scheduler_config.max_num_seqs
        num_reqs = min(num_tokens, max_num_reqs)
        min_tokens_per_req = num_tokens // num_reqs
        num_scheduled_tokens_list = [min_tokens_per_req] * num_reqs
        num_scheduled_tokens_list[-1] += num_tokens % num_reqs
        assert sum(num_scheduled_tokens_list) == num_tokens
        assert len(num_scheduled_tokens_list) == num_reqs

        req_num_tokens = num_tokens // num_reqs

        dummy_prompt_lens = torch.tensor(
            num_scheduled_tokens_list,
            device="cpu",
        )
        dummy_token_ids = torch.zeros((num_reqs, req_num_tokens),
                                      dtype=torch.int32,
                                      device=self.device)

        model = cast(VllmModelForPooling, self.get_model())
        dummy_pooling_params = PoolingParams(task=task)
        to_update = model.pooler.get_pooling_updates(task)
        to_update.apply(dummy_pooling_params)

        dummy_metadata = PoolingMetadata(
            prompt_lens=dummy_prompt_lens,
            prompt_token_ids=dummy_token_ids,
            pooling_params=[dummy_pooling_params] * num_reqs,
        )

        dummy_metadata.build_pooling_cursor(num_scheduled_tokens_list,
                                            device=hidden_states.device)

        try:
            return model.pooler(hidden_states=hidden_states,
                                pooling_metadata=dummy_metadata)
        except RuntimeError as e:
            if 'out of memory' in str(e):
                raise RuntimeError(
                    "CUDA out of memory occurred when warming up pooler "
                    f"({task=}) with {num_reqs} dummy requests. Please try "
                    "lowering `max_num_seqs` or `gpu_memory_utilization` when "
                    "initializing the engine.") from e
            else:
                raise e

    @torch.inference_mode()
    def _dummy_pooler_run(
        self,
        hidden_states: torch.Tensor,
    ) -> PoolerOutput:
        # Find the task that has the largest output for subsequent steps
        output_size = dict[PoolingTask, float]()
        for task in self.get_supported_pooling_tasks():
            # Run a full batch with each task to ensure none of them OOMs
            output = self._dummy_pooler_run_task(hidden_states, task)
            output_size[task] = output.get_data_nbytes()
            del output  # Allow GC

        max_task = max(output_size.items(), key=lambda x: x[1])[0]
        return self._dummy_pooler_run_task(hidden_states, max_task)

    def profile_run(self) -> None:
        # Profile with multimodal encoder & encoder cache.
        if self.supports_mm_inputs:
            if self.model_config.multimodal_config.skip_mm_profiling:
                logger.info(
                    "Skipping memory profiling for multimodal encoder and "
                    "encoder cache.")
            else:
                mm_budget = self.mm_budget
                assert mm_budget is not None

                # TODO: handle encoder-decoder models once we support them.
                if (encoder_budget := mm_budget.get_encoder_budget()) > 0:
                    # NOTE: Currently model is profiled with a single non-text
                    # modality with the max possible input tokens even when
                    # it supports multiple.
                    dummy_modality = mm_budget.get_modality_with_max_tokens()
                    max_mm_items_per_batch = mm_budget \
                        .max_items_per_batch_by_modality[dummy_modality]

                    logger.info(
                        "Encoder cache will be initialized with a budget of "
                        "%s tokens, and profiled with %s %s items of the "
                        "maximum feature size.",
                        encoder_budget,
                        max_mm_items_per_batch,
                        dummy_modality,
                    )

                    # Create dummy batch of multimodal inputs.
                    batched_dummy_mm_inputs = self._get_mm_dummy_batch(
                        dummy_modality,
                        max_mm_items_per_batch,
                    )

                    # Run multimodal encoder.
                    dummy_encoder_outputs = \
                        self.model.get_multimodal_embeddings(
                        **batched_dummy_mm_inputs)

                    sanity_check_mm_encoder_outputs(
                        dummy_encoder_outputs,
                        expected_num_items=max_mm_items_per_batch,
                    )

                    # Cache the dummy encoder outputs.
                    self.encoder_cache["tmp"] = dict(
                        enumerate(dummy_encoder_outputs))

        # Add `is_profile` here to pre-allocate communication buffers
        hidden_states, last_hidden_states \
            = self._dummy_run(self.max_num_tokens, is_profile=True)
        if get_pp_group().is_last_rank:
            if self.is_pooling_model:
                output = self._dummy_pooler_run(hidden_states)
            else:
                output = self._dummy_sampler_run(last_hidden_states)
        else:
            output = None
        self._sync_device()
        del hidden_states, output
        self.encoder_cache.clear()
        gc.collect()

    def capture_model(self) -> None:
        if self.compilation_config.cudagraph_mode == CUDAGraphMode.NONE:
            logger.warning(
                "Skipping CUDA graph capture. To turn on CUDA graph capture, "
                "ensure `cudagraph_mode` was not manually set to `NONE`")
            return
        else:
            self.initialize_cudagraph_capture()

        compilation_counter.num_gpu_runner_capture_triggers += 1

        start_time = time.perf_counter()
        start_free_gpu_memory = torch.cuda.mem_get_info()[0]

        @contextmanager
        def freeze_gc():
            # Optimize garbage collection during CUDA graph capture.
            # Clean up, then freeze all remaining objects from being included
            # in future collections.
            gc.collect()
            should_freeze = not envs.VLLM_ENABLE_CUDAGRAPH_GC
            if should_freeze:
                gc.freeze()
            try:
                yield
            finally:
                if should_freeze:
                    gc.unfreeze()

        # Trigger CUDA graph capture for specific shapes.
        # Capture the large shapes first so that the smaller shapes
        # can reuse the memory pool allocated for the large shapes.
        set_cudagraph_capturing_enabled(True)
        with freeze_gc(), graph_capture(device=self.device):
            cudagraph_mode = self.compilation_config.cudagraph_mode
            if cudagraph_mode.mixed_mode() != CUDAGraphMode.NONE:
                cudagraph_runtime_mode = cudagraph_mode.mixed_mode()

                compilation_cases = list(reversed(self.cudagraph_batch_sizes))
                self._capture_cudagraphs(
                    compilation_cases,
                    cudagraph_runtime_mode=cudagraph_runtime_mode,
                    uniform_decode=False)

            # Capture full cudagraph for uniform decode batches if we have
            # dont already have full mixed prefill-decode cudagraphs
            if cudagraph_mode.decode_mode() == CUDAGraphMode.FULL and \
                cudagraph_mode.separate_routine():
                max_num_tokens = self.scheduler_config.max_num_seqs * \
                        self.uniform_decode_query_len
                decode_cudagraph_batch_sizes = [
                    x for x in self.cudagraph_batch_sizes if
                    x <= max_num_tokens and x >= self.uniform_decode_query_len
                ]
                compilation_cases_decode = list(
                    reversed(decode_cudagraph_batch_sizes))
                self._capture_cudagraphs(
                    compilation_cases=compilation_cases_decode,
                    cudagraph_runtime_mode=CUDAGraphMode.FULL,
                    uniform_decode=True)

        # Disable cudagraph capturing globally, so any unexpected cudagraph
        # capturing will be detected and raise an error after here.
        # Note: We don't put it into graph_capture context manager because
        # we may doing lazy capturing in future that still allows capturing
        # after here.
        set_cudagraph_capturing_enabled(False)

        end_time = time.perf_counter()
        end_free_gpu_memory = torch.cuda.mem_get_info()[0]
        elapsed_time = end_time - start_time
        cuda_graph_size = start_free_gpu_memory - end_free_gpu_memory
        # This usually takes 5~20 seconds.
        logger.info("Graph capturing finished in %.0f secs, took %.2f GiB",
                    elapsed_time, cuda_graph_size / (1 << 30))

    def _capture_cudagraphs(self, compilation_cases: list[int],
                            cudagraph_runtime_mode: CUDAGraphMode,
                            uniform_decode: bool):
        assert cudagraph_runtime_mode != CUDAGraphMode.NONE and \
            cudagraph_runtime_mode in [CUDAGraphMode.FULL,
                                        CUDAGraphMode.PIECEWISE]

        # Only rank 0 should print progress bar during capture
        if is_global_first_rank():
            compilation_cases = tqdm(
                compilation_cases,
                disable=not self.load_config.use_tqdm_on_load,
                desc="Capturing CUDA graphs ({}, {})".format(
                    "decode" if uniform_decode else "mixed prefill-decode",
                    cudagraph_runtime_mode.name))
        # We skip EPLB here since we don't want to record dummy metrics
        for num_tokens in compilation_cases:
            for _ in range(self.compilation_config.cudagraph_num_of_warmups):
                # Use CUDAGraphRuntimeStyle.NONE (default) for warmup.
                # But be careful, warm up with `NONE`is orthogonal to
                # if we want to warm up attention or not. This is
                # different from the case where `FULL` implies capture
                # attention while `PIECEWISE` implies no attention.
                force_attention = (
                    cudagraph_runtime_mode == CUDAGraphMode.FULL)
                self._dummy_run(num_tokens,
                                cudagraph_runtime_mode=CUDAGraphMode.NONE,
                                force_attention=force_attention,
                                uniform_decode=uniform_decode,
                                skip_eplb=True)
            self._dummy_run(num_tokens,
                            cudagraph_runtime_mode=cudagraph_runtime_mode,
                            uniform_decode=uniform_decode,
                            skip_eplb=True)

    def initialize_attn_backend(self, kv_cache_config: KVCacheConfig) -> None:
        """
        Initialize the attention backends and attention metadata builders.
        """
        assert len(self.attn_groups) == 0, \
            "Attention backends are already initialized"

        def get_attn_backends_for_layers(
                layer_names: list[str]
        ) -> dict[type[AttentionBackend], list[str]]:
            layers = get_layers_from_vllm_config(self.vllm_config,
                                                 AttentionLayerBase,
                                                 layer_names)
            attn_backends = {}
            attn_backend_layers = defaultdict(list)
            # Dedupe based on full class name; this is a bit safer than using
            # using the class itself as the key because when we create dynamic
            # attention backend subclasses (e.g. ChunkedLocalAttention) unless
            # they are cached correctly, there will be different objects per
            # layer.
            for layer_name in layer_names:
                attn_backend = layers[layer_name].get_attn_backend()
                key = attn_backend.full_cls_name()
                attn_backends[key] = attn_backend
                attn_backend_layers[key].append(layer_name)
            return {
                attn_backends[k]: v
                for k, v in attn_backend_layers.items()
            }

        def create_attn_groups(
            attn_backends_map: dict[AttentionBackend, list[str]],
            kv_cache_spec: KVCacheSpec,
        ) -> list[AttentionGroup]:
            attn_groups: list[AttentionGroup] = []
            for attn_backend, layer_names in attn_backends_map.items():
                attn_metadata_builder_i = attn_backend.get_builder_cls()(
                    kv_cache_spec,
                    layer_names,
                    self.vllm_config,
                    self.device,
                )
                attn_group = AttentionGroup(attn_backend,
                                            attn_metadata_builder_i,
                                            layer_names)
                attn_groups.append(attn_group)
            return attn_groups

        for kv_cache_group_spec in kv_cache_config.kv_cache_groups:
            kv_cache_spec = kv_cache_group_spec.kv_cache_spec
            attn_backends = get_attn_backends_for_layers(
                kv_cache_group_spec.layer_names)
            self.attn_groups.append(
                create_attn_groups(attn_backends, kv_cache_spec))

        # Calculate reorder batch threshold (if neeeded)
        self.calculate_reorder_batch_threshold()

    def initialize_cudagraph_capture(self) -> None:
        min_cg_support = AttentionCGSupport.ALWAYS
        min_cg_builder_name = None

        for attn_group in self._attn_group_iterator():
            builder = attn_group.metadata_builder
            if builder.cudagraph_support.value < min_cg_support.value:
                min_cg_support = builder.cudagraph_support
                min_cg_builder_name = builder.__class__.__name__

        # Flexible resolve the cudagraph mode
        cudagraph_mode = self.compilation_config.cudagraph_mode
        # check cudagraph for mixed batch is supported
        if cudagraph_mode.mixed_mode() == CUDAGraphMode.FULL \
            and min_cg_support != AttentionCGSupport.ALWAYS:
            msg = (f"CUDAGraphMode.{cudagraph_mode.name} is not supported "
                   f"with {min_cg_builder_name} backend (support: "
                   f"{min_cg_support})")
            if min_cg_support == AttentionCGSupport.NEVER:
                # if not supported any full cudagraphs, just raise it.
                msg += "; please try cudagraph_mode=PIECEWISE, and "\
                    "make sure compilation level is piecewise"
                raise ValueError(msg)

            # attempt to resolve the full cudagraph related mode
            if self.compilation_config.splitting_ops_contain_attention():
                msg += "; setting cudagraph_mode=FULL_AND_PIECEWISE"
                cudagraph_mode = self.compilation_config.cudagraph_mode = \
                    CUDAGraphMode.FULL_AND_PIECEWISE
            else:
                msg += "; setting cudagraph_mode=FULL_DECODE_ONLY"
                cudagraph_mode = self.compilation_config.cudagraph_mode = \
                    CUDAGraphMode.FULL_DECODE_ONLY
            logger.warning(msg)

        # check that if we are doing spec-decode + decode full-cudagraphs it is
        # supported
        if (cudagraph_mode.decode_mode() == CUDAGraphMode.FULL
                and self.uniform_decode_query_len > 1 and min_cg_support.value
                < AttentionCGSupport.UNIFORM_BATCH.value):
            msg = (f"CUDAGraphMode.{cudagraph_mode.name} is not supported"
                   f" with spec-decode for attention backend "
                   f"{min_cg_builder_name} (support: {min_cg_support})")
            if self.compilation_config.splitting_ops_contain_attention():
                msg += "; setting cudagraph_mode=PIECEWISE"
                cudagraph_mode = self.compilation_config.cudagraph_mode = \
                    CUDAGraphMode.PIECEWISE
            else:
                msg += "; setting cudagraph_mode=NONE"
                cudagraph_mode = self.compilation_config.cudagraph_mode = \
                    CUDAGraphMode.NONE
            logger.warning(msg)

        # double check that we can support full cudagraph if they are requested
        # even after automatic downgrades
        if cudagraph_mode.has_full_cudagraphs() \
            and min_cg_support == AttentionCGSupport.NEVER:
            raise ValueError(f"CUDAGraphMode.{cudagraph_mode.name} is not "
                             f"supported with {min_cg_builder_name} backend ("
                             f"support:{min_cg_support}) "
                             "; please try cudagraph_mode=PIECEWISE, "
                             "and make sure compilation level is piecewise")

        # Trigger cudagraph dispatching keys initialization here (after
        # initializing attn backends).
        self.cudagraph_dispatcher.initialize_cudagraph_keys(
            self.compilation_config.cudagraph_mode,
            self.uniform_decode_query_len)

    def calculate_reorder_batch_threshold(self) -> None:
        """
        Check that if any backends reorder batches; that the reordering
        is compatible (e.g., decode threshold is the same)
        """
        for group in self._attn_group_iterator():
            attn_metadata_builder_i = group.metadata_builder

            # check that if any backends reorder batches; that the reordering
            # is compatible (e.g., decode threshold is the same)
            reorder_batch_threshold_i = (
                attn_metadata_builder_i.reorder_batch_threshold)
            if reorder_batch_threshold_i is not None:
                if self.reorder_batch_threshold is not None:
                    if reorder_batch_threshold_i != \
                        self.reorder_batch_threshold:
                        raise ValueError(
                            f"Attention backend reorders decodes with "
                            f"threshold {reorder_batch_threshold_i} but other "
                            f"backend uses threshold "
                            f"{self.reorder_batch_threshold}")
                else:
                    self.reorder_batch_threshold = reorder_batch_threshold_i

    def may_reinitialize_input_batch(self,
                                     kv_cache_config: KVCacheConfig) -> None:
        """
        Re-initialize the input batch if the block sizes are different from
        `[self.cache_config.block_size]`. This usually happens when there
        are multiple KV cache groups.

        Args:
            kv_cache_config: The KV cache configuration.
        """
        block_sizes = [
            kv_cache_group.kv_cache_spec.block_size
            for kv_cache_group in kv_cache_config.kv_cache_groups
        ]
        if block_sizes != [self.cache_config.block_size]:
            assert self.cache_config.cpu_offload_gb == 0, (
                "Cannot re-initialize the input batch when CPU weight "
                "offloading is enabled. See https://github.com/vllm-project/vllm/pull/18298 "  # noqa: E501
                "for more details.")
            self.input_batch = InputBatch(
                max_num_reqs=self.max_num_reqs,
                max_model_len=self.max_model_len,
                max_num_batched_tokens=self.max_num_tokens,
                device=self.device,
                pin_memory=self.pin_memory,
                vocab_size=self.model_config.get_vocab_size(),
                block_sizes=block_sizes,
                is_spec_decode=bool(self.vllm_config.speculative_config),
                logitsprocs=self.input_batch.logitsprocs,
                is_pooling_model=self.is_pooling_model,
            )

    def _allocate_kv_cache_tensors(
            self, kv_cache_config: KVCacheConfig) -> dict[str, torch.Tensor]:
        """
        Initializes the KV cache buffer with the correct size. The buffer needs
        to be reshaped to the desired shape before being used by the models.

        Args:
            kv_cache_config: The KV cache config
        Returns:
            dict[str, torch.Tensor]: A map between layer names to their
            corresponding memory buffer for KV cache.
         """
        kv_cache_raw_tensors: dict[str, torch.Tensor] = {}
        for kv_cache_tensor in kv_cache_config.kv_cache_tensors:
            tensor = torch.zeros(kv_cache_tensor.size,
                                 dtype=torch.int8,
                                 device=self.device)
            for layer_name in kv_cache_tensor.shared_by:
                kv_cache_raw_tensors[layer_name] = tensor

        layer_names = set()
        for group in kv_cache_config.kv_cache_groups:
            for layer_name in group.layer_names:
                if layer_name in self.runner_only_attn_layers:
                    continue
                layer_names.add(layer_name)
        assert layer_names == set(kv_cache_raw_tensors.keys(
        )), "Some layers are not correctly initialized"
        return kv_cache_raw_tensors

    def _attn_group_iterator(self) -> Iterator[AttentionGroup]:
        return itertools.chain.from_iterable(self.attn_groups)

    def _kv_cache_spec_attn_group_iterator(
            self) -> Iterator[tuple[KVCacheSpec, AttentionGroup]]:
        if not self.kv_cache_config.kv_cache_groups:
            return
        for kv_cache_spec_id, attn_groups in enumerate(self.attn_groups):
            for attn_group in attn_groups:
                yield self.kv_cache_config.kv_cache_groups[
                    kv_cache_spec_id].kv_cache_spec, attn_group

    def _reshape_kv_cache_tensors(
        self,
        kv_cache_config: KVCacheConfig,
        kv_cache_raw_tensors: dict[str, torch.Tensor],
    ) -> dict[str, torch.Tensor]:
        """
        Reshape the KV cache tensors to the desired shape and dtype.

        Args:
            kv_cache_config: The KV cache config
            kv_cache_raw_tensors: The KV cache buffer of each layer, with
            correct size but uninitialized shape.
        Returns:
            Dict[str, torch.Tensor]: A map between layer names to their
            corresponding memory buffer for KV cache.
        """
        kv_caches: dict[str, torch.Tensor] = {}
        has_attn, has_mamba = False, False
        for kv_cache_spec, group in self._kv_cache_spec_attn_group_iterator():
            attn_backend = group.backend
            for layer_name in group.layer_names:
                if layer_name in self.runner_only_attn_layers:
                    continue
                raw_tensor = kv_cache_raw_tensors[layer_name]
                assert raw_tensor.numel() % kv_cache_spec.page_size_bytes == 0
                num_blocks = (raw_tensor.numel() //
                              kv_cache_spec.page_size_bytes)
                if isinstance(kv_cache_spec, AttentionSpec):
                    has_attn = True
                    kv_cache_shape = attn_backend.get_kv_cache_shape(
                        num_blocks, kv_cache_spec.block_size,
                        kv_cache_spec.num_kv_heads, kv_cache_spec.head_size)
                    dtype = kv_cache_spec.dtype
                    try:
                        kv_cache_stride_order = \
                            attn_backend.get_kv_cache_stride_order()
                        assert len(kv_cache_stride_order) == len(
                            kv_cache_shape)
                    except (AttributeError, NotImplementedError):
                        kv_cache_stride_order = tuple(
                            range(len(kv_cache_shape)))
                    # The allocation respects the backend-defined stride order
                    # to ensure the semantic remains consistent for each
                    # backend. We first obtain the generic kv cache shape and
                    # then permute it according to the stride order which could
                    # result in a non-contiguous tensor.
                    kv_cache_shape = tuple(kv_cache_shape[i]
                                           for i in kv_cache_stride_order)
                    # Maintain original KV shape view.
                    inv_order = [
                        kv_cache_stride_order.index(i)
                        for i in range(len(kv_cache_stride_order))
                    ]
                    kv_caches[layer_name] = kv_cache_raw_tensors[
                        layer_name].view(dtype).view(kv_cache_shape).permute(
                            *inv_order)
                elif isinstance(kv_cache_spec, MambaSpec):
                    has_mamba = True
                    raw_tensor = kv_cache_raw_tensors[layer_name]
                    state_tensors = []
                    storage_offset_bytes = 0
                    for (shape, dtype) in zip(kv_cache_spec.shapes,
                                              kv_cache_spec.dtypes):
                        dtype_size = get_dtype_size(dtype)
                        num_element_per_page = (
                            kv_cache_spec.page_size_bytes // dtype_size)
                        target_shape = (num_blocks, *shape)
                        stride = torch.empty(target_shape).stride()
                        target_stride = (num_element_per_page, *stride[1:])
                        assert storage_offset_bytes % dtype_size == 0
                        tensor = torch.as_strided(
                            raw_tensor.view(dtype),
                            size=target_shape,
                            stride=target_stride,
                            storage_offset=storage_offset_bytes // dtype_size,
                        )
                        state_tensors.append(tensor)
                        storage_offset_bytes += stride[0] * dtype_size

                    kv_caches[layer_name] = state_tensors
                else:
                    raise NotImplementedError

        if has_attn and has_mamba:
            self._update_hybrid_attention_mamba_layout(kv_caches)

        return kv_caches

    def _update_hybrid_attention_mamba_layout(
            self, kv_caches: dict[str, torch.Tensor]) -> None:
        """
        Update the layout of attention layers from (2, num_blocks, ...) to
        (num_blocks, 2, ...).

        Args:
            kv_caches: The KV cache buffer of each layer.
        """

        for kv_cache_spec, group in self._kv_cache_spec_attn_group_iterator():
            for layer_name in group.layer_names:
                kv_cache = kv_caches[layer_name]
                if (isinstance(kv_cache_spec, AttentionSpec)
                        and kv_cache.shape[0] == 2):
                    assert kv_cache.shape[1] != 2, \
                        "Fail to determine whether the layout is " \
                        "(2, num_blocks, ...) or (num_blocks, 2, ...) for " \
                        f"a tensor of shape {kv_cache.shape}"
                    hidden_size = kv_cache.shape[2:].numel()
                    kv_cache.as_strided_(size=kv_cache.shape,
                                         stride=(hidden_size, 2 * hidden_size,
                                                 *kv_cache.stride()[2:]))

    def initialize_kv_cache_tensors(
            self, kv_cache_config: KVCacheConfig) -> dict[str, torch.Tensor]:
        """
        Initialize the memory buffer for KV cache.

        Args:
            kv_cache_config: The KV cache config
        Returns:
            Dict[str, torch.Tensor]: A map between layer names to their
            corresponding memory buffer for KV cache.
        """
        # Initialize the memory buffer for KV cache
        kv_cache_raw_tensors = self._allocate_kv_cache_tensors(kv_cache_config)
        # Change the memory buffer to the desired shape
        kv_caches = self._reshape_kv_cache_tensors(kv_cache_config,
                                                   kv_cache_raw_tensors)

        # Setup `kv_cache_config` and `kv_caches` for models
        # with cross-layer KV sharing
        if self.shared_kv_cache_layers:
            initialize_kv_cache_for_kv_sharing(
                self.shared_kv_cache_layers,
                kv_cache_config.kv_cache_groups,
                kv_caches,
                self.attn_groups,
                self.runner_only_attn_layers,
            )
            attn_layers = get_layers_from_vllm_config(self.vllm_config,
                                                      Attention)
            # Iterate in reversed order and add layers that re-use KV cache
            # e.g. in YOCO-like KV sharing setups (e.g. Gemma3n)
            for layer_name in reversed(attn_layers):
                if layer_name in self.shared_kv_cache_layers:
                    self.kv_sharing_fast_prefill_eligible_layers.add(
                        layer_name)
                else:
                    break

        bind_kv_cache(kv_caches,
                      self.compilation_config.static_forward_context,
                      self.kv_caches)
        return kv_caches

    def initialize_kv_cache(self, kv_cache_config: KVCacheConfig) -> None:
        """
        Initialize KV cache based on `kv_cache_config`.
        Args:
            kv_cache_config: Configuration for the KV cache, including the KV
            cache size of each layer
        """
        kv_cache_config = deepcopy(kv_cache_config)
        self.kv_cache_config = kv_cache_config
        self.may_reinitialize_input_batch(kv_cache_config)
        self.may_add_encoder_only_layers_to_kv_cache_config()
        self.initialize_attn_backend(kv_cache_config)
        kv_caches = self.initialize_kv_cache_tensors(kv_cache_config)

        if self.speculative_config and self.speculative_config.use_eagle():
            assert isinstance(self.drafter, EagleProposer)
            # validate all draft model layers belong to the same kv cache
            # group
            self.drafter.validate_same_kv_cache_group(kv_cache_config)

        if has_kv_transfer_group():
            get_kv_transfer_group().register_kv_caches(kv_caches)

    def may_add_encoder_only_layers_to_kv_cache_config(self) -> None:
        """
        Add encoder-only layers to the KV cache config.
        """
        block_size = self.vllm_config.cache_config.block_size
        use_mla = self.vllm_config.model_config.use_mla
        encoder_only_attn_specs: dict[AttentionSpec,
                                      list[str]] = defaultdict(list)
        attn_layers = get_layers_from_vllm_config(self.vllm_config, Attention)
        for layer_name, attn_module in attn_layers.items():
            if attn_module.attn_type == AttentionType.ENCODER_ONLY:
                attn_spec = EncoderOnlyAttentionSpec(
                    block_size=block_size,
                    num_kv_heads=attn_module.num_kv_heads,
                    head_size=attn_module.head_size,
                    dtype=self.kv_cache_dtype,
                    use_mla=use_mla)
                encoder_only_attn_specs[attn_spec].append(layer_name)
                self.runner_only_attn_layers.add(layer_name)
        if len(encoder_only_attn_specs) > 0:
            assert len(
                encoder_only_attn_specs
            ) == 1, "Only support one encoder-only attention spec now"
            spec, layer_names = encoder_only_attn_specs.popitem()
            self.kv_cache_config.kv_cache_groups.append(
                KVCacheGroupSpec(layer_names=layer_names, kv_cache_spec=spec))

    def get_kv_cache_spec(self) -> dict[str, KVCacheSpec]:
        """
        Generates the KVCacheSpec by parsing the kv cache format from each
        Attention module in the static forward context.
        Returns:
            KVCacheSpec: A dictionary mapping layer names to their KV cache
            format. Layers that do not need KV cache are not included.
        """

        block_size = self.vllm_config.cache_config.block_size
        use_mla = self.vllm_config.model_config.use_mla
        kv_cache_spec: dict[str, KVCacheSpec] = {}
        attn_layers = get_layers_from_vllm_config(self.vllm_config, Attention)
        for layer_name, attn_module in attn_layers.items():
            if (kv_tgt_layer :=
                    attn_module.kv_sharing_target_layer_name) is not None:
                # The layer doesn't need its own KV cache and will use that of
                # the target layer. We skip creating a KVCacheSpec for it, so
                # that KV cache management logic will act as this layer does
                # not exist, and doesn't allocate KV cache for the layer. This
                # enables the memory saving of cross-layer kv sharing, allowing
                # a given amount of memory to accommodate longer context lengths
                # or enable more requests to be processed simultaneously.
                self.shared_kv_cache_layers[layer_name] = kv_tgt_layer
                continue

            # TODO: Support other attention modules, e.g., cross-attention
            # TODO(lucas): move the attention specs into the model layers like
            # the attention backends
            if attn_module.attn_type == AttentionType.DECODER:
                if attn_module.sliding_window is not None:
                    kv_cache_spec[layer_name] = SlidingWindowSpec(
                        block_size=block_size,
                        num_kv_heads=attn_module.num_kv_heads,
                        head_size=attn_module.head_size,
                        dtype=self.kv_cache_dtype,
                        sliding_window=attn_module.sliding_window,
                        use_mla=use_mla)
                elif self.attention_chunk_size is not None \
                        and isinstance(attn_module, ChunkedLocalAttention):
                    kv_cache_spec[layer_name] = ChunkedLocalAttentionSpec(
                        block_size=block_size,
                        num_kv_heads=attn_module.num_kv_heads,
                        head_size=attn_module.head_size,
                        dtype=self.kv_cache_dtype,
                        attention_chunk_size=self.attention_chunk_size,
                        use_mla=use_mla)
                else:
                    kv_cache_spec[layer_name] = FullAttentionSpec(
                        block_size=block_size,
                        num_kv_heads=attn_module.num_kv_heads,
                        head_size=attn_module.head_size,
                        dtype=self.kv_cache_dtype,
                        use_mla=use_mla)
            elif attn_module.attn_type in (AttentionType.ENCODER,
                                           AttentionType.ENCODER_ONLY):
                # encoder-only attention does not need KV cache.
                continue
            elif attn_module.attn_type == AttentionType.ENCODER_DECODER:
                raise NotImplementedError
            else:
                raise ValueError(
                    f"Unknown attention type: {attn_module.attn_type}")

        mamba_layers = get_layers_from_vllm_config(self.vllm_config, MambaBase)
        if len(mamba_layers) > 0:
            if self.vllm_config.speculative_config is not None:
                raise NotImplementedError(
                    "Mamba with speculative decoding is not supported yet.")
            if self.vllm_config.cache_config.enable_prefix_caching:
                raise NotImplementedError(
                    "Prefix caching is not supported for Mamba yet.")
            max_model_len = self.vllm_config.model_config.max_model_len

            page_size_padded = (
                self.vllm_config.cache_config.mamba_page_size_padded)

            # Set block_size to max_model_len, so that mamba model will always
            # have only one block in the KV cache.
            for layer_name, mamba_module in mamba_layers.items():
                kv_cache_spec[layer_name] = MambaSpec(
                    shapes=mamba_module.get_state_shape(),
                    dtypes=mamba_module.get_state_dtype(),
                    block_size=max_model_len,
                    page_size_padded=page_size_padded,
                    mamba_type=mamba_module.mamba_type)

        return kv_cache_spec

    def _to_list(self, sampled_token_ids: torch.Tensor) -> list[list[int]]:
        # This is a short term mitigation for issue mentioned in
        # https://github.com/vllm-project/vllm/issues/22754.
        # `tolist` would trigger a cuda wise stream sync, which
        # would block other copy ops from other cuda streams.
        # A cuda event sync would avoid such a situation. Since
        # this is in the critical path of every single model
        # forward loop, this has caused perf issue for a disagg
        # setup.
        pinned = self.sampled_token_ids_pinned_cpu[:sampled_token_ids.shape[0]]
        pinned.copy_(sampled_token_ids, non_blocking=True)
        self.transfer_event.record()
        self.transfer_event.synchronize()
        return pinned.tolist()<|MERGE_RESOLUTION|>--- conflicted
+++ resolved
@@ -747,7 +747,6 @@
         max_seq_len = self.seq_lens.np[:num_reqs].max().item()
 
         # Copy the tensors to the GPU.
-<<<<<<< HEAD
         if self.input_batch.prev_sampled_token_ids is not None:
             # Async scheduling case, we need to copy the sampled token ids
             # from the previous iteration.
@@ -773,16 +772,14 @@
                 if len(flattened_indices) < total_num_scheduled_tokens:
                     # If not all requests are decodes from the last iteration,
                     # We need to copy the input_ids_cpu to the GPU first.
-                    self.input_ids[:total_num_scheduled_tokens].copy_(
-                        self.input_ids_cpu[:total_num_scheduled_tokens],
-                        non_blocking=True)
+                    self.input_ids.copy_to_gpu(total_num_scheduled_tokens)
                 if flattened_indices == prev_common_req_indices and \
                     set(flattened_indices) == \
                         set(range(len(flattened_indices))):
                     # Common-case optimization: the batch is unchanged
                     # and no reordering happened.
                     # The indices are both the same permutation of 0..N-1
-                    self.input_ids[:len(flattened_indices)].copy_(
+                    self.input_ids.gpu[:len(flattened_indices)].copy_(
                         self.input_batch.prev_sampled_token_ids[:len(
                             flattened_indices)].squeeze(1),
                         non_blocking=True)
@@ -799,22 +796,15 @@
                         dtype=torch.int64,
                         pin_memory=self.pin_memory).to(self.device,
                                                        non_blocking=True)
-                    self.input_ids.scatter_(
+                    self.input_ids.gpu.scatter_(
                         dim=0,
                         index=input_ids_index_tensor,
                         src=self.input_batch.prev_sampled_token_ids[
                             prev_common_req_indices_tensor].squeeze(1))
             else:
-                self.input_ids[:total_num_scheduled_tokens].copy_(
-                    self.input_ids_cpu[:total_num_scheduled_tokens],
-                    non_blocking=True)
+                self.input_ids.copy_to_gpu(total_num_scheduled_tokens)
         else:
-            self.input_ids[:total_num_scheduled_tokens].copy_(
-                self.input_ids_cpu[:total_num_scheduled_tokens],
-                non_blocking=True)
-=======
-        self.input_ids.copy_to_gpu(total_num_scheduled_tokens)
->>>>>>> 1fdc7324
+            self.input_ids.copy_to_gpu(total_num_scheduled_tokens)
         if self.uses_mrope:
             # Only relevant for models using M-RoPE (e.g, Qwen2-VL)
             self.mrope_positions.gpu[:, :total_num_scheduled_tokens].copy_(
@@ -1761,7 +1751,6 @@
             scheduler_output.num_scheduled_tokens,
         )
 
-<<<<<<< HEAD
         num_sampled_tokens = sampler_output.sampled_token_ids.shape[0]
         if not self.use_async_scheduling:
             # Get the valid generated tokens.
@@ -1769,7 +1758,7 @@
             max_gen_len = sampled_token_ids.shape[-1]
             if max_gen_len == 1:
                 # No spec decode tokens.
-                valid_sampled_token_ids = sampled_token_ids.tolist()
+                valid_sampled_token_ids = self._to_list(sampled_token_ids)
             else:
                 # Includes spec decode tokens.
                 valid_sampled_token_ids = self.rejection_sampler.parse_output(
@@ -1779,14 +1768,6 @@
             # Mask out the sampled tokens that should not be sampled.
             for i in discard_sampled_tokens_req_indices:
                 valid_sampled_token_ids[i].clear()
-=======
-        # Get the valid generated tokens.
-        sampled_token_ids = sampler_output.sampled_token_ids
-        max_gen_len = sampled_token_ids.shape[-1]
-        if max_gen_len == 1:
-            # No spec decode tokens.
-            valid_sampled_token_ids = self._to_list(sampled_token_ids)
->>>>>>> 1fdc7324
         else:
             valid_sampled_token_ids = []
             sampled_token_ids_tensor = sampler_output.sampled_token_ids
