--- conflicted
+++ resolved
@@ -92,7 +92,7 @@
 from vllm.v1.sample.rejection_sampler import RejectionSampler
 from vllm.v1.sample.sampler import Sampler
 from vllm.v1.spec_decode.draft_model import DraftModelProposer
-from vllm.v1.spec_decode.eagle import CudaGraphArgs, EagleProposer
+from vllm.v1.spec_decode.eagle import EagleProposer
 from vllm.v1.spec_decode.medusa import MedusaProposer
 from vllm.v1.spec_decode.metadata import SpecDecodeMetadata
 from vllm.v1.spec_decode.ngram_proposer import NgramProposer
@@ -173,7 +173,7 @@
 
 
 class GPUModelRunner(LoRAModelRunnerMixin, KVConnectorModelRunnerMixin):
-    
+
     def log_toks(self, msg: str, toks):
         if not self.do_log:
             return
@@ -2664,16 +2664,10 @@
                             valid_sampled_tokens_count)
 
                 target_token_ids = self.input_ids.gpu[token_indices]
-<<<<<<< HEAD
-                # TODO(woosuk): Support M-RoPE.
-                target_positions = self.positions.gpu[token_indices]
+                target_positions = self._get_positions(token_indices)
                 if self.speculative_config.uses_draft_model():
                     target_hidden_states = None
                 elif self.use_aux_hidden_state_outputs:
-=======
-                target_positions = self._get_positions(token_indices)
-                if self.use_aux_hidden_state_outputs:
->>>>>>> 89b9c1d8
                     assert aux_hidden_states is not None
                     target_hidden_states = torch.cat(
                         [h[token_indices] for h in aux_hidden_states], dim=-1)
@@ -2681,9 +2675,12 @@
                     target_hidden_states = hidden_states[token_indices]
 
             if self.supports_mm_inputs:
-<<<<<<< HEAD
-                mm_embeds = self._gather_mm_embeddings(scheduler_output,
-                                                       shift_computed_tokens=1)
+                mm_embed_inputs = self._gather_mm_embeddings(
+                    scheduler_output,
+                    shift_computed_tokens=1,
+                )
+            else:
+                mm_embed_inputs = None
             if (self.speculative_config.use_eagle()
                     or self.speculative_config.uses_draft_model()):
                 assert isinstance(self.drafter,
@@ -2700,36 +2697,13 @@
                     last_token_indices=token_indices_to_sample,
                     sampling_metadata=sampling_metadata,
                     common_attn_metadata=common_attn_metadata,
-                    mm_embeds=mm_embeds,
+                    mm_embed_inputs=mm_embed_inputs,
                     cudagraph_args=cudagraph_args,
                 )
-                if self.speculative_config.uses_draft_model():
-                    propose_kwargs = self.drafter.update_propose_kwargs(propose_kwargs)
+                if isinstance(self.drafter, DraftModelProposer):
+                    propose_kwargs = self.drafter.update_propose_kwargs(
+                        propose_kwargs)
                 draft_token_ids = self.drafter.propose(**propose_kwargs)
-=======
-                mm_embed_inputs = self._gather_mm_embeddings(
-                    scheduler_output,
-                    shift_computed_tokens=1,
-                )
-            else:
-                mm_embed_inputs = None
-
-            cudagraph_args: CudaGraphArgs = dict(
-                cudagraph_runtime_mode=cudagraph_runtime_mode,
-                batch_descriptor=batch_descriptor,
-            )
-            draft_token_ids = self.drafter.propose(
-                target_token_ids=target_token_ids,
-                target_positions=target_positions,
-                target_hidden_states=target_hidden_states,
-                next_token_ids=next_token_ids,
-                last_token_indices=token_indices_to_sample,
-                sampling_metadata=sampling_metadata,
-                common_attn_metadata=common_attn_metadata,
-                mm_embed_inputs=mm_embed_inputs,
-                cudagraph_args=cudagraph_args,
-            )
->>>>>>> 89b9c1d8
         return draft_token_ids
 
     def update_config(self, overrides: dict[str, Any]) -> None:
