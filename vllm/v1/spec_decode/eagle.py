# SPDX-License-Identifier: Apache-2.0
import torch
import torch.nn as nn

from vllm.attention.layer import Attention
from vllm.config import (CompilationLevel, VllmConfig,
                         get_layers_from_vllm_config)
from vllm.distributed.parallel_state import get_pp_group
from vllm.forward_context import set_forward_context
from vllm.logger import init_logger
from vllm.model_executor.model_loader import get_model
from vllm.model_executor.models.llama_eagle3 import Eagle3LlamaForCausalLM
from vllm.v1.attention.backends.flash_attn import (CommonAttentionMetadata,
                                                   FlashAttentionMetadata)
from vllm.v1.sample.metadata import SamplingMetadata
from vllm.v1.spec_decode.utils import prepare_eagle_input_kernel

logger = init_logger(__name__)

PADDING_SLOT_ID = -1


class EagleProposer:

    def __init__(
        self,
        vllm_config: VllmConfig,
        device: torch.device,
        runner=None,
    ):
        self.vllm_config = vllm_config
        self.speculative_config = vllm_config.speculative_config
        self.draft_model_config = self.speculative_config.draft_model_config
        self.method = self.speculative_config.method

        self.runner = runner

        self.dtype = vllm_config.model_config.dtype
        self.max_model_len = vllm_config.model_config.max_model_len
        self.block_size = vllm_config.cache_config.block_size
        self.num_speculative_tokens = (
            self.speculative_config.num_speculative_tokens)
        self.max_num_tokens = (
            vllm_config.scheduler_config.max_num_batched_tokens)
        # We need to get the hidden size from the draft model config because
        # the draft model's hidden size can be different from the target model's
        # hidden size (e.g., Llama 3.3 70B).
        self.hidden_size = self.draft_model_config.get_hidden_size()

        self.use_cuda_graph = (self.vllm_config.compilation_config.level
                               == CompilationLevel.PIECEWISE and
                               not self.vllm_config.model_config.enforce_eager)
        self.cudagraph_batch_sizes = list(
            reversed(
                self.vllm_config.compilation_config.cudagraph_capture_sizes))

        # persistent buffers for cuda graph
        self.input_ids = torch.zeros(self.max_num_tokens,
                                     dtype=torch.int32,
                                     device=device)
        self.positions = torch.zeros(self.max_num_tokens,
                                     dtype=torch.int64,
                                     device=device)
        self.hidden_states = torch.zeros(
            (self.max_num_tokens, self.hidden_size),
            dtype=self.dtype,
            device=device)
        # We need +1 here because the arange is used to set query_start_loc,
        # which has one more element than batch_size.
        self.arange = torch.arange(vllm_config.scheduler_config.max_num_seqs +
                                   1,
                                   device=device,
                                   dtype=torch.int32)

    def propose(
        self,
        # [num_tokens]
        target_token_ids: torch.Tensor,
        # [num_tokens]
        target_positions: torch.Tensor,
        # [num_tokens, hidden_size]
        target_hidden_states: torch.Tensor,
        # [num_tokens]
        target_slot_mapping: torch.Tensor,
        # [batch_size]
        next_token_ids: torch.Tensor,
        # [batch_size + 1] starting with 0
        cu_num_tokens: torch.Tensor,
        # [batch_size, max_num_blocks_per_req]
        block_table: torch.Tensor,
        sampling_metadata: SamplingMetadata,
    ) -> torch.Tensor:
        num_tokens = target_token_ids.shape[0]
        batch_size = next_token_ids.shape[0]
        last_token_indices = cu_num_tokens[1:] - 1

        if self.method == "eagle3":
            assert isinstance(self.model, Eagle3LlamaForCausalLM)
            target_hidden_states = self.model.combine_hidden_states(
                target_hidden_states)
            assert target_hidden_states.shape[-1] == self.hidden_size

        # Shift the input ids by one token.
        # E.g., [a1, b1, b2, c1, c2, c3] -> [b1, b2, c1, c2, c3, c3]
        self.input_ids[:num_tokens - 1] = target_token_ids[1:]
        # Replace the last token with the next token.
        # E.g., [b1, b2, c1, c2, c3, c3] -> [a2, b2, b3, c2, c3, c4]
        self.input_ids[last_token_indices] = next_token_ids

        # FA requires seq_len to have dtype int32.
        seq_lens = (target_positions[last_token_indices] + 1).int()

        if self.method in ["eagle", "eagle3"]:
            # FIXME(woosuk): The below two ops cause synchronization. Optimize.
            max_seq_len = seq_lens.max().item()
            max_num_tokens = (cu_num_tokens[1:] -
                              cu_num_tokens[:-1]).max().item()
            attn_metadata = FlashAttentionMetadata(
                num_actual_tokens=num_tokens,
                max_query_len=max_num_tokens,
                query_start_loc=cu_num_tokens,
                max_seq_len=max_seq_len,
                seq_lens=seq_lens,
                block_table=block_table,
                slot_mapping=target_slot_mapping,
                # TODO(woosuk): Support cascade attention.
                use_cascade=False,
                common_prefix_len=0,
                cu_prefix_query_lens=None,
                prefix_kv_lens=None,
                suffix_kv_lens=None,
            )
        elif self.method == "deepseek_mtp":
            query_lens = cu_num_tokens[1:] - cu_num_tokens[:-1]
            max_query_len = query_lens.max().item()

            common_attn_metadata = CommonAttentionMetadata(
                query_start_loc=cu_num_tokens, seq_lens=seq_lens)

            assert self.runner is not None

            # FIXME: need to consider multiple kv_cache_groups
            attn_metadata = self.runner.attn_metadata_builder.build(
                num_reqs=batch_size,
                num_actual_tokens=num_tokens,
                max_query_len=max_query_len,
                common_prefix_len=0,
                common_attn_metadata=common_attn_metadata,
            )
        else:
            raise ValueError(f"Unsupported method: {self.method}")

        if self.use_cuda_graph and \
            num_tokens <= self.cudagraph_batch_sizes[-1]:
            num_input_tokens = self.vllm_config.pad_for_cudagraph(num_tokens)
        else:
            num_input_tokens = num_tokens
        # copy inputs to buffer for cudagraph
        self.positions[:num_tokens] = target_positions
        self.hidden_states[:num_tokens] = target_hidden_states

        with set_forward_context(attn_metadata,
                                 self.vllm_config,
                                 num_tokens=num_input_tokens):
            ret_hidden_states = self.model(
                self.input_ids[:num_input_tokens],
                self.positions[:num_input_tokens],
                self.hidden_states[:num_input_tokens],
            )
            if self.method == "deepseek_mtp":
                last_hidden_states = ret_hidden_states
            else:
                last_hidden_states, hidden_states = ret_hidden_states
        sample_hidden_states = last_hidden_states[last_token_indices]
        logits = self.model.compute_logits(sample_hidden_states, None)
        draft_token_ids = logits.argmax(dim=-1)

        # Early exit if there is only one draft token to be generated.
        if self.num_speculative_tokens == 1:
            # [batch_size, 1]
            return draft_token_ids.view(-1, 1)

        # TODO: Currently, MTP module released by deepseek only has
        # one layer. Adapt this code to support multiple layers once
        # there's a multi-layer MTP module.

        # Generate the remaining draft tokens.
        draft_token_ids_list = [draft_token_ids]

        positions = target_positions[last_token_indices]
        hidden_states = hidden_states[last_token_indices]
        if self.use_cuda_graph and \
            batch_size <= self.cudagraph_batch_sizes[-1]:
            input_batch_size = self.vllm_config.pad_for_cudagraph(batch_size)
        else:
            input_batch_size = batch_size
        attn_metadata.num_actual_tokens = batch_size
        attn_metadata.max_query_len = 1
        attn_metadata.query_start_loc = self.arange[:batch_size + 1]
        for _ in range(self.num_speculative_tokens - 1):

            self.advance_speculative_state(draft_token_ids_list[-1], positions,
                                           hidden_states, attn_metadata,
                                           batch_size)

            # copy inputs to buffer for cudagraph
            # Run the model.
            with set_forward_context(attn_metadata,
                                     self.vllm_config,
                                     num_tokens=input_batch_size):
                last_hidden_states, hidden_states = self.model(
                    self.input_ids[:input_batch_size],
                    self.positions[:input_batch_size],
                    self.hidden_states[:input_batch_size],
                )
            hidden_states = hidden_states[:batch_size]
            logits = self.model.compute_logits(last_hidden_states[:batch_size],
                                               None)

            # TODO(wenlong): get more than one token for tree attention
            draft_token_ids = logits.argmax(dim=-1)
            draft_token_ids_list.append(draft_token_ids)

        # [batch_size, num_speculative_tokens]
        draft_token_ids = torch.stack(draft_token_ids_list, dim=1)
        return draft_token_ids

    def advance_speculative_state(self, draft_token_ids: torch.Tensor,
                                  positions: torch.Tensor,
                                  hidden_states: torch.Tensor,
                                  attn_metadata: FlashAttentionMetadata,
                                  batch_size: int):
        grid = lambda meta: (triton.cdiv(batch_size, meta['BLOCK_SIZE']), )
        attn_metadata.slot_mapping = torch.empty_like(positions)
        advance_state_kernel[grid](
            # === Input tensors ===
            draft_token_ids,
            positions,

            # === Model input buffers to be updated ===
            self.input_ids[:batch_size],
            self.positions[:batch_size],

            # === Metadata tensors ===
            attn_metadata.seq_lens,
            attn_metadata.block_table,
            attn_metadata.slot_mapping,

            # === Scalar configuration ===
            self.max_model_len,
            self.block_size,
            self.max_model_len // self.block_size,

            # === Execution control ===
            batch_size,
            BLOCK_SIZE=1024,
            PADDING_SLOT_ID=PADDING_SLOT_ID)

        self.hidden_states[:batch_size] = hidden_states

        # Increment the sequence lengths.
        attn_metadata.max_seq_len += 1
        # Consider max model length.
        attn_metadata.max_seq_len = min(attn_metadata.max_seq_len,
                                        self.max_model_len)

    @staticmethod
    def prepare_inputs(
        # [batch_size + 1]
        cu_target_query_lens: torch.Tensor,
        # [batch_size]
        num_rejected_tokens: torch.Tensor,
    ) -> tuple[torch.Tensor, torch.Tensor]:
        # cu_target_query_lens: [0, a, a + b, a + b + c]
        # num_rejected_tokens: [n1, n2, n3]
        # num_tokens_per_req: [a - n1, b - n2, c - n3]
        # cu_num_tokens: [0, a - n1, a + b - n1 - n2, a + b + c - n1 - n2 - n3]
        # token_indices: [0, 1, ..., a - n1 - 1,
        #                 a, a + 1, ..., a + b - n2 - 1,
        #                 a + b, a + b + 1, ..., a + b + c - n3 - 1]

        # [0, a, a + b, a + b + c] -> [a, b, c]
        query_len_per_req = (cu_target_query_lens[1:] -
                             cu_target_query_lens[:-1])
        # [a, b, c] -> [a - n1, b - n2, c - n3]
        num_tokens_per_req = query_len_per_req - num_rejected_tokens

        # [a - n1, b - n2, c - n3] ->
        # [0, a - n1, a + b - n1 - n2, a + b + c - n1 - n2 - n3]
        cu_num_tokens = torch.empty_like(cu_target_query_lens)
        torch.cumsum(num_tokens_per_req, dim=0, out=cu_num_tokens[1:])
        cu_num_tokens[0] = 0

        # FIXME(woosuk): Avoid synchronization.
        num_tokens = cu_num_tokens[-1].item()
        token_indices = torch.empty(
            num_tokens,
            dtype=torch.int32,
            device=cu_num_tokens.device,
        )

        batch_size = num_rejected_tokens.shape[0]
        BLOCK_SIZE = 1024
        prepare_eagle_input_kernel[(batch_size, )](
            token_indices,
            cu_target_query_lens,
            cu_num_tokens,
            BLOCK_SIZE=BLOCK_SIZE,
        )
        return cu_num_tokens, token_indices

    def load_model(self, target_model: nn.Module) -> None:
        draft_model_config = \
            self.vllm_config.speculative_config.draft_model_config
        target_attn_layer_names = set(
            get_layers_from_vllm_config(self.vllm_config, Attention).keys())

        self.model = get_model(vllm_config=self.vllm_config,
                               model_config=draft_model_config)

        draft_attn_layer_names = (
            get_layers_from_vllm_config(self.vllm_config, Attention).keys() -
            target_attn_layer_names)
        assert len(draft_attn_layer_names) == 1
        self.attn_layer_name = next(iter(draft_attn_layer_names))

        # share embed_tokens with the target model if needed
        if get_pp_group().world_size == 1:
            logger.info(
                "The EAGLE head shares the same vocab embedding" \
                " with the target model."
            )
            self.model.model.embed_tokens = target_model.model.embed_tokens
        else:
            logger.info(
                "Since PP > 1, the EAGLE head loaded its own vocab embedding" \
                " weights instead of sharing them with the target model."
            )

        # share lm_head with the target model if needed
        # some model definition do not define lm_head explicitly
        # and reuse embed_tokens for lm_head, e.g., CohereForCausalLM
        if self.vllm_config.speculative_config.method != "eagle3" and \
                hasattr(target_model, "lm_head"):
            logger.info("Loading EAGLE LM head weights from the target model.")
            self.model.lm_head = target_model.lm_head

    @torch.inference_mode()
    def dummy_run(
        self,
        num_tokens: int,
    ) -> None:
        with set_forward_context(None, self.vllm_config,
                                 num_tokens=num_tokens):
            self.model(
                self.input_ids[:num_tokens],
                self.positions[:num_tokens],
                self.hidden_states[:num_tokens],
            )


# NOTE(woosuk): Currently, the below code is not used and we always use argmax
# to sample the draft tokens. We will use this after we find a way to manage
# the draft prob tensor.
# Refer to https://github.com/vllm-project/vllm/pull/16899 for the details.
# FIXME(woosuk): The logic here is duplicated with the main sampling code.
# We should refactor this to reuse the same sampling implementation.
def compute_probs_and_sample_next_token(
    logits: torch.Tensor,
    sampling_metadata: SamplingMetadata,
) -> tuple[torch.Tensor, torch.Tensor]:
    if sampling_metadata.all_greedy:
        # For greedy requests, draft_probs is not used in rejection sampling.
        # Therefore, we can just return the logits.
        probs = logits
        next_token_ids = logits.argmax(dim=-1)
        return next_token_ids, probs

    is_greedy = sampling_metadata.temperature == -1
    temperature = torch.where(is_greedy, 1.0, sampling_metadata.temperature)
    logits.div_(temperature.view(-1, 1))
    probs = logits.softmax(dim=-1, dtype=torch.float32)

    # NOTE(woosuk): Currently, we ignore most of the sampling parameters in
    # generating the draft tokens. We only use the temperature. While this
    # could degrade the acceptance rate, it does not affect the distribution
    # of the generated tokens after rejection sampling.

    # TODO(woosuk): Consider seeds.
    q = torch.empty_like(probs)
    q.exponential_()
    # NOTE(woosuk): We shouldn't use `probs.div_(q)` because the draft_probs
    # will be used later for rejection sampling.
    next_token_ids = probs.div(q).argmax(dim=-1).view(-1)
    if not sampling_metadata.all_random:
        greedy_token_ids = probs.argmax(dim=-1)
        next_token_ids = torch.where(
            is_greedy,
            greedy_token_ids,
            next_token_ids,
        )
<<<<<<< HEAD
    return next_token_ids, probs


@triton.jit
def prepare_input_kernel(
    out_ptr,
    cu_query_lens_ptr,
    cu_num_tokens_ptr,
    BLOCK_SIZE: tl.constexpr,
):
    pid = tl.program_id(0)

    # [start_pos, end_pos)
    start_pos = tl.load(cu_num_tokens_ptr + pid)
    end_pos = tl.load(cu_num_tokens_ptr + pid + 1)
    num_tokens = end_pos - start_pos

    index_start = tl.load(cu_query_lens_ptr + pid)

    num_blocks = tl.cdiv(num_tokens, BLOCK_SIZE)
    for i in tl.range(num_blocks):
        offset = i * BLOCK_SIZE + tl.arange(0, BLOCK_SIZE)
        tl.store(
            out_ptr + start_pos + offset,
            index_start + offset,
            mask=offset < num_tokens,
        )


@triton.jit
def advance_state_kernel(
    draft_token_ids_ptr,
    positions_ptr,

    # === Model input buffers to be updated ===
    model_input_ids_ptr,
    model_positions_ptr,

    # === Metadata tensors ===
    seq_lens_ptr,
    block_table_ptr,
    slot_mapping_ptr,

    # === Scalar configuration ===
    model_max_len: int,
    model_block_size: int,
    model_block_stride: int,

    # === Execution control ===
    n_elements: int,
    BLOCK_SIZE: tl.constexpr,
    PADDING_SLOT_ID: tl.constexpr,
):
    pid = tl.program_id(axis=0)
    block_start = pid * BLOCK_SIZE
    offsets = block_start + tl.arange(0, BLOCK_SIZE)
    mask = offsets < n_elements
    draft_token_list_last = tl.load(draft_token_ids_ptr + offsets, mask=mask)
    position = tl.load(positions_ptr + offsets, mask=mask)
    seq_lens = tl.load(seq_lens_ptr + offsets, mask=mask)

    # Update the inputs.
    # cast to int32 is crucial when eagle model is compiled.
    # tensor.argmax() returns int64 by default.
    input_id = draft_token_list_last.cast(tl.int32)
    position = position + 1

    # NOTE(woosuk): We should handle the case where the draft model
    # generates tokens beyond the max model length. Since it is complex
    # to remove such requests from the batch, we keep them in the batch
    # but adjust the position ids and slot mappings to avoid the
    # out-of-range access during the model execution. The draft tokens
    # generated with this adjustment should be ignored.
    exceeds_max_model_len = position >= model_max_len
    # Mask out the position ids that exceed the max model length.
    # Otherwise, we may get out-of-range error in RoPE.
    clamped_position = tl.where(exceeds_max_model_len, 0, position)

    # For the requests that exceed the max model length, we set the
    # sequence length to 1 to minimize their overheads in attention.
    seq_lens += 1
    seq_lens = tl.where(exceeds_max_model_len, 1, seq_lens)

    block_numbers = clamped_position // model_block_size
    block_offsets = clamped_position % model_block_size

    block_ids = tl.load(block_table_ptr + model_block_stride * offsets +
                        block_numbers,
                        mask=mask)

    # Compute slot mapping
    slot_mapping = block_ids * model_block_size + block_offsets

    # Mask out the slot mappings that exceed the max model length.
    # Otherwise, the KV cache will be inadvertently updated with the
    # padding tokens.
    slot_mapping = tl.where(exceeds_max_model_len, PADDING_SLOT_ID,
                            slot_mapping)

    tl.store(model_input_ids_ptr + offsets, input_id, mask=mask)
    tl.store(positions_ptr + offsets, position, mask=mask)
    tl.store(model_positions_ptr + offsets, clamped_position, mask=mask)
    tl.store(seq_lens_ptr + offsets, seq_lens, mask=mask)
    tl.store(slot_mapping_ptr + offsets, slot_mapping, mask=mask)
=======
    return next_token_ids, probs
>>>>>>> 2628a69e
<|MERGE_RESOLUTION|>--- conflicted
+++ resolved
@@ -13,7 +13,8 @@
 from vllm.v1.attention.backends.flash_attn import (CommonAttentionMetadata,
                                                    FlashAttentionMetadata)
 from vllm.v1.sample.metadata import SamplingMetadata
-from vllm.v1.spec_decode.utils import prepare_eagle_input_kernel
+from vllm.v1.spec_decode.utils import (advance_state_kernel,
+                                       prepare_eagle_input_kernel)
 
 logger = init_logger(__name__)
 
@@ -230,7 +231,8 @@
                                   hidden_states: torch.Tensor,
                                   attn_metadata: FlashAttentionMetadata,
                                   batch_size: int):
-        grid = lambda meta: (triton.cdiv(batch_size, meta['BLOCK_SIZE']), )
+        grid = lambda meta: (
+            (batch_size + meta['BLOCK_SIZE']) // meta['BLOCK_SIZE'], )
         attn_metadata.slot_mapping = torch.empty_like(positions)
         advance_state_kernel[grid](
             # === Input tensors ===
@@ -399,111 +401,4 @@
             greedy_token_ids,
             next_token_ids,
         )
-<<<<<<< HEAD
-    return next_token_ids, probs
-
-
-@triton.jit
-def prepare_input_kernel(
-    out_ptr,
-    cu_query_lens_ptr,
-    cu_num_tokens_ptr,
-    BLOCK_SIZE: tl.constexpr,
-):
-    pid = tl.program_id(0)
-
-    # [start_pos, end_pos)
-    start_pos = tl.load(cu_num_tokens_ptr + pid)
-    end_pos = tl.load(cu_num_tokens_ptr + pid + 1)
-    num_tokens = end_pos - start_pos
-
-    index_start = tl.load(cu_query_lens_ptr + pid)
-
-    num_blocks = tl.cdiv(num_tokens, BLOCK_SIZE)
-    for i in tl.range(num_blocks):
-        offset = i * BLOCK_SIZE + tl.arange(0, BLOCK_SIZE)
-        tl.store(
-            out_ptr + start_pos + offset,
-            index_start + offset,
-            mask=offset < num_tokens,
-        )
-
-
-@triton.jit
-def advance_state_kernel(
-    draft_token_ids_ptr,
-    positions_ptr,
-
-    # === Model input buffers to be updated ===
-    model_input_ids_ptr,
-    model_positions_ptr,
-
-    # === Metadata tensors ===
-    seq_lens_ptr,
-    block_table_ptr,
-    slot_mapping_ptr,
-
-    # === Scalar configuration ===
-    model_max_len: int,
-    model_block_size: int,
-    model_block_stride: int,
-
-    # === Execution control ===
-    n_elements: int,
-    BLOCK_SIZE: tl.constexpr,
-    PADDING_SLOT_ID: tl.constexpr,
-):
-    pid = tl.program_id(axis=0)
-    block_start = pid * BLOCK_SIZE
-    offsets = block_start + tl.arange(0, BLOCK_SIZE)
-    mask = offsets < n_elements
-    draft_token_list_last = tl.load(draft_token_ids_ptr + offsets, mask=mask)
-    position = tl.load(positions_ptr + offsets, mask=mask)
-    seq_lens = tl.load(seq_lens_ptr + offsets, mask=mask)
-
-    # Update the inputs.
-    # cast to int32 is crucial when eagle model is compiled.
-    # tensor.argmax() returns int64 by default.
-    input_id = draft_token_list_last.cast(tl.int32)
-    position = position + 1
-
-    # NOTE(woosuk): We should handle the case where the draft model
-    # generates tokens beyond the max model length. Since it is complex
-    # to remove such requests from the batch, we keep them in the batch
-    # but adjust the position ids and slot mappings to avoid the
-    # out-of-range access during the model execution. The draft tokens
-    # generated with this adjustment should be ignored.
-    exceeds_max_model_len = position >= model_max_len
-    # Mask out the position ids that exceed the max model length.
-    # Otherwise, we may get out-of-range error in RoPE.
-    clamped_position = tl.where(exceeds_max_model_len, 0, position)
-
-    # For the requests that exceed the max model length, we set the
-    # sequence length to 1 to minimize their overheads in attention.
-    seq_lens += 1
-    seq_lens = tl.where(exceeds_max_model_len, 1, seq_lens)
-
-    block_numbers = clamped_position // model_block_size
-    block_offsets = clamped_position % model_block_size
-
-    block_ids = tl.load(block_table_ptr + model_block_stride * offsets +
-                        block_numbers,
-                        mask=mask)
-
-    # Compute slot mapping
-    slot_mapping = block_ids * model_block_size + block_offsets
-
-    # Mask out the slot mappings that exceed the max model length.
-    # Otherwise, the KV cache will be inadvertently updated with the
-    # padding tokens.
-    slot_mapping = tl.where(exceeds_max_model_len, PADDING_SLOT_ID,
-                            slot_mapping)
-
-    tl.store(model_input_ids_ptr + offsets, input_id, mask=mask)
-    tl.store(positions_ptr + offsets, position, mask=mask)
-    tl.store(model_positions_ptr + offsets, clamped_position, mask=mask)
-    tl.store(seq_lens_ptr + offsets, seq_lens, mask=mask)
-    tl.store(slot_mapping_ptr + offsets, slot_mapping, mask=mask)
-=======
-    return next_token_ids, probs
->>>>>>> 2628a69e
+    return next_token_ids, probs