# SPDX-License-Identifier: Apache-2.0
import torch
import torch.nn as nn
import triton
import triton.language as tl

from vllm.config import VllmConfig, set_current_vllm_config
from vllm.forward_context import set_forward_context
from vllm.logger import init_logger
from vllm.model_executor.model_loader.loader import get_model_loader
from vllm.model_executor.model_loader.utils import set_default_torch_dtype
from vllm.model_executor.models.llama_eagle import EagleLlamaForCausalLM
from vllm.model_executor.models.llama_eagle3 import Eagle3LlamaForCausalLM
from vllm.v1.attention.backends.flash_attn import FlashAttentionMetadata
from vllm.v1.sample.metadata import SamplingMetadata

logger = init_logger(__name__)

PADDING_SLOT_ID = -1


class EagleProposer:

    def __init__(
        self,
        vllm_config: VllmConfig,
        device: torch.device,
    ):
        self.vllm_config = vllm_config
        self.num_speculative_tokens = (
            vllm_config.speculative_config.num_speculative_tokens)
        self.max_model_len = vllm_config.model_config.max_model_len
        self.block_size = vllm_config.cache_config.block_size
        # We need +1 here because the arange is used to set query_start_loc,
        # which has one more element than batch_size.
        self.arange = torch.arange(vllm_config.scheduler_config.max_num_seqs +
                                   1,
                                   device=device,
                                   dtype=torch.int32)

    def propose(
        self,
        # [num_tokens]
        target_token_ids: torch.Tensor,
        # [num_tokens]
        target_positions: torch.Tensor,
        # [num_tokens, hidden_size]
        target_hidden_states: torch.Tensor,
        # [num_tokens]
        target_slot_mapping: torch.Tensor,
        # [batch_size]
        next_token_ids: torch.Tensor,
        # [batch_size + 1] starting with 0
        cu_num_tokens: torch.Tensor,
        # [batch_size, max_num_blocks_per_req]
        block_table: torch.Tensor,
        sampling_metadata: SamplingMetadata,
    ) -> torch.Tensor:
        num_tokens = target_token_ids.shape[0]
        batch_size = next_token_ids.shape[0]
        last_token_indices = cu_num_tokens[1:] - 1

        input_ids = torch.empty_like(target_token_ids)
        # Shift the input ids by one token.
        # E.g., [a1, b1, b2, c1, c2, c3] -> [b1, b2, c1, c2, c3, c3]
        input_ids[:-1] = target_token_ids[1:]
        # Replace the last token with the next token.
        # E.g., [b1, b2, c1, c2, c3, c3] -> [a2, b2, b3, c2, c3, c4]
        input_ids[last_token_indices] = next_token_ids

        # FA requires seq_len to have dtype int32.
        seq_lens = (target_positions[last_token_indices] + 1).int()

        # FIXME(woosuk): The below two ops cause synchronization. Optimize.
        max_seq_len = seq_lens.max().item()
        max_num_tokens = (cu_num_tokens[1:] - cu_num_tokens[:-1]).max().item()
        attn_metadata = FlashAttentionMetadata(
            num_actual_tokens=num_tokens,
            max_query_len=max_num_tokens,
            query_start_loc=cu_num_tokens,
            max_seq_len=max_seq_len,
            seq_lens=seq_lens,
            block_table=block_table,
            slot_mapping=target_slot_mapping,
            # TODO(woosuk): Support cascade attention.
            use_cascade=False,
            common_prefix_len=0,
            cu_prefix_query_lens=None,
            prefix_kv_lens=None,
            suffix_kv_lens=None,
        )

        with set_forward_context(attn_metadata, self.vllm_config):
            hidden_states_logits, hidden_states_fwd = self.model(
                input_ids=input_ids,
                hidden_states=target_hidden_states,
                positions=target_positions,
            )
        sample_hidden_states = hidden_states_logits[last_token_indices]
        logits = self.model.compute_logits(sample_hidden_states, None)
        draft_token_ids = logits.argmax(dim=-1)

        # Early exit if there is only one draft token to be generated.
        if self.num_speculative_tokens == 1:
            # [batch_size, 1]
            return draft_token_ids.view(-1, 1)

        # Generate the remaining draft tokens.
        draft_token_ids_list = [draft_token_ids]

        positions = target_positions[last_token_indices]
        hidden_states = hidden_states_fwd[last_token_indices]
        attn_metadata.num_actual_tokens = batch_size
        attn_metadata.max_query_len = 1
        attn_metadata.query_start_loc = self.arange[:batch_size + 1]
        for _ in range(self.num_speculative_tokens - 1):
            # Update the inputs.
            input_ids = draft_token_ids_list[-1]
            positions += 1

            # NOTE(woosuk): We should handle the case where the draft model
            # generates tokens beyond the max model length. Since it is complex
            # to remove such requests from the batch, we keep them in the batch
            # but adjust the position ids and slot mappings to avoid the
            # out-of-range access during the model execution. The draft tokens
            # generated with this adjustment should be ignored.
            exceeds_max_model_len = positions >= self.max_model_len
            # Mask out the position ids that exceed the max model length.
            # Otherwise, we may get out-of-range error in RoPE.
            clamped_positions = torch.where(exceeds_max_model_len, 0,
                                            positions)

            # Increment the sequence lengths.
            attn_metadata.max_seq_len += 1
            attn_metadata.seq_lens += 1
            # Consider max model length.
            attn_metadata.max_seq_len = min(attn_metadata.max_seq_len,
                                            self.max_model_len)
            # For the requests that exceed the max model length, we set the
            # sequence length to 1 to minimize their overheads in attention.
            attn_metadata.seq_lens.masked_fill_(exceeds_max_model_len, 1)

            # Compute the slot mapping.
            block_numbers = clamped_positions // self.block_size
            block_ids = block_table.gather(dim=1,
                                           index=block_numbers.view(-1, 1))
            block_ids = block_ids.view(-1)
            attn_metadata.slot_mapping = (block_ids * self.block_size +
                                          clamped_positions % self.block_size)
            # Mask out the slot mappings that exceed the max model length.
            # Otherwise, the KV cache will be inadvertently updated with the
            # padding tokens.
            attn_metadata.slot_mapping.masked_fill_(exceeds_max_model_len,
                                                    PADDING_SLOT_ID)

            # Run the model.
            with set_forward_context(attn_metadata, self.vllm_config):
                hidden_states_logits, hidden_states = self.model(
                    input_ids=input_ids,
                    hidden_states=hidden_states,
                    positions=clamped_positions,
                )
<<<<<<< HEAD
            logits = self.model.compute_logits(hidden_states_logits, None)
            draft_token_ids, probs = compute_probs_and_sample_next_token(
                logits, sampling_metadata)
=======
            logits = self.model.compute_logits(hidden_states, None)
            draft_token_ids = logits.argmax(dim=-1)
>>>>>>> 4115f199
            draft_token_ids_list.append(draft_token_ids)

        # [batch_size, num_speculative_tokens]
        draft_token_ids = torch.stack(draft_token_ids_list, dim=1)
        return draft_token_ids

    @staticmethod
    def prepare_inputs(
        # [batch_size + 1]
        cu_target_query_lens: torch.Tensor,
        # [batch_size]
        num_rejected_tokens: torch.Tensor,
    ) -> tuple[torch.Tensor, torch.Tensor]:
        # cu_target_query_lens: [0, a, a + b, a + b + c]
        # num_rejected_tokens: [n1, n2, n3]
        # num_tokens_per_req: [a - n1, b - n2, c - n3]
        # cu_num_tokens: [0, a - n1, a + b - n1 - n2, a + b + c - n1 - n2 - n3]
        # token_indices: [0, 1, ..., a - n1 - 1,
        #                 a, a + 1, ..., a + b - n2 - 1,
        #                 a + b, a + b + 1, ..., a + b + c - n3 - 1]

        # [0, a, a + b, a + b + c] -> [a, b, c]
        query_len_per_req = (cu_target_query_lens[1:] -
                             cu_target_query_lens[:-1])
        # [a, b, c] -> [a - n1, b - n2, c - n3]
        num_tokens_per_req = query_len_per_req - num_rejected_tokens

        cu_num_tokens = torch.empty_like(cu_target_query_lens)
        torch.cumsum(num_tokens_per_req, dim=0, out=cu_num_tokens[1:])
        cu_num_tokens[0] = 0

        # FIXME(woosuk): Avoid synchronization.
        num_tokens = cu_num_tokens[-1].item()
        token_indices = torch.empty(
            num_tokens,
            dtype=torch.int32,
            device=cu_num_tokens.device,
        )

        batch_size = num_rejected_tokens.shape[0]
        BLOCK_SIZE = 1024
        prepare_input_kernel[(batch_size, )](
            token_indices,
            cu_target_query_lens,
            cu_num_tokens,
            BLOCK_SIZE=BLOCK_SIZE,
        )
        return cu_num_tokens, token_indices

    def load_model(self, target_model: nn.Module) -> None:
        loader = get_model_loader(self.vllm_config.load_config)
        target_layer_num = self.vllm_config.model_config.get_num_layers(
            self.vllm_config.parallel_config)

        draft_model_config = \
            self.vllm_config.speculative_config.draft_model_config
        # FIXME(lily): This does not handle with distributed inference.
        target_device = self.vllm_config.device_config.device
        # We need to set the vllm_config here to register attention
        # layers in the forward context.
        with set_default_torch_dtype(
                draft_model_config.dtype), set_current_vllm_config(
                    self.vllm_config):
            if self.vllm_config.speculative_config.method == "eagle":
                self.model = EagleLlamaForCausalLM(
                    model_config=draft_model_config,
                    start_layer_id=target_layer_num).to(target_device)
            else:
                assert self.vllm_config.speculative_config.method == "eagle3"
                self.model = Eagle3LlamaForCausalLM(
                    model_config=draft_model_config,
                    start_layer_id=target_layer_num).to(target_device)

        loaded_weights = self.model.load_weights(
            loader.get_all_weights(
                self.vllm_config.speculative_config.draft_model_config,
                self.model))
        if self.vllm_config.speculative_config.method == "eagle3":
            if "model.embed_tokens.weight" not in loaded_weights:
                logger.info(
                    "Loading EAGLE embedding weights from the target model.")
                self.model.model.embed_tokens = target_model.model.embed_tokens
        else:
            logger.info("Loading EAGLE LM head weights from the target model.")
            self.model.lm_head = target_model.lm_head


# NOTE(woosuk): Currently, the below code is not used and we always use argmax
# to sample the draft tokens. We will use this after we find a way to manage
# the draft prob tensor.
# Refer to https://github.com/vllm-project/vllm/pull/16899 for the details.
# FIXME(woosuk): The logic here is duplicated with the main sampling code.
# We should refactor this to reuse the same sampling implementation.
def compute_probs_and_sample_next_token(
    logits: torch.Tensor,
    sampling_metadata: SamplingMetadata,
) -> tuple[torch.Tensor, torch.Tensor]:
    if sampling_metadata.all_greedy:
        # For greedy requests, draft_probs is not used in rejection sampling.
        # Therefore, we can just return the logits.
        probs = logits
        next_token_ids = logits.argmax(dim=-1)
        return next_token_ids, probs

    is_greedy = sampling_metadata.temperature == -1
    temperature = torch.where(is_greedy, 1.0, sampling_metadata.temperature)
    logits.div_(temperature.view(-1, 1))
    probs = logits.softmax(dim=-1, dtype=torch.float32)

    # NOTE(woosuk): Currently, we ignore most of the sampling parameters in
    # generating the draft tokens. We only use the temperature. While this
    # could degrade the acceptance rate, it does not affect the distribution
    # of the generated tokens after rejection sampling.

    # TODO(woosuk): Consider seeds.
    q = torch.empty_like(probs)
    q.exponential_()
    # NOTE(woosuk): We shouldn't use `probs.div_(q)` because the draft_probs
    # will be used later for rejection sampling.
    next_token_ids = probs.div(q).argmax(dim=-1).view(-1)
    if not sampling_metadata.all_random:
        greedy_token_ids = probs.argmax(dim=-1)
        next_token_ids = torch.where(
            is_greedy,
            greedy_token_ids,
            next_token_ids,
        )
    return next_token_ids, probs


@triton.jit
def prepare_input_kernel(
    out_ptr,
    cu_query_lens_ptr,
    cu_num_tokens_ptr,
    BLOCK_SIZE: tl.constexpr,
):
    pid = tl.program_id(0)

    # [start_pos, end_pos)
    start_pos = tl.load(cu_num_tokens_ptr + pid)
    end_pos = tl.load(cu_num_tokens_ptr + pid + 1)
    num_tokens = end_pos - start_pos

    index_start = tl.load(cu_query_lens_ptr + pid)

    num_blocks = tl.cdiv(num_tokens, BLOCK_SIZE)
    for i in tl.range(num_blocks):
        offset = i * BLOCK_SIZE + tl.arange(0, BLOCK_SIZE)
        tl.store(
            out_ptr + start_pos + offset,
            index_start + offset,
            mask=offset < num_tokens,
        )<|MERGE_RESOLUTION|>--- conflicted
+++ resolved
@@ -160,14 +160,8 @@
                     hidden_states=hidden_states,
                     positions=clamped_positions,
                 )
-<<<<<<< HEAD
             logits = self.model.compute_logits(hidden_states_logits, None)
-            draft_token_ids, probs = compute_probs_and_sample_next_token(
-                logits, sampling_metadata)
-=======
-            logits = self.model.compute_logits(hidden_states, None)
             draft_token_ids = logits.argmax(dim=-1)
->>>>>>> 4115f199
             draft_token_ids_list.append(draft_token_ids)
 
         # [batch_size, num_speculative_tokens]
