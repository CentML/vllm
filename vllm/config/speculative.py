# SPDX-License-Identifier: Apache-2.0
# SPDX-FileCopyrightText: Copyright contributors to the vLLM project

import ast
import hashlib
from typing import TYPE_CHECKING, Any, Literal, Optional

from pydantic import SkipValidation, model_validator
from pydantic.dataclasses import dataclass
from typing_extensions import Self

import vllm.envs as envs
from vllm.config.parallel import ParallelConfig
from vllm.config.utils import config
from vllm.logger import init_logger
from vllm.utils import LazyLoader

if TYPE_CHECKING:
    from transformers import PretrainedConfig

    import vllm.model_executor.layers.quantization as me_quant
    from vllm.config import ModelConfig
else:
    PretrainedConfig = Any
    ModelConfig = Any

    me_quant = LazyLoader("model_executor", globals(),
                          "vllm.model_executor.layers.quantization")

logger = init_logger(__name__)

SpeculativeMethod = Literal["ngram", "eagle", "eagle3", "medusa",
                            "mlp_speculator", "draft_model", "deepseek_mtp",
                            "ernie_mtp", "qwen3_next_mtp", "mimo_mtp",
                            "longcat_flash_mtp", "mtp"]
MTP_MODEL_TYPES = ("deepseek_mtp", "mimo_mtp", "glm4_moe_mtp", "ernie_mtp",
                   "qwen3_next_mtp", "longcat_flash_mtp")


@config
@dataclass
class SpeculativeConfig:
    """Configuration for speculative decoding."""

    # General speculative decoding control
    num_speculative_tokens: SkipValidation[int] = None  # type: ignore
    """The number of speculative tokens, if provided. It will default to the
    number in the draft model config if present, otherwise, it is required."""
    model: Optional[str] = None
    """The name of the draft model, eagle head, or additional weights, if
    provided."""
    method: Optional[SpeculativeMethod] = None
    """The name of the speculative method to use. If users provide and set the
    `model` param, the speculative method type will be detected automatically
    if possible, if `model` param is not provided, the method name must be
    provided.

    If using `ngram` method, the related configuration `prompt_lookup_max` and
    `prompt_lookup_min` should be considered."""
    draft_tensor_parallel_size: Optional[int] = None
    """The degree of the tensor parallelism for the draft model. Can only be 1
    or the same as the target model's tensor parallel size."""
    disable_logprobs: bool = True
    """If set to True, token log probabilities are not returned during
    speculative decoding. If set to False, token log probabilities are returned
    according to the log probability settings in SamplingParams."""

    # Draft model configuration
    quantization: Optional[me_quant.QuantizationMethods] = None
    """Quantization method that was used to quantize the draft model weights.
    If `None`, we assume the model weights are not quantized. Note that it only
    takes effect when using the draft model-based speculative method."""
    max_model_len: Optional[int] = None
    """The maximum model length of the draft model. Used when testing the
    ability to skip speculation for some sequences."""
    revision: Optional[str] = None
    """The specific model version to use for the draft model. It can be a
    branch name, a tag name, or a commit id. If unspecified, will use the
    default version."""
    code_revision: Optional[str] = None
    """The specific revision to use for the draft model code on Hugging Face
    Hub. It can be a branch name, a tag name, or a commit id. If unspecified,
    will use the default version."""

    # Advanced control
    disable_by_batch_size: Optional[int] = None
    """Disable speculative decoding for new incoming requests when the number
    of enqueued requests is larger than this value, if provided."""
    disable_padded_drafter_batch: bool = False
    """Disable input padding for speculative decoding. If set to True,
    speculative input batches can contain sequences of different lengths,
    which may only be supported by certain attention backends. This currently
    only affects the EAGLE method of speculation."""

    # Ngram proposer configuration
    prompt_lookup_max: Optional[int] = None
    """Maximum size of ngram token window when using Ngram proposer, required
    when method is set to ngram."""
    prompt_lookup_min: Optional[int] = None
    """Minimum size of ngram token window when using Ngram proposer, if
    provided. Defaults to 1."""

    speculative_token_tree: Optional[str] = None
    """Specifies the tree structure for speculative token generation.
    """
    # required configuration params passed from engine
    target_model_config: SkipValidation[ModelConfig] = None  # type: ignore
    """The configuration of the target model."""
    target_parallel_config: SkipValidation[
        ParallelConfig] = None  # type: ignore
    """The parallel configuration for the target model."""
    enable_chunked_prefill: SkipValidation[bool] = None  # type: ignore
    """Whether vLLM is configured to use chunked prefill or not. Used for
    raising an error since it's not yet compatible with speculative decode."""
    disable_log_stats: SkipValidation[bool] = None  # type: ignore
    """Whether to disable the periodic printing of stage times in speculative
    decoding."""

    # params generated in the post-init stage
    draft_model_config: SkipValidation[ModelConfig] = None  # type: ignore
    """The configuration of the draft model initialized internal."""
    draft_parallel_config: SkipValidation[
        ParallelConfig] = None  # type: ignore
    """The parallel configuration for the draft model initialized internal."""

    def compute_hash(self) -> str:
        """
        WARNING: Whenever a new field is added to this config,
        ensure that it is included in the factors list if
        it affects the computation graph.

        Provide a hash that uniquely identifies all the configs
        that affect the structure of the computation
        graph from input ids/embeddings to the final hidden states,
        excluding anything before input ids/embeddings and after
        the final hidden states.
        """
        factors: list[Any] = []
        # Eagle3 affects the computation graph because it returns intermediate
        # hidden states in addition to the final hidden state.
        factors.append(self.method == "eagle3")
        hash_str = hashlib.md5(str(factors).encode(),
                               usedforsecurity=False).hexdigest()
        return hash_str

    @staticmethod
    def hf_config_override(hf_config: PretrainedConfig) -> PretrainedConfig:
        if hf_config.model_type == "deepseek_v3":
            hf_config.model_type = "deepseek_mtp"
        if hf_config.model_type == "deepseek_mtp":
            n_predict = getattr(hf_config, "num_nextn_predict_layers", None)
            hf_config.update({
                "n_predict": n_predict,
                "architectures": ["DeepSeekMTPModel"]
            })

        if hf_config.architectures[0] == "MiMoForCausalLM":
            hf_config.model_type = "mimo_mtp"
            n_predict = getattr(hf_config, "num_nextn_predict_layers", None)
            hf_config.update({
                "num_hidden_layers": 0,
                "n_predict": n_predict,
                "architectures": ["MiMoMTPModel"]
            })

        if hf_config.architectures[0] == "Glm4MoeForCausalLM":
            hf_config.model_type = "glm4_moe_mtp"
            n_predict = getattr(hf_config, "num_nextn_predict_layers", None)
            hf_config.update({
                "num_hidden_layers": 0,
                "n_predict": n_predict,
                "architectures": ["Glm4MoeMTPModel"]
            })

        if hf_config.model_type == "ernie4_5_moe":
            hf_config.model_type = "ernie_mtp"
        if hf_config.model_type == "ernie_mtp":
            n_predict = getattr(hf_config, "num_nextn_predict_layers", None)
            hf_config.update({
                "n_predict": n_predict,
                "architectures": ["ErnieMTPModel"]
            })

        if hf_config.model_type == "qwen3_next":
            hf_config.model_type = "qwen3_next_mtp"
        if hf_config.model_type == "qwen3_next_mtp":
            n_predict = getattr(hf_config, "num_nextn_predict_layers", None)
            hf_config.update({
                "n_predict": n_predict,
                "architectures": ["Qwen3NextMTP"]
            })
        if hf_config.model_type == "longcat_flash":
            hf_config.model_type = "longcat_flash_mtp"
            n_predict = getattr(hf_config, "num_nextn_predict_layers", 1)
            hf_config.update({
                "n_predict": n_predict,
                "architectures": ["LongCatFlashMTPModel"]
            })

        return hf_config

    def __post_init__(self):

        # Note: "method" is a new parameter that helps to extend the
        # configuration of non-model-based proposers, and the "model" parameter
        # will be used to set the draft model, eagle head, or additional weight
        # when needed. If users do not specify "method", the speculative method
        # will be detected automatically if possible. If the speculative method
        # can not be detected, it will be considered as the "draft_model" by
        # default.

        if self.method in MTP_MODEL_TYPES:
            logger.warning("method `%s` is deprecated and replaced with mtp.",
                           self.method)
            self.method = "mtp"

        if self.model is None and self.num_speculative_tokens is not None:
            if self.method == "mtp":
                assert (
                    self.target_model_config
                    is not None), "target_model_config must be present for mtp"
                # use the draft model from the same model:
                self.model = self.target_model_config.model
                # Align the quantization of draft model for cases such as
                # --quantization fp8 with a bf16 checkpoint.
                if not self.quantization:
                    self.quantization = self.target_model_config.quantization
            elif self.method in ("ngram", "[ngram]"):
                self.model = "ngram"
            else:
                raise ValueError(
                    "num_speculative_tokens was provided but without "
                    "speculative model.")

        # Automatically configure the method for ngram when "model" is used
        # instead of "method"
        if self.method is None and (self.model is not None
                                    and self.model in ("ngram", "[ngram]")):
            self.method = "ngram"

        if self.method in ("ngram", "[ngram]"):
            # Unified to "ngram" internally
            self.method = "ngram"
            # Set default values if not provided
            if (self.prompt_lookup_min is None
                    and self.prompt_lookup_max is None):
                # TODO(woosuk): Tune these values. They are arbitrarily chosen.
                self.prompt_lookup_min = 5
                self.prompt_lookup_max = 5
            elif self.prompt_lookup_min is None:
                assert self.prompt_lookup_max is not None
                self.prompt_lookup_min = self.prompt_lookup_max
            elif self.prompt_lookup_max is None:
                assert self.prompt_lookup_min is not None
                self.prompt_lookup_max = self.prompt_lookup_min

            # Validate values
            if self.prompt_lookup_min < 1:
                raise ValueError(
                    f"prompt_lookup_min={self.prompt_lookup_min} must be > 0")
            if self.prompt_lookup_max < 1:
                raise ValueError(
                    f"prompt_lookup_max={self.prompt_lookup_max} must be > 0")
            if self.prompt_lookup_min > self.prompt_lookup_max:
                raise ValueError(
                    f"prompt_lookup_min={self.prompt_lookup_min} must "
                    f"be <= prompt_lookup_max={self.prompt_lookup_max}")

            # TODO: current we still need extract vocab_size from target model
            # config, in future, we may try refactor it out, and set
            # draft related config as None here.
            self.draft_model_config = self.target_model_config
            self.draft_parallel_config = self.target_parallel_config
        else:
            self.prompt_lookup_max = 0
            self.prompt_lookup_min = 0

            if self.model is not None:
                # TODO: Move this import to the top once `ModelConfig`
                # lives in `vllm.config.model`.
                from vllm.config import ModelConfig
                self.draft_model_config = ModelConfig(
                    model=self.model,
                    runner="draft",
                    tokenizer=self.target_model_config.tokenizer,
                    tokenizer_mode=self.target_model_config.tokenizer_mode,
                    trust_remote_code=self.target_model_config.
                    trust_remote_code,
                    allowed_local_media_path=self.target_model_config.
                    allowed_local_media_path,
                    allowed_media_domains=self.target_model_config.
                    allowed_media_domains,
                    dtype=self.target_model_config.dtype,
                    seed=self.target_model_config.seed,
                    revision=self.revision,
                    code_revision=self.code_revision,
                    tokenizer_revision=self.target_model_config.
                    tokenizer_revision,
                    spec_target_max_model_len=self.target_model_config.
                    max_model_len,
                    quantization=self.quantization,
                    enforce_eager=self.target_model_config.enforce_eager,
                    max_logprobs=self.target_model_config.max_logprobs,
                    hf_overrides=SpeculativeConfig.hf_config_override,
                )

                # Automatically detect the method
                if self.method in ('eagle', 'eagle3'):
                    pass
                # examples:
                # yuhuili/EAGLE-LLaMA3-Instruct-8B
                # yuhuili/EAGLE3-LLaMA3.1-Instruct-8B
                # AngelSlim/Qwen3-8B_eagle3
                elif "eagle-" in self.draft_model_config.model.lower():
                    self.method = "eagle"
                elif "eagle3" in self.draft_model_config.model.lower():
                    self.method = "eagle3"
                elif self.draft_model_config.hf_config.model_type == "medusa":
                    self.method = "medusa"
                elif (self.draft_model_config.hf_config.model_type ==
                      "mlp_speculator"):
                    self.method = "mlp_speculator"
                elif (self.draft_model_config.hf_config.model_type
                      in MTP_MODEL_TYPES):
                    self.method = "mtp"
                    if self.num_speculative_tokens > 1:
                        logger.warning(
                                "Enabling num_speculative_tokens > 1 will run" \
                                "multiple times of forward on same MTP layer" \
                                ",which may result in lower acceptance rate" \
                            )
                elif (self.draft_model_config.hf_config.model_type
                      in ("longcat_flash_mtp")):
                    self.method = "longcat_flash_mtp"
                    if self.num_speculative_tokens > 1:
                        logger.warning(
                                "LongCat MTP models only have " \
                                "one layer. Might need some code changes " \
                                "to support multiple layers."
                            )
                else:
                    self.method = "draft_model"
<<<<<<< HEAD
=======
                    raise NotImplementedError(
                        "Speculative decoding with draft model is not "
                        "supported yet. Please consider using other "
                        "speculative decoding methods such as ngram, medusa, "
                        "eagle, or mtp.")
>>>>>>> 0efd540d

                # Replace hf_config for EAGLE draft_model
                if self.method in ("eagle", "eagle3"):
                    if self.enable_chunked_prefill and not envs.VLLM_USE_V1:
                        raise ValueError(
                            "Chunked prefill and EAGLE are not compatible "
                            "when using V0.")

                    from vllm.transformers_utils.configs import (
                        SpeculatorsConfig)
                    from vllm.transformers_utils.configs.eagle import (
                        EAGLEConfig)

                    if isinstance(self.draft_model_config.hf_config,
                                  (EAGLEConfig, SpeculatorsConfig)):
                        pass
                    else:
                        eagle_config = EAGLEConfig(
                            self.draft_model_config.hf_config,
                            method=self.method,
                            model_type="eagle")
                        self.draft_model_config.hf_config = eagle_config

                if (self.num_speculative_tokens is not None
                        and hasattr(self.draft_model_config.hf_config,
                                    "num_lookahead_tokens")):
                    self.draft_model_config.hf_config.num_lookahead_tokens = \
                    self.num_speculative_tokens

                n_predict = getattr(self.draft_model_config.hf_config,
                                    "n_predict", None)
                if n_predict is not None:
                    if self.num_speculative_tokens is None:
                        # Default to max value defined in draft model config.
                        self.num_speculative_tokens = n_predict
                    elif self.num_speculative_tokens > n_predict and \
                            self.num_speculative_tokens % n_predict != 0:
                        # Ensure divisibility for MTP module reuse.
                        raise ValueError(
                            f"num_speculative_tokens:{self.num_speculative_tokens}"
                            f" must be divisible by {n_predict=}")

                if self.speculative_token_tree is None:
                    # Generate chain of tokens.
                    self.speculative_token_tree = str([
                        (i + 1) * (0, )
                        for i in range(self.num_speculative_tokens)
                    ])
                else:
                    # Sort the token tree breadth-first.
                    tree_choices = ast.literal_eval(
                        self.speculative_token_tree)
                    self.speculative_token_tree = str(
                        sorted(tree_choices, key=lambda t: (len(t), t)))

                self.draft_tensor_parallel_size = \
                    SpeculativeConfig._verify_and_get_draft_tp(
                        self.target_parallel_config,
                        self.draft_tensor_parallel_size,
                        self.draft_model_config.hf_config
                )

                self.draft_model_config.max_model_len = (
                    SpeculativeConfig._maybe_override_draft_max_model_len(
                        self.max_model_len,
                        self.draft_model_config.max_model_len,
                        self.target_model_config.max_model_len,
                    ))

                self.draft_parallel_config = (
                    SpeculativeConfig.create_draft_parallel_config(
                        self.target_parallel_config,
                        self.draft_tensor_parallel_size))

    @staticmethod
    def _maybe_override_draft_max_model_len(
        speculative_max_model_len: Optional[int],
        draft_max_model_len: int,
        target_max_model_len: int,
    ) -> int:
        """Determine the max sequence len for the draft model. This is usually
        the draft_max_model_len, but may be the target_max_model_len if it is
        less than the draft_max_model_len, or may be speculative_max_model_len
        if it is specified.

        This is necessary so that sequences do not exceed the capacity of the
        draft model or the target model.

        speculative_max_model_len is mainly used for testing that sequences can
        skip speculation.
        """

        if speculative_max_model_len is not None:

            if speculative_max_model_len > draft_max_model_len:
                raise ValueError(f"{speculative_max_model_len=} cannot be "
                                 f"larger than {draft_max_model_len=}")

            if speculative_max_model_len > target_max_model_len:
                raise ValueError(f"{speculative_max_model_len=} cannot be "
                                 f"larger than {target_max_model_len=}")

            return speculative_max_model_len

        return min(
            draft_max_model_len,
            target_max_model_len,
        )

    @staticmethod
    def _verify_and_get_draft_tp(
            target_parallel_config: ParallelConfig,
            speculative_draft_tensor_parallel_size: Optional[int],
            draft_hf_config: PretrainedConfig) -> int:
        """
        Verifies and adjusts the tensor parallel size for a draft model
        specified using speculative_draft_tensor_parallel_size.
        """
        # If speculative_draft_tensor_parallel_size is unset then set it
        # appropriately else verify that it is set correctly.
        if speculative_draft_tensor_parallel_size is None:
            if draft_hf_config.model_type == "mlp_speculator":
                speculative_draft_tensor_parallel_size = 1
                if target_parallel_config.tensor_parallel_size > 1:
                    logger.warning(
                        "%s cannot currently be run with tp>1; "
                        "setting speculative_draft_tensor_parallel_size=1",
                        draft_hf_config.model_type)
            else:
                speculative_draft_tensor_parallel_size = \
                    target_parallel_config.tensor_parallel_size
        elif speculative_draft_tensor_parallel_size not in (
                1, target_parallel_config.tensor_parallel_size):
            raise ValueError(
                f"{speculative_draft_tensor_parallel_size=} cannot be "
                f"other value than 1 or target model tensor_parallel_size")
        return speculative_draft_tensor_parallel_size

    @staticmethod
    def create_draft_parallel_config(
        target_parallel_config: ParallelConfig,
        speculative_draft_tensor_parallel_size: int,
    ) -> ParallelConfig:
        """Create a parallel config for use by the draft worker.

        This is mostly a copy of the target parallel config, except the tp_size.
        """
        draft_parallel_config = ParallelConfig(
            pipeline_parallel_size=target_parallel_config.
            pipeline_parallel_size,
            tensor_parallel_size=speculative_draft_tensor_parallel_size,
            distributed_executor_backend=target_parallel_config.
            distributed_executor_backend,
            max_parallel_loading_workers=target_parallel_config.
            max_parallel_loading_workers,
            disable_custom_all_reduce=target_parallel_config.
            disable_custom_all_reduce,
            ray_workers_use_nsight=target_parallel_config.
            ray_workers_use_nsight,
            placement_group=target_parallel_config.placement_group,
        )

        return draft_parallel_config

    @model_validator(mode='after')
    def _verify_args(self) -> Self:
        if self.num_speculative_tokens is None:
            raise ValueError(
                "num_speculative_tokens must be provided with "
                "speculative model unless the draft model config contains an "
                "n_predict parameter.")

        if self.num_speculative_tokens <= 0:
            raise ValueError("Expected num_speculative_tokens to be greater "
                             f"than zero ({self.num_speculative_tokens}).")

        if self.draft_model_config:
            self.draft_model_config.verify_with_parallel_config(
                self.draft_parallel_config)

        if (self.disable_by_batch_size is not None
                and self.disable_by_batch_size < 2):
            raise ValueError("Expect the batch size threshold of disabling "
                             "speculative decoding is > 1, but got "
                             f"{self.disable_by_batch_size=}")

        eagle3_target_supported = ["llama", "qwen", "minicpm", "gpt_oss"]
        if self.method == "eagle3" and self.target_model_config and not any(
                supported_model in
                self.target_model_config.hf_text_config.model_type
                for supported_model in eagle3_target_supported):
            raise ValueError(
                f"Eagle3 is only supported for {eagle3_target_supported} models. "  # noqa: E501
                f"Got {self.target_model_config.hf_text_config.model_type=}")

        return self

    @property
    def num_lookahead_slots(self) -> int:
        """The number of additional slots the scheduler should allocate per
        step, in addition to the slots allocated for each known token.

        This is equal to the number of speculative tokens, as each speculative
        token must be scored.
        """
        return self.num_speculative_tokens

    def use_eagle(self) -> bool:
        return self.method in ("eagle", "eagle3", "mtp")

    def uses_draft_model(self) -> bool:
        return self.method == "draft_model"

    def __repr__(self) -> str:
        method = self.method
        model = None if method == "ngram" else self.draft_model_config.model
        num_spec_tokens = self.num_speculative_tokens
        return f"SpeculativeConfig({method=}, {model=}, {num_spec_tokens=})"<|MERGE_RESOLUTION|>--- conflicted
+++ resolved
@@ -340,14 +340,6 @@
                             )
                 else:
                     self.method = "draft_model"
-<<<<<<< HEAD
-=======
-                    raise NotImplementedError(
-                        "Speculative decoding with draft model is not "
-                        "supported yet. Please consider using other "
-                        "speculative decoding methods such as ngram, medusa, "
-                        "eagle, or mtp.")
->>>>>>> 0efd540d
 
                 # Replace hf_config for EAGLE draft_model
                 if self.method in ("eagle", "eagle3"):
