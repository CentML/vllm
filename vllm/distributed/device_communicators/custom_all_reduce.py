# SPDX-License-Identifier: Apache-2.0
# SPDX-FileCopyrightText: Copyright contributors to the vLLM project

from contextlib import contextmanager
from typing import cast

import torch
import torch.distributed as dist
from torch.distributed import ProcessGroup

import vllm.envs as envs
from vllm import _custom_ops as ops
from vllm.distributed.device_communicators.all_reduce_utils import (
    CUSTOM_ALL_REDUCE_MAX_SIZES,
    gpu_p2p_access_check,
)
from vllm.distributed.parallel_state import in_the_same_node_as
from vllm.logger import init_logger
from vllm.platforms import current_platform
from vllm.utils.torch_utils import cuda_device_count_stateless

try:
    ops.meta_size()
    custom_ar = True
except Exception:
    # For CPUs
    custom_ar = False

logger = init_logger(__name__)


def _can_p2p(rank: int, world_size: int) -> bool:
    for i in range(world_size):
        if i == rank:
            continue
        if envs.VLLM_SKIP_P2P_CHECK:
            logger.info("Skipping P2P check and trusting the driver's P2P report.")
            return torch.cuda.can_device_access_peer(rank, i)
        if not gpu_p2p_access_check(rank, i):
            return False
    return True


def is_weak_contiguous(inp: torch.Tensor):
    return inp.is_contiguous() or (
        inp.storage().nbytes() - inp.storage_offset() * inp.element_size()
        == inp.numel() * inp.element_size()
    )


def get_physical_device_ids(group: ProcessGroup, 
                            device: torch.device) -> list[int]:
    world_size = dist.get_world_size(group=group)
    
    cuda_visible_devices = envs.CUDA_VISIBLE_DEVICES
    if cuda_visible_devices:
        device_ids = list(map(int, cuda_visible_devices.split(",")))
    else:
        device_ids = list(range(cuda_device_count_stateless()))

    physical_device_id = device_ids[device.index]
    tensor = torch.tensor([physical_device_id],
                          dtype=torch.int,
                          device="cpu")
    gather_list = [
        torch.tensor([0], dtype=torch.int, device="cpu")
        for _ in range(world_size)
    ]
    dist.all_gather(gather_list, tensor, group=group)
    physical_device_ids = [t.item() for t in gather_list]
    
    return physical_device_ids


class CustomAllreduce:
    _SUPPORTED_WORLD_SIZES = [2, 4, 6, 8]

    # max_size: max supported allreduce size
    def __init__(
        self,
        group: ProcessGroup,
        device: int | str | torch.device,
        max_size=8192 * 1024,
        symm_mem_enabled=False,
    ) -> None:
        """
        Args:
            group: the process group to work on. If None, it will use the
                default process group.
            device: the device to bind the CustomAllreduce to. If None,
                it will be bound to f"cuda:{local_rank}".
        It is the caller's responsibility to make sure each communicator
        is bind to a unique device, and all communicators in this group
        are in the same node.
        """
        self._IS_CAPTURING = False
        self.disabled = True

        if not custom_ar:
            # disable because of missing custom allreduce library
            # e.g. in a non-GPU environment
            logger.info(
                "Custom allreduce is disabled because "
                "of missing custom allreduce library"
            )
            return

        self.group = group

        assert dist.get_backend(group) != dist.Backend.NCCL, (
            "CustomAllreduce should be attached to a non-NCCL group."
        )

        if not all(in_the_same_node_as(group, source_rank=0)):
            # No need to initialize custom allreduce for multi-node case.
            logger.warning(
                "Custom allreduce is disabled because this process group"
                " spans across nodes."
            )
            return

        rank = dist.get_rank(group=self.group)
        self.rank = rank
        world_size = dist.get_world_size(group=self.group)
        if world_size == 1:
            # No need to initialize custom allreduce for single GPU case.
            return

        if world_size not in CustomAllreduce._SUPPORTED_WORLD_SIZES:
            logger.warning(
                "Custom allreduce is disabled due to an unsupported world"
                " size: %d. Supported world sizes: %s. To silence this "
                "warning, specify disable_custom_all_reduce=True explicitly.",
                world_size,
                str(CustomAllreduce._SUPPORTED_WORLD_SIZES),
            )
            return

        if isinstance(device, int):
            device = torch.device(f"cuda:{device}")
        elif isinstance(device, str):
            device = torch.device(device)
        # now `device` is a `torch.device` object
        assert isinstance(device, torch.device)
        self.device = device
<<<<<<< HEAD
        device_capability = current_platform.get_device_capability(
        ).as_version_str()
        if (current_platform.is_cuda() and symm_mem_enabled
                and device_capability in CUSTOM_ALL_REDUCE_MAX_SIZES):
            max_size = min(
                CUSTOM_ALL_REDUCE_MAX_SIZES[device_capability][world_size],
                max_size)
        physical_device_ids = get_physical_device_ids(self.group, device)
=======
        device_capability = current_platform.get_device_capability()
        if (
            current_platform.is_cuda()
            and symm_mem_enabled
            and device_capability is not None
        ):
            device_capability_str = device_capability.as_version_str()
            if device_capability_str in CUSTOM_ALL_REDUCE_MAX_SIZES:
                max_size = min(
                    CUSTOM_ALL_REDUCE_MAX_SIZES[device_capability_str][world_size],
                    max_size,
                )
        cuda_visible_devices = envs.CUDA_VISIBLE_DEVICES
        if cuda_visible_devices:
            device_ids = list(map(int, cuda_visible_devices.split(",")))
        else:
            device_ids = list(range(cuda_device_count_stateless()))

        physical_device_id = device_ids[device.index]
        tensor = torch.tensor([physical_device_id], dtype=torch.int, device="cpu")
        gather_list = [
            torch.tensor([0], dtype=torch.int, device="cpu") for _ in range(world_size)
        ]
        dist.all_gather(gather_list, tensor, group=self.group)
        physical_device_ids = [t.item() for t in gather_list]
>>>>>>> 1c691f4a

        # test nvlink first, this will filter out most of the cases
        # where custom allreduce is not supported
        # this checks hardware and driver support for NVLink
        assert current_platform.is_cuda_alike()
        fully_connected = current_platform.is_fully_connected(physical_device_ids)
        if world_size > 2 and not fully_connected:
            logger.warning(
                "Custom allreduce is disabled because it's not supported on"
                " more than two PCIe-only GPUs. To silence this warning, "
                "specify disable_custom_all_reduce=True explicitly."
            )
            return
        # test P2P capability, this checks software/cudaruntime support
        # this is expensive to compute at the first time
        # then we cache the result
        # On AMD GPU, p2p is always enabled between XGMI connected GPUs
        if not current_platform.is_rocm() and not _can_p2p(rank, world_size):
            logger.warning(
                "Custom allreduce is disabled because your platform lacks "
                "GPU P2P capability or P2P test failed. To silence this "
                "warning, specify disable_custom_all_reduce=True explicitly."
            )
            return

        self.disabled = False
        # Buffers memory are owned by this Python class and passed to C++.
        # Metadata composes of two parts: metadata for synchronization and a
        # temporary buffer for storing intermediate allreduce results.
        self.meta_ptrs = self.create_shared_buffer(
            ops.meta_size() + max_size, group=group, uncached=True
        )
        # This is a pre-registered IPC buffer. In eager mode, input tensors
        # are first copied into this buffer before allreduce is performed
        self.buffer_ptrs = self.create_shared_buffer(max_size, group=group)
        # This is a buffer for storing the tuples of pointers pointing to
        # IPC buffers from all ranks. Each registered tuple has size of
        # 8*world_size bytes where world_size is at most 8. Allocating 8MB
        # is enough for 131072 such tuples. The largest model I've seen only
        # needs less than 10000 of registered tuples.
        self.rank_data = torch.empty(
            8 * 1024 * 1024, dtype=torch.uint8, device=self.device
        )
        self.max_size = max_size
        self.rank = rank
        self.world_size = world_size
        self.fully_connected = fully_connected
        self._ptr = ops.init_custom_ar(
            self.meta_ptrs, self.rank_data, rank, self.fully_connected
        )
        ops.register_buffer(self._ptr, self.buffer_ptrs)

    @contextmanager
    def capture(self):
        """
        The main responsibility of this context manager is the
        `register_graph_buffers` call at the end of the context.
        It records all the buffer addresses used in the CUDA graph.
        """
        try:
            self._IS_CAPTURING = True
            yield
        finally:
            self._IS_CAPTURING = False
            if not self.disabled:
                self.register_graph_buffers()

    def register_graph_buffers(self):
        handle, offset = ops.get_graph_buffer_ipc_meta(self._ptr)
        logger.info("Registering %d cuda graph addresses", len(offset))
        # We cannot directly use `dist.all_gather_object` here
        # because it is incompatible with `gloo` backend under inference mode.
        # see https://github.com/pytorch/pytorch/issues/126032 for details.
        all_data: list[list[list[int] | None]]
        all_data = [[None, None] for _ in range(dist.get_world_size(group=self.group))]
        all_data[self.rank] = [handle, offset]
        ranks = sorted(dist.get_process_group_ranks(group=self.group))
        for i, rank in enumerate(ranks):
            dist.broadcast_object_list(
                all_data[i], src=rank, group=self.group, device="cpu"
            )
        # Unpack list of tuples to tuple of lists.
        handles = cast(list[list[int]], [d[0] for d in all_data])
        offsets = cast(list[list[int]], [d[1] for d in all_data])
        ops.register_graph_buffers(self._ptr, handles, offsets)

    def should_custom_ar(self, inp: torch.Tensor):
        if self.disabled:
            return False
        inp_size = inp.numel() * inp.element_size()
        # custom allreduce requires input byte size to be multiples of 16
        if inp_size % 16 != 0:
            return False
        if not is_weak_contiguous(inp):
            return False
        # for 4 or more non NVLink-capable GPUs, custom allreduce provides
        # little performance improvement over NCCL.
        if self.world_size == 2 or self.fully_connected:
            return inp_size < self.max_size
        return False

    def all_reduce(
        self, inp: torch.Tensor, *, out: torch.Tensor = None, registered: bool = False
    ):
        """Performs an out-of-place all reduce.

        If registered is True, this assumes inp's pointer is already
        IPC-registered. Otherwise, inp is first copied into a pre-registered
        buffer.
        """
        if out is None:
            out = torch.empty_like(inp)
        if registered:
            ops.all_reduce(self._ptr, inp, out, 0, 0)
        else:
            ops.all_reduce(
                self._ptr, inp, out, self.buffer_ptrs[self.rank], self.max_size
            )
        return out

    def custom_all_reduce(self, input: torch.Tensor) -> torch.Tensor | None:
        """The main allreduce API that provides support for cuda graph."""
        # When custom allreduce is disabled, this will be None.
        if self.disabled or not self.should_custom_ar(input):
            return None
        if self._IS_CAPTURING:
            if torch.cuda.is_current_stream_capturing():
                return self.all_reduce(input, registered=True)
            else:
                # If warm up, mimic the allocation pattern since custom
                # allreduce is out-of-place.
                return torch.empty_like(input)
        else:
            # Note: outside of cuda graph context, custom allreduce incurs a
            # cost of cudaMemcpy, which should be small (<=1% of overall
            # latency) compared to the performance gain of using custom kernels
            return self.all_reduce(input, registered=False)

    def close(self):
        if not self.disabled and self._ptr:
            if ops is not None:
                ops.dispose(self._ptr)
            self._ptr = 0
            self.free_shared_buffer(self.meta_ptrs, rank=self.rank)
            self.free_shared_buffer(self.buffer_ptrs, rank=self.rank)

    def __del__(self):
        self.close()

    @staticmethod
    def create_shared_buffer(
        size_in_bytes: int,
        group: ProcessGroup | None = None,
        uncached: bool | None = False,
    ) -> list[int]:
        pointer, handle = ops.allocate_shared_buffer_and_handle(size_in_bytes)

        world_size = dist.get_world_size(group=group)
        rank = dist.get_rank(group=group)
        handles = [None] * world_size
        dist.all_gather_object(handles, handle, group=group)

        pointers: list[int] = []
        for i, h in enumerate(handles):
            if i == rank:
                pointers.append(pointer)  # type: ignore
            else:
                pointers.append(ops.open_mem_handle(h))
        return pointers

    @staticmethod
    def free_shared_buffer(
        pointers: list[int],
        group: ProcessGroup | None = None,
        rank: int | None = None,
    ) -> None:
        if rank is None:
            rank = dist.get_rank(group=group)
        if ops is not None:
            ops.free_shared_buffer(pointers[rank])<|MERGE_RESOLUTION|>--- conflicted
+++ resolved
@@ -48,10 +48,9 @@
     )
 
 
-def get_physical_device_ids(group: ProcessGroup, 
-                            device: torch.device) -> list[int]:
+def get_physical_device_ids(group: ProcessGroup, device: torch.device) -> list[int]:
     world_size = dist.get_world_size(group=group)
-    
+
     cuda_visible_devices = envs.CUDA_VISIBLE_DEVICES
     if cuda_visible_devices:
         device_ids = list(map(int, cuda_visible_devices.split(",")))
@@ -59,16 +58,13 @@
         device_ids = list(range(cuda_device_count_stateless()))
 
     physical_device_id = device_ids[device.index]
-    tensor = torch.tensor([physical_device_id],
-                          dtype=torch.int,
-                          device="cpu")
+    tensor = torch.tensor([physical_device_id], dtype=torch.int, device="cpu")
     gather_list = [
-        torch.tensor([0], dtype=torch.int, device="cpu")
-        for _ in range(world_size)
+        torch.tensor([0], dtype=torch.int, device="cpu") for _ in range(world_size)
     ]
     dist.all_gather(gather_list, tensor, group=group)
     physical_device_ids = [t.item() for t in gather_list]
-    
+
     return physical_device_ids
 
 
@@ -143,16 +139,6 @@
         # now `device` is a `torch.device` object
         assert isinstance(device, torch.device)
         self.device = device
-<<<<<<< HEAD
-        device_capability = current_platform.get_device_capability(
-        ).as_version_str()
-        if (current_platform.is_cuda() and symm_mem_enabled
-                and device_capability in CUSTOM_ALL_REDUCE_MAX_SIZES):
-            max_size = min(
-                CUSTOM_ALL_REDUCE_MAX_SIZES[device_capability][world_size],
-                max_size)
-        physical_device_ids = get_physical_device_ids(self.group, device)
-=======
         device_capability = current_platform.get_device_capability()
         if (
             current_platform.is_cuda()
@@ -165,20 +151,7 @@
                     CUSTOM_ALL_REDUCE_MAX_SIZES[device_capability_str][world_size],
                     max_size,
                 )
-        cuda_visible_devices = envs.CUDA_VISIBLE_DEVICES
-        if cuda_visible_devices:
-            device_ids = list(map(int, cuda_visible_devices.split(",")))
-        else:
-            device_ids = list(range(cuda_device_count_stateless()))
-
-        physical_device_id = device_ids[device.index]
-        tensor = torch.tensor([physical_device_id], dtype=torch.int, device="cpu")
-        gather_list = [
-            torch.tensor([0], dtype=torch.int, device="cpu") for _ in range(world_size)
-        ]
-        dist.all_gather(gather_list, tensor, group=self.group)
-        physical_device_ids = [t.item() for t in gather_list]
->>>>>>> 1c691f4a
+        physical_device_ids = get_physical_device_ids(self.group, device)
 
         # test nvlink first, this will filter out most of the cases
         # where custom allreduce is not supported
