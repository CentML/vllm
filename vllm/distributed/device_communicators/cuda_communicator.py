--- conflicted
+++ resolved
@@ -50,17 +50,12 @@
         )
         from vllm.distributed.device_communicators.pynccl import PyNcclCommunicator
         from vllm.distributed.device_communicators.quick_all_reduce import (
-<<<<<<< HEAD
-            QuickAllReduce)
-        from vllm.distributed.device_communicators.symm_mem import (
-            SymmMemCommunicator)
+            QuickAllReduce,
+        )
+        from vllm.distributed.device_communicators.symm_mem import SymmMemCommunicator
         from vllm.distributed.device_communicators.trtllm_all_reduce import (
-            TRTLLMAllReduce)
-=======
-            QuickAllReduce,
-        )
-        from vllm.distributed.device_communicators.symm_mem import SymmMemCommunicator
->>>>>>> 1c691f4a
+            TRTLLMAllReduce,
+        )
 
         self.pynccl_comm: PyNcclCommunicator | None = None
         if self.world_size > 1:
@@ -79,7 +74,7 @@
                 group=self.cpu_group,
                 device=self.device,
             )
-        self.trtllm_comm: Optional[TRTLLMAllReduce] = None
+        self.trtllm_comm: TRTLLMAllReduce | None = None
         if current_platform.is_cuda() and self.world_size > 1:
             self.trtllm_comm = TRTLLMAllReduce(
                 group=self.cpu_group,
@@ -160,8 +155,7 @@
             assert out is not None
             return out
         trtllm_comm = self.trtllm_comm
-        if trtllm_comm is not None and \
-            trtllm_comm.should_use_trtllm_ar(input_):
+        if trtllm_comm is not None and trtllm_comm.should_use_trtllm_ar(input_):
             out = trtllm_comm.all_reduce(input_)
             assert out is not None
             return out
