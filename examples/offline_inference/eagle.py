# SPDX-License-Identifier: Apache-2.0
import argparse
import json
import os

from transformers import AutoTokenizer

from vllm import LLM, SamplingParams


def load_prompts(dataset_path, num_prompts):
    if os.path.exists(dataset_path):
        prompts = []
        try:
            with open(dataset_path) as f:
                for line in f:
                    data = json.loads(line)
                    prompts.append(data["turns"][0])
        except Exception as e:
            print(f"Error reading dataset: {e}")
            return []
    else:
        prompts = [
            "The future of AI is", "The president of the United States is"
        ]

    return prompts[:num_prompts]


def parse_args():
    parser = argparse.ArgumentParser()
    parser.add_argument(
        "--dataset",
        type=str,
        default="./examples/data/gsm8k.jsonl",
        help="downloaded from the eagle repo " \
        "https://github.com/SafeAILab/EAGLE/blob/main/eagle/data/"
    )
    parser.add_argument("--max_num_seqs", type=int, default=8)
    parser.add_argument("--num_prompts", type=int, default=80)
    parser.add_argument("--num_spec_tokens", type=int, default=2)
    parser.add_argument("--tp", type=int, default=1)
    parser.add_argument("--draft_tp", type=int, default=1)
    parser.add_argument("--enforce_eager", action='store_true')
    parser.add_argument("--enable_chunked_prefill", action='store_true')
    parser.add_argument("--max_num_batched_tokens", type=int, default=2048)
    parser.add_argument("--temp", type=float, default=0)
<<<<<<< HEAD
    parser.add_argument("--use_v1", type=str, default="1", help='1 or 0')
    args = parser.parse_args()
=======
    return parser.parse_args()


def main():

    args = parse_args()
>>>>>>> 11c3b984

    # TODO: remove this option once EAGLE in v1 is ready.
    os.environ["VLLM_USE_V1"] = args.use_v1

    model_dir = "meta-llama/Llama-3.1-8B-Instruct"
    eagle_dir = "yuhuili/EAGLE3-LLaMA3.1-Instruct-8B"

    max_model_len = 2048

    tokenizer = AutoTokenizer.from_pretrained(model_dir)

    prompts = load_prompts(args.dataset, args.num_prompts)

    prompt_ids = [
        tokenizer.apply_chat_template([{
            "role": "user",
            "content": prompt
        }],
                                      add_generation_prompt=True)
        for prompt in prompts
    ]

    llm = LLM(
        model=model_dir,
        trust_remote_code=True,
        tensor_parallel_size=args.tp,
        enable_chunked_prefill=args.enable_chunked_prefill,
        max_num_batched_tokens=args.max_num_batched_tokens,
        enforce_eager=args.enforce_eager,
        max_model_len=max_model_len,
        max_num_seqs=args.max_num_seqs,
        gpu_memory_utilization=0.8,
        speculative_config={
            "method": "eagle",
            "model": eagle_dir,
            "num_speculative_tokens": args.num_spec_tokens,
            "draft_tensor_parallel_size": args.draft_tp,
            "max_model_len": max_model_len,
        },
        disable_log_stats=False,
    )

    sampling_params = SamplingParams(temperature=args.temp, max_tokens=256)

    outputs = llm.generate(prompt_token_ids=prompt_ids,
                           sampling_params=sampling_params)

    # calculate the average number of accepted tokens per forward pass, +1 is
    # to account for the token from the target model that's always going to be
    # accepted
    acceptance_counts = [0] * (args.num_spec_tokens + 1)
    if args.use_v1 == '1':
        for output in outputs:
            for step, count in enumerate(
                    output.spec_token_acceptance_counts[0]):
                acceptance_counts[step] += count
    else:
        for output in outputs:
            for step, count in enumerate(
                    output.metrics.spec_token_acceptance_counts):
                acceptance_counts[step] += count

    print("-" * 50)
    print(f"mean acceptance length: \
        {sum(acceptance_counts) / acceptance_counts[0]:.2f}")
    print("-" * 50)

    # print acceptance at each token position
    for i in range(len(acceptance_counts)):
        print(
            f"acceptance at token {i}: {acceptance_counts[i] / (acceptance_counts[0]):.2f}"
        )


if __name__ == "__main__":
    main()<|MERGE_RESOLUTION|>--- conflicted
+++ resolved
@@ -45,20 +45,14 @@
     parser.add_argument("--enable_chunked_prefill", action='store_true')
     parser.add_argument("--max_num_batched_tokens", type=int, default=2048)
     parser.add_argument("--temp", type=float, default=0)
-<<<<<<< HEAD
-    parser.add_argument("--use_v1", type=str, default="1", help='1 or 0')
-    args = parser.parse_args()
-=======
     return parser.parse_args()
 
 
 def main():
 
     args = parse_args()
->>>>>>> 11c3b984
 
-    # TODO: remove this option once EAGLE in v1 is ready.
-    os.environ["VLLM_USE_V1"] = args.use_v1
+    os.environ["VLLM_USE_V1"] = "1"
 
     model_dir = "meta-llama/Llama-3.1-8B-Instruct"
     eagle_dir = "yuhuili/EAGLE3-LLaMA3.1-Instruct-8B"
